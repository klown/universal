--- conflicted
+++ resolved
@@ -74,11 +74,6 @@
     {
         "id": "webinsight.webAnywhere.linux"
     },
-<<<<<<< HEAD
-
-    {
-        "id": "eu.singularlogic.sociable"
-=======
     
     {
         "id": "net.opendirective.maavis"
@@ -113,6 +108,5 @@
     },
     {
         "id": "org.chrome.cloud4chrome"
->>>>>>> 9f6d2e0a
     }
 ]