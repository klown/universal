[
    {
        "id": "org.gnome.desktop.interface"
    },

    {
        "id": "org.gnome.shell.overrides"
    },

    {
        "id": "org.gnome.desktop.wm.preferences"
    },

    {
        "id": "org.gnome.nautilus"
    },

    {
        "id": "org.gnome.desktop.a11y.keyboard"
    },

    {
        "id": "org.gnome.desktop.a11y.applications.onscreen-keyboard"
    },

    {
        "id": "org.gnome.orca"
    },

    {
        "id": "org.gnome.desktop.a11y.magnifier"
    },

    {
        "id": "com.microsoft.windows.magnifier"
    },

    {
        "id": "com.microsoft.windows.onscreenKeyboard"
    },

    {
        "id": "org.nvda-project"
    },

    {
        "id": "fluid.uiOptions.windows"
    },

    {
        "id": "fluid.uiOptions.linux"
    },

    {
        "id": "org.gnome.desktop.interface"
    },

    {
        "id": "org.gnome.nautilus"
    },

    {
        "id": "trace.easyOne.communicator.windows"
    },

    {
        "id": "trace.easyOne.communicator.linux"
    },

    {
        "id": "trace.easyOne.sudan.windows"
    },

    {
        "id": "trace.easyOne.sudan.linux"
    },

    {
        "id": "webinsight.webAnywhere.windows"
    },

    {
        "id": "webinsight.webAnywhere.linux"
    },

    {
        "id": "net.opendirective.maavis"
    },

    {
        "id": "com.microsoft.windows.highContrast"
    },

    {
        "id": "com.microsoft.windows.mouseTrailing"
    },

    {
        "id": "com.microsoft.windows.cursors"
    },

    {
        "id": "com.android.activitymanager"
    },

    {
        "id": "com.android.talkback"
    },

    {
        "id": "com.android.freespeech"
    },

    {
<<<<<<< HEAD
        "id": "org.chrome.cloud4chrome"
=======
        "id": "com.android.persistentConfiguration"
    },

    {
        "id": "com.android.audioManager"
    },

    {
        "id": "com.android.settings.system"
>>>>>>> fc4d33a6
    },

    {
        "id": "com.android.settings.secure"
    },

    {
        "id": "com.android.audioManager"
    },

    {
        "id": "com.android.persistentConfiguration"
    },

    {
        "id": "org.alsa-project"
    },

    {
        "id": "org.freedesktop.xrandr"
    }
]<|MERGE_RESOLUTION|>--- conflicted
+++ resolved
@@ -112,19 +112,7 @@
     },
 
     {
-<<<<<<< HEAD
         "id": "org.chrome.cloud4chrome"
-=======
-        "id": "com.android.persistentConfiguration"
-    },
-
-    {
-        "id": "com.android.audioManager"
-    },
-
-    {
-        "id": "com.android.settings.system"
->>>>>>> fc4d33a6
     },
 
     {
@@ -145,5 +133,9 @@
 
     {
         "id": "org.freedesktop.xrandr"
+    },
+
+    {
+        "id": "com.android.settings.system"
     }
 ]