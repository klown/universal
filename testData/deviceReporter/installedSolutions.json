[
    {
        "id": "org.gnome.desktop.interface"
    },

    {
        "id": "org.gnome.shell.overrides"
    },

    {
        "id": "org.gnome.desktop.wm.preferences"
    },

    {
        "id": "org.gnome.nautilus"
    },

    {
        "id": "org.gnome.desktop.a11y.keyboard"
    },

    {
        "id": "org.gnome.desktop.a11y.applications.onscreen-keyboard"
    },

    {
        "id": "org.gnome.orca"
    },

    {
        "id": "org.gnome.desktop.a11y.magnifier"
    },

    {
        "id": "com.microsoft.windows.magnifier"
    },

    {
        "id": "com.microsoft.windows.onscreenKeyboard"
    },

    {
        "id": "org.nvda-project"
    },

    {
        "id": "fluid.uiOptions.windows"
    },

    {
        "id": "fluid.uiOptions.linux"
    },

    {
        "id": "org.gnome.desktop.interface"
    },

    {
        "id": "org.gnome.nautilus"
    },

    {
        "id": "trace.easyOne.communicator.windows"
    },

    {
        "id": "trace.easyOne.communicator.linux"
    },

    {
        "id": "trace.easyOne.sudan.windows"
    },

    {
        "id": "trace.easyOne.sudan.linux"
    },

    {
        "id": "webinsight.webAnywhere.windows"
    },

    {
        "id": "webinsight.webAnywhere.linux"
    },

<<<<<<< HEAD
    {
        "id": "com.texthelp.readWriteGold"
    },

=======
>>>>>>> 64fd2027
    {
        "id": "net.opendirective.maavis"
    },

    {
        "id": "com.microsoft.windows.highContrast"
    },

    {
        "id": "com.microsoft.windows.mouseTrailing"
    },

    {
        "id": "com.microsoft.windows.cursors"
    },

    {
        "id": "com.android.activitymanager"
    },

    {
        "id": "com.android.talkback"
    },

    {
        "id": "com.android.freespeech"
    },

    {
        "id": "org.chrome.cloud4chrome"
    },

    {
        "id": "com.android.settings.secure"
    },

    {
        "id": "com.android.audioManager"
    },

    {
        "id": "com.android.persistentConfiguration"
    },

    {
        "id": "org.alsa-project"
    },

    {
        "id": "org.freedesktop.xrandr"
    },

    {
        "id": "com.android.settings.system"
    }

]<|MERGE_RESOLUTION|>--- conflicted
+++ resolved
@@ -83,13 +83,10 @@
         "id": "webinsight.webAnywhere.linux"
     },
 
-<<<<<<< HEAD
     {
         "id": "com.texthelp.readWriteGold"
     },
 
-=======
->>>>>>> 64fd2027
     {
         "id": "net.opendirective.maavis"
     },
