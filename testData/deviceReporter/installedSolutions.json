--- conflicted
+++ resolved
@@ -84,11 +84,11 @@
     },
 
     {
-<<<<<<< HEAD
+        "id": "com.microsoft.windows.typingEnhancement"
+    },
+
+    {
         "id": "com.microsoft.windows.language"
-=======
-        "id": "com.microsoft.windows.typingEnhancement"
->>>>>>> 7218a346
     },
 
     {
