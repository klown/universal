[

    {
        "id": "com.android.activitymanager"
    },

    {
        "id": "com.android.audioManager"
    },

    {
        "id": "com.android.freespeech"
    },

    {
        "id": "com.android.persistentConfiguration"
    },

    {
        "id": "com.android.settings.secure"
    },

    {
        "id": "com.android.settings.system"
    },

    {
        "id": "com.android.talkback"
    },

    {
        "id": "com.freedomscientific.jaws"
    },

    {
        "id": "com.freedomscientific.magic"
    },

    {
        "id": "com.microsoft.windows.cursors"
    },

    {
        "id": "com.microsoft.windows.filterKeys"
    },

    {
        "id": "com.microsoft.windows.highContrast"
    },

    {
        "id": "com.microsoft.windows.highContrastTheme"
    },

    {
        "id": "com.microsoft.windows.language"
    },

    {
        "id": "com.microsoft.windows.magnifier"
    },

    {
        "id": "com.microsoft.windows.mouseKeys"
    },

    {
        "id": "com.microsoft.windows.mouseSettings"
    },

    {
        "id": "com.microsoft.windows.mouseTrailing"
    },

    {
        "id": "com.microsoft.windows.narrator"
    },

    {
        "id": "com.microsoft.windows.nightScreen"
    },

    {
        "id": "com.microsoft.windows.onscreenKeyboard"
    },

    {
        "id": "com.microsoft.windows.screenDPI"
    },

    {
        "id": "com.microsoft.windows.screenResolution"
    },

    {
        "id": "com.microsoft.windows.stickyKeys"
    },

    {
        "id": "com.microsoft.windows.touchPadSettings"
    },

    {
        "id": "com.microsoft.windows.typingEnhancement"
    },

    {
        "id": "com.microsoft.windows.volumeControl"
    },

    {
<<<<<<< HEAD
        "id": "com.microsoft.windows.desktopBackground"
    },

    {
        "id": "com.microsoft.windows.desktopBackgroundColor"
    },

    {
        "id": "com.microsoft.windows.brightness"
=======
        "id": "fakemag2"
>>>>>>> 167c8511
    },

    {
        "id": "fakescreenreader1"
    },

    {
        "id": "net.gpii.explode"
    },

    {
        "id": "net.gpii.test.speechControl"
    },

    {
        "id": "net.gpii.uioPlus"
    },

    {
        "id": "org.alsa-project"
    },

    {
        "id": "org.freedesktop.xrandr"
    },

    {
        "id": "org.gnome.desktop.a11y.applications.onscreen-keyboard"
    },

    {
        "id": "org.gnome.desktop.a11y.keyboard"
    },

    {
        "id": "org.gnome.desktop.a11y.magnifier"
    },

    {
        "id": "org.gnome.desktop.interface"
    },

    {
        "id": "org.gnome.nautilus"
    },

    {
        "id": "org.gnome.orca"
    },

    {
        "id": "org.nvda-project"
    }
]<|MERGE_RESOLUTION|>--- conflicted
+++ resolved
@@ -109,7 +109,6 @@
     },
 
     {
-<<<<<<< HEAD
         "id": "com.microsoft.windows.desktopBackground"
     },
 
@@ -119,9 +118,10 @@
 
     {
         "id": "com.microsoft.windows.brightness"
-=======
+    },
+
+    {
         "id": "fakemag2"
->>>>>>> 167c8511
     },
 
     {
