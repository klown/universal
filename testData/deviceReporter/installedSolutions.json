--- conflicted
+++ resolved
@@ -33,6 +33,10 @@
     },
 
     {
+        "id": "com.freedomscientific.magic"
+    },
+
+    {
         "id": "com.microsoft.windows.cursors"
     },
 
@@ -41,15 +45,7 @@
     },
 
     {
-<<<<<<< HEAD
         "id": "com.microsoft.windows.highContrast"
-=======
-        "id": "com.freedomscientific.magic"
-    },
-
-    {
-        "id": "com.microsoft.windows.onscreenKeyboard"
->>>>>>> 0881d3f9
     },
 
     {
@@ -69,6 +65,10 @@
     },
 
     {
+        "id": "com.microsoft.windows.mouseSettings"
+    },
+
+    {
         "id": "com.microsoft.windows.mouseTrailing"
     },
 
@@ -81,15 +81,7 @@
     },
 
     {
-<<<<<<< HEAD
         "id": "com.microsoft.windows.onscreenKeyboard"
-=======
-        "id": "com.microsoft.windows.mouseSettings"
-    },
-
-    {
-        "id": "com.microsoft.windows.screenDPI"
->>>>>>> 0881d3f9
     },
 
     {
@@ -168,5 +160,7 @@
         "id": "org.gnome.orca"
     },
 
-    {"id": "org.nvda-project"}
+    {
+        "id": "org.nvda-project"
+    }
 ]