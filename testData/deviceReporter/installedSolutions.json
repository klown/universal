--- conflicted
+++ resolved
@@ -141,19 +141,15 @@
     },
 
     {
-<<<<<<< HEAD
         "id": "com.microsoft.windows.mirrorScreen"
     },
 
     {
         "id": "com.microsoft.windows.brightness"
-=======
-        "id": "com.microsoft.windows.brightness"
     },
 
     {
         "id": "com.microsoft.windows.soundSentry"
->>>>>>> 847058b8
     },
 
     {
