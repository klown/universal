[

    {
        "id": "com.android.activitymanager"
    },

    {
        "id": "com.android.audioManager"
    },

    {
        "id": "com.android.freespeech"
    },

    {
        "id": "com.android.persistentConfiguration"
    },

    {
        "id": "com.android.settings.secure"
    },

    {
        "id": "com.android.settings.system"
    },

    {
        "id": "com.android.talkback"
    },

    {
        "id": "com.freedomscientific.jaws"
    },

    {
        "id": "com.freedomscientific.magic"
    },

    {
        "id": "com.microsoft.windows.cursors"
    },

    {
        "id": "com.microsoft.windows.filterKeys"
    },

    {
<<<<<<< HEAD
        "id": "com.freedomscientific.magic"
    },

    {
        "id": "com.microsoft.windows.onscreenKeyboard"
=======
        "id": "com.microsoft.windows.highContrast"
>>>>>>> 96025106
    },

    {
        "id": "com.microsoft.windows.highContrastTheme"
    },

    {
        "id": "com.microsoft.windows.language"
    },

    {
        "id": "com.microsoft.windows.magnifier"
    },

    {
        "id": "com.microsoft.windows.mouseKeys"
    },

    {
        "id": "com.microsoft.windows.mouseSettings"
    },

    {
        "id": "com.microsoft.windows.mouseTrailing"
    },

    {
        "id": "com.microsoft.windows.narrator"
    },

    {
        "id": "com.microsoft.windows.nightScreen"
    },

    {
        "id": "com.microsoft.windows.onscreenKeyboard"
    },

    {
        "id": "com.microsoft.windows.screenDPI"
    },

    {
        "id": "com.microsoft.windows.screenResolution"
    },

    {
        "id": "com.microsoft.windows.stickyKeys"
    },

    {
        "id": "com.microsoft.windows.touchPadSettings"
    },

    {
        "id": "com.microsoft.windows.typingEnhancement"
    },

    {
        "id": "com.microsoft.windows.volumeControl"
    },

    {
        "id": "fakemag2"
    },

    {
        "id": "fakescreenreader1"
    },

    {
        "id": "net.gpii.explode"
    },

    {
        "id": "net.gpii.test.speechControl"
    },

    {
        "id": "net.gpii.uioPlus"
    },

    {
        "id": "org.alsa-project"
    },

    {
        "id": "org.freedesktop.xrandr"
    },

    {
        "id": "org.gnome.desktop.a11y.applications.onscreen-keyboard"
    },

    {
        "id": "org.gnome.desktop.a11y.keyboard"
    },

    {
        "id": "org.gnome.desktop.a11y.magnifier"
    },

    {
        "id": "org.gnome.desktop.interface"
    },

    {
        "id": "org.gnome.nautilus"
    },

    {
        "id": "org.gnome.orca"
    },

    {
        "id": "org.nvda-project"
    }
]<|MERGE_RESOLUTION|>--- conflicted
+++ resolved
@@ -45,15 +45,7 @@
     },
 
     {
-<<<<<<< HEAD
-        "id": "com.freedomscientific.magic"
-    },
-
-    {
-        "id": "com.microsoft.windows.onscreenKeyboard"
-=======
         "id": "com.microsoft.windows.highContrast"
->>>>>>> 96025106
     },
 
     {
