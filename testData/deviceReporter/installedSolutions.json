--- conflicted
+++ resolved
@@ -108,14 +108,14 @@
     },
 
     {
-<<<<<<< HEAD
         "id": "org.chrome.cloud4chrome"
     },
 
     {
         "id": "com.android.settings.secure"
-=======
+    },
+
+    {
         "id": "com.android.audioManager"
->>>>>>> e202983f
     }
 ]