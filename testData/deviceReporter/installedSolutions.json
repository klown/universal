--- conflicted
+++ resolved
@@ -73,17 +73,9 @@
     
     {
         "id": "webinsight.webAnywhere.linux"
-<<<<<<< HEAD
     },
     
     {
         "id": "net.opendirective.maavis"
-    }, 
-=======
-    }, 
-        
-    {
-        "id": "net.opendirective.maavis"
     }
->>>>>>> 76e1b581
 ]