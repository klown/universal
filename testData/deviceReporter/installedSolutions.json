<<<<<<< HEAD
[
    {
        "id": "org.gnome.desktop.interface"
    },

    {
        "id": "org.gnome.shell.overrides"
    },

    {
        "id": "org.gnome.desktop.wm.preferences"
    },

    {
        "id": "org.gnome.nautilus"
    },

    {
        "id": "org.gnome.desktop.a11y.keyboard"
    },

    {
        "id": "org.gnome.desktop.a11y.applications.onscreen-keyboard"
    },

    {
        "id": "org.gnome.orca"
    },

    {
        "id": "org.gnome.desktop.a11y.magnifier"
    },

    {
        "id": "com.microsoft.windows.magnifier"
    },

    {
        "id": "com.microsoft.windows.onscreenKeyboard"
    },

    {
        "id": "com.microsoft.windows.highContrast"
    },

    {
        "id": "com.microsoft.windows.stickyKeys"
    },

    {
        "id": "com.microsoft.windows.filterKeys"
    },

    {
        "id": "com.microsoft.windows.mouseKeys"
    },

    {
        "id": "com.microsoft.windows.mouseTrailing"
    },

    {
        "id": "com.microsoft.windows.cursors"
    },

    {
        "id": "com.android.activitymanager"
    },

    {
        "id": "com.android.talkback"
    },

    {
        "id": "com.android.freespeech"
    },

    {
        "id": "com.ilunion.cloud4chrome"
    },

    {
        "id": "com.android.settings.secure"
    },

    {
        "id": "com.android.audioManager"
    },

    {
        "id": "com.android.persistentConfiguration"
    },

    {
        "id": "org.alsa-project"
    },

    {
        "id": "org.freedesktop.xrandr"
    },

    {
        "id": "com.android.settings.system"
    }

]
=======
[{
    "id": "fakemag1"
}, {
    "id": "fakemag2"
}, {
    "id": "fakescreenreader1"
}]
>>>>>>> e3f982f7
<|MERGE_RESOLUTION|>--- conflicted
+++ resolved
@@ -1,4 +1,3 @@
-<<<<<<< HEAD
 [
     {
         "id": "org.gnome.desktop.interface"
@@ -42,18 +41,6 @@
 
     {
         "id": "com.microsoft.windows.highContrast"
-    },
-
-    {
-        "id": "com.microsoft.windows.stickyKeys"
-    },
-
-    {
-        "id": "com.microsoft.windows.filterKeys"
-    },
-
-    {
-        "id": "com.microsoft.windows.mouseKeys"
     },
 
     {
@@ -104,13 +91,4 @@
         "id": "com.android.settings.system"
     }
 
-]
-=======
-[{
-    "id": "fakemag1"
-}, {
-    "id": "fakemag2"
-}, {
-    "id": "fakescreenreader1"
-}]
->>>>>>> e3f982f7
+]