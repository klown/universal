--- conflicted
+++ resolved
@@ -1,14 +1,10 @@
 [
     {
-<<<<<<< HEAD
-        "id": "fakemag1"
-=======
         "id": "net.gpii.test.speechControl"
     },
 
     {
         "id": "org.gnome.desktop.interface"
->>>>>>> fa24c10b
     },
 
     {
