[
    {
        "id": "org.gnome.desktop.interface"
    },
    
    {
        "id": "org.gnome.nautilus"
    },
    
    {
        "id": "org.gnome.desktop.a11y.keyboard"
    },
    
    {
        "id": "org.gnome.desktop.a11y.applications.onscreen-keyboard"
    },
    
    {
        "id": "org.gnome.orca"
    },
    
    {
        "id": "org.gnome.desktop.a11y.magnifier"
    },
    
    {
        "id": "com.microsoft.windows.magnifier"
    },
    
    {
        "id": "com.microsoft.windows.onscreenKeyboard"
    },
    
    {
        "id": "org.nvda-project"
    },
    
    {
        "id": "fluid.uiOptions.windows"
    },
    
    {
        "id": "fluid.uiOptions.linux"
    },
    
    {
        "id": "org.gnome.desktop.interface"
    },
    
    {
        "id": "org.gnome.nautilus"
    },
    
    {
        "id": "trace.easyOne.communicator.windows"
    },
    
    {
        "id": "trace.easyOne.communicator.linux"
    },
    
    {
        "id": "trace.easyOne.sudan.windows"
    },
    
    {
        "id": "trace.easyOne.sudan.linux"
    },
    
    {
        "id": "webinsight.webAnywhere.windows"
    },
    
    {
        "id": "webinsight.webAnywhere.linux"
    },
    
    {
        "id": "net.opendirective.maavis"
    },

    {
        "id": "com.microsoft.windows.highContrast"
    },
        
    {
        "id": "com.microsoft.windows.nonClientMetrics"
    },
    
    {
        "id": "com.microsoft.windows.mouseTrailing"
    },
    
    {
        "id": "com.microsoft.windows.cursors"
    },

    {
        "id": "com.android.activitymanager"
    },

    {
        "id": "com.android.talkback"
    },

    {
        "id": "com.android.freespeech"
    },

    {
<<<<<<< HEAD
        "id": "org.chrome.cloud4chrome"
    },

    {
        "id": "com.android.settings.secure"
    },

    {
        "id": "com.android.audioManager"
=======
        "id": "com.android.persistentConfiguration"
>>>>>>> 5ed24b05
    }
]<|MERGE_RESOLUTION|>--- conflicted
+++ resolved
@@ -108,7 +108,6 @@
     },
 
     {
-<<<<<<< HEAD
         "id": "org.chrome.cloud4chrome"
     },
 
@@ -118,8 +117,9 @@
 
     {
         "id": "com.android.audioManager"
-=======
+    },
+
+    {
         "id": "com.android.persistentConfiguration"
->>>>>>> 5ed24b05
     }
 ]