[

    {
        "id": "com.android.activitymanager"
    },

    {
        "id": "com.android.audioManager"
    },

    {
        "id": "com.android.freespeech"
    },

    {
        "id": "com.android.persistentConfiguration"
    },

    {
        "id": "com.android.settings.secure"
    },

    {
        "id": "com.android.settings.system"
    },

    {
        "id": "com.android.talkback"
    },

    {
        "id": "com.freedomscientific.jaws"
    },

    {
        "id": "com.freedomscientific.magic"
    },

    {
        "id": "com.microsoft.windows.cursors"
    },

    {
        "id": "com.microsoft.windows.filterKeys"
    },

    {
        "id": "com.microsoft.windows.highContrast"
    },

    {
        "id": "com.microsoft.windows.highContrastTheme"
    },

    {
        "id": "com.microsoft.windows.language"
    },

    {
        "id": "com.microsoft.windows.magnifier"
    },

    {
        "id": "com.microsoft.windows.mouseKeys"
    },

    {
        "id": "com.microsoft.windows.mouseSettings"
    },

    {
        "id": "com.microsoft.windows.mouseTrailing"
    },

    {
<<<<<<< HEAD
        "id": "com.microsoft.windows.toggleKeys"
    },

    {
        "id": "com.microsoft.windows.underlineMenuShortcuts"
    },

    {
        "id": "com.microsoft.windows.shortcutWarningMessage"
    },

    {
        "id": "com.microsoft.windows.shortcutWarningSound"
    },

    {
        "id": "com.microsoft.windows.mouseTrailing"
=======
        "id": "com.microsoft.windows.narrator"
>>>>>>> 167c8511
    },

    {
        "id": "com.microsoft.windows.nightScreen"
    },

    {
        "id": "com.microsoft.windows.onscreenKeyboard"
    },

    {
        "id": "com.microsoft.windows.screenDPI"
    },

    {
        "id": "com.microsoft.windows.screenResolution"
    },

    {
        "id": "com.microsoft.windows.stickyKeys"
    },

    {
        "id": "com.microsoft.windows.touchPadSettings"
    },

    {
        "id": "com.microsoft.windows.typingEnhancement"
    },

    {
        "id": "com.microsoft.windows.volumeControl"
    },

    {
        "id": "fakemag2"
    },

    {
        "id": "fakescreenreader1"
    },

    {
        "id": "net.gpii.explode"
    },

    {
        "id": "net.gpii.test.speechControl"
    },

    {
        "id": "net.gpii.uioPlus"
    },

    {
        "id": "org.alsa-project"
    },

    {
        "id": "org.freedesktop.xrandr"
    },

    {
        "id": "org.gnome.desktop.a11y.applications.onscreen-keyboard"
    },

    {
        "id": "org.gnome.desktop.a11y.keyboard"
    },

    {
        "id": "org.gnome.desktop.a11y.magnifier"
    },

    {
        "id": "org.gnome.desktop.interface"
    },

    {
        "id": "org.gnome.nautilus"
    },

    {
        "id": "org.gnome.orca"
    },

    {
        "id": "org.nvda-project"
    }
]<|MERGE_RESOLUTION|>--- conflicted
+++ resolved
@@ -73,7 +73,6 @@
     },
 
     {
-<<<<<<< HEAD
         "id": "com.microsoft.windows.toggleKeys"
     },
 
@@ -90,10 +89,7 @@
     },
 
     {
-        "id": "com.microsoft.windows.mouseTrailing"
-=======
         "id": "com.microsoft.windows.narrator"
->>>>>>> 167c8511
     },
 
     {
