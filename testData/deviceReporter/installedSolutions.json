--- conflicted
+++ resolved
@@ -106,13 +106,12 @@
     {
         "id": "com.android.freespeech"
     },
-<<<<<<< HEAD
+
     {
         "id": "org.chrome.cloud4chrome"
-=======
+    },
 
     {
         "id": "com.android.settings.secure"
->>>>>>> d55bba15
     }
 ]