[

    {
        "id": "com.android.activitymanager"
    },

    {
        "id": "com.android.audioManager"
    },

    {
        "id": "com.android.freespeech"
    },

    {
        "id": "com.android.persistentConfiguration"
    },

    {
        "id": "com.android.settings.secure"
    },

    {
        "id": "com.android.settings.system"
    },

    {
        "id": "com.android.talkback"
    },

    {
        "id": "com.freedomscientific.jaws"
    },

    {
        "id": "com.freedomscientific.magic"
    },

    {
        "id": "com.microsoft.windows.cursors"
    },

    {
        "id": "com.microsoft.windows.filterKeys"
    },

    {
        "id": "com.microsoft.windows.highContrast"
    },

    {
        "id": "com.microsoft.windows.highContrastTheme"
    },

    {
        "id": "com.microsoft.windows.language"
    },

    {
        "id": "com.microsoft.windows.magnifier"
    },

    {
        "id": "com.microsoft.windows.mouseKeys"
    },

    {
        "id": "com.microsoft.windows.mouseSettings"
    },

    {
        "id": "com.microsoft.windows.mouseTrailing"
    },

    {
        "id": "com.microsoft.windows.narrator"
    },

    {
        "id": "com.microsoft.windows.nightScreen"
    },

    {
        "id": "com.microsoft.windows.onscreenKeyboard"
    },

    {
        "id": "com.microsoft.windows.screenDPI"
    },

    {
        "id": "com.microsoft.windows.screenResolution"
    },

    {
        "id": "com.microsoft.windows.stickyKeys"
    },

    {
        "id": "com.microsoft.windows.touchPadSettings"
    },

    {
        "id": "com.microsoft.windows.typingEnhancement"
    },

    {
        "id": "com.microsoft.windows.volumeControl"
    },

    {
        "id": "com.microsoft.windows.desktopBackground"
    },

    {
        "id": "com.microsoft.windows.desktopBackgroundColor"
    },

    {
        "id": "fakemag2"
    },

    {
        "id": "fakescreenreader1"
    },

    {
        "id": "net.gpii.explode"
    },

    {
        "id": "net.gpii.test.speechControl"
    },

    {
        "id": "net.gpii.uioPlus"
    },

    {
        "id": "org.alsa-project"
    },

    {
        "id": "org.freedesktop.xrandr"
    },

    {
        "id": "org.gnome.desktop.a11y.applications.onscreen-keyboard"
    },

    {
        "id": "org.gnome.desktop.a11y.keyboard"
    },

    {
        "id": "org.gnome.desktop.a11y.magnifier"
    },

    {
<<<<<<< HEAD
        "id": "org.gnome.desktop.interface"
    },

    {
        "id": "org.gnome.nautilus"
    },

    {
        "id": "org.gnome.orca"
    },

    {
        "id": "org.nvda-project"
=======
        "id": "net.gpii.explode"
    },

    {
        "id": "com.microsoft.office"
>>>>>>> a1bbd1b1
    }
]<|MERGE_RESOLUTION|>--- conflicted
+++ resolved
@@ -157,7 +157,6 @@
     },
 
     {
-<<<<<<< HEAD
         "id": "org.gnome.desktop.interface"
     },
 
@@ -171,12 +170,9 @@
 
     {
         "id": "org.nvda-project"
-=======
-        "id": "net.gpii.explode"
     },
 
     {
         "id": "com.microsoft.office"
->>>>>>> a1bbd1b1
     }
 ]