--- conflicted
+++ resolved
@@ -62,13 +62,10 @@
     {
         "id": "com.microsoft.windows.brightness"
     },
-<<<<<<< HEAD
-=======
 
     {
         "id": "com.microsoft.windows.touchPadSettings"
-    }
->>>>>>> 33e314ed
+    },
 
     {
         "id": "com.microsoft.windows.desktopBackground"
