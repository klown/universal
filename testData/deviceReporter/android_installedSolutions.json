--- conflicted
+++ resolved
@@ -14,14 +14,13 @@
             "id": "com.android.freespeech"
         },
         {
-<<<<<<< HEAD
             "id": "com.android.settings.secure"
         },
         {
             "id": "com.android.audioManager"
-=======
+        },
+        {
             "id": "com.android.persistentConfiguration"
->>>>>>> 5ed24b05
         }
     ]
 }