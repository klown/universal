--- conflicted
+++ resolved
@@ -14,11 +14,10 @@
             "id": "com.android.freespeech"
         },
         {
-<<<<<<< HEAD
             "id": "com.android.persistentConfiguration"
-=======
+        },
+        {
             "id": "com.android.audioManager"
->>>>>>> c764b361
         }
     ]
 }