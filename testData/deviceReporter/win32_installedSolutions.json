--- conflicted
+++ resolved
@@ -81,15 +81,13 @@
         },
 
         {
-<<<<<<< HEAD
             "id": "com.texthelp.readWriteGold"
         },
-    
-=======
+
+        {
             "id": "net.opendirective.maavis"
         },
 
->>>>>>> 5a78fb71
         {
             "id": "com.microsoft.windows.highContrast"
         },
