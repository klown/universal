--- conflicted
+++ resolved
@@ -705,21 +705,18 @@
             "description": "Whether to enable/disable sticky keys",
             "type": "boolean",
             "default": false
-<<<<<<< HEAD
-        },
-        "http://registry.gpii.net/common/toggleKeys": {
+        }
+    },
+    "http://registry.gpii.net/common/toggleKeys": {
+        "schema": {
             "title": "Toggle Keys",
             "description": "Whether to enable/disable toggle keys",
             "type": "boolean",
             "default": false
-        },
-        "http://registry.gpii.net/common/subtitles/enabled": {
-=======
         }
     },
     "http://registry.gpii.net/common/subtitles/enabled": {
         "schema": {
->>>>>>> 8203d4bf
             "title": "Subtitles",
             "description": "Whether to enable/disable subtitles on videos",
             "type": "boolean",
