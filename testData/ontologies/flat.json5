--- conflicted
+++ resolved
@@ -589,6 +589,15 @@
             ]
         }
     },
+    "http://registry.gpii.net/common/screenBrightness": {
+        "schema": {
+            "title": "Screen brightness",
+            "description": "Main monitor screen brightness",
+            "type": "number",
+            "minimum": 0,
+            "maximum": 100
+        }
+    },
     "http://registry.gpii.net/common/screenReaderBrailleOutput": {
         "schema": {
             "title": "Enable braille output",
@@ -781,22 +790,10 @@
             "type": "number",
             "minimum": 0,
             "maximum": 1
-<<<<<<< HEAD
         }
     },
     "http://registry.gpii.net/common/volumeTTS": {
         "schema": {
-=======
-        },
-        "http://registry.gpii.net/common/screenBrightness": {
-            "title": "Screen brightness",
-            "description": "Main monitor screen brightness",
-            "type": "number",
-            "minimum": 0,
-            "maximum": 100
-        },
-        "http://registry.gpii.net/common/volumeTTS": {
->>>>>>> f03854e1
             "title": "TTS Volume",
             "description": "Output volume of TTS",
             "type": "number",
