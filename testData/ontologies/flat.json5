{
    "schemas": {
        "http://registry.gpii.net/common/announceCapitals": {
            "title": "Announce capitals",
            "description": "Whether to announce capitals",
            "type": "boolean",
            "default": false
        },
        "http://registry.gpii.net/common/audioDescription/enabled": {
            "title": "Audio Description",
            "description": "Whether to enable/disable audio description on videos",
            "type": "boolean",
            "default": false
        },
        "http://registry.gpii.net/common/auditoryOutLanguage": {
            "title": "TTS output language",
            "description": "Language in which the text to speech must be produced",
            "type": "string",
            "default": "en", //Not sure whether this should be specified and fallback to the currently used language
            "enum": [ // since this enum applies to many settings we should be able to just reuse it
                "en", "en-GB", "en-US", "en-scotland", "en-BZ", "en-BS", "en-AG", "en-AI",
                "af", "bg", "bs", "ca", "cs", "cy", "da", "de", "el", "grc", "eo", "es",
                "es-419", "et", "fi", "fr", "fr-BE", "hi", "hr", "hu", "hy", "hy-arevmda",
                "id", "is", "it", "jbo", "ka", "kn", "ku", "la", "lv", "mk", "ml", "nl",
                "no", "pap", "pl", "pt-BR", "pt-PT", "ro", "ru", "sk", "sq", "sr", "sv",
                "sw", "ta", "tr", "vi", "zh-cmn", "cmn", "zh-yue", "yue"
            ]
            // TODO: We should present the value to the user in a human readable format.
            // i.e.: "English (US)" instead of "en-US" or "Mandarin" instead of "zh-cmn"
        },
        "http://registry.gpii.net/common/captions/enabled": {
            "title": "Captions",
            "description": "Whether to enable/disable captions on videos",
            "type": "boolean",
            "default": false
        },
        "http://registry.gpii.net/common/characterSpace": {
            "title": "Character Space",
            "description": "Increases the distance between characters.",
            "type": "number",
            "default": 1,
            "minimum": 1,
            "maximum": 2,
            "multipleOf": 0.1
        },
        "http://registry.gpii.net/common/contrast": {
            "title": "Contrast",
            "description": "Screen contrast",
            "type": "integer",
            "minimum": 0, // 0 means black - should this be 1 instead?
            "maximum": 100
        },
        "http://registry.gpii.net/common/cursorAcceleration": {
            "title": "Cursor acceleration",
            "description": "The acceleration of the mouse cursor", // needs to be defined
            "type": "number"
        },
        "http://registry.gpii.net/common/cursorSize": {
            "title": "Cursor Size",
            "description": "Cursor size",
            "type": "number",
            "default": 0.5,
            "minimum": 0,
            "maximum": 1,
            "multipleOf": 0.1
        },
<<<<<<< HEAD
        "http://registry\\.gpii\\.net/common/magnification/enabled": {
            "title": "Magnification",
            "description": "Whether to enable/disable magnification.",
            "type": "boolean",
            "default": false
        },
        "http://registry.gpii.net/common/selfVoicing/enabled": {
            "title": "Self Voicing",
            "description": "Whether to enable/disable self voicing",
=======
        "http://registry.gpii.net/common/cursorSpeed": {
            "title": "Cursor speed",
            "description": "The speed of the mouse cursor", // needs to be defined
            "type": "number"
        },
        "http://registry.gpii.net/common/debounceEnable": {
            "title": "Debounce",
            "description": "Whether to enable/disable debounce",
>>>>>>> 9868781d
            "type": "boolean",
            "default": false
        },
        "http://registry.gpii.net/common/debounceInterval": {
            "title": "Debounce Interval",
            "description": "Debounce interval", // needs to be defined
            "type": "number"
        },
        "http://registry.gpii.net/common/DPIScale": {
            "title": "DPI Scale",
            "description": "DPI scale factor on default monitor",
            "type": "integer",
            "default": 0,
            "minimum": -2,
            "maximum": 4
        },
        "http://registry.gpii.net/common/fontSize": {
            "title": "Font Size",
            "description": "Font size of the text",
            "type": "number",
            "default": 12,
            "minimum": 0.1,
            //TODO: Do we need to define a maximum value to avoid the user to leave the computer unusable?
            "multipleOf": 0.1
        },
        "http://registry.gpii.net/common/highContrast/enabled": {
            "title": "High Contrast",
            "description": "Whether to enable/disable High Contrast",
            "type": "boolean",
            "default": false
        },
        "http://registry.gpii.net/common/highContrastTheme": {
            "title": "High Contrast theme",
            "description": "High Contrast Theme",
            "type": "string",
            "default": "black-white",
            "enum": [
                "black-white",
                "white-black",
                "yellow-black",
                "black-yellow"
            ],
            "enumLabels": [
                "Black on White",
                "White on Black",
                "Yellow on Black",
                "Black on Yellow"
            ]
        },
        "http://registry.gpii.net/common/highlightColor": {
            "title": "Highlight Color",
            "description": "The color used to highlight a user's selection.",
            "type": "string",
            "default": "default",
            "enum": [
                "default",
                "yellow",
                "green",
                "pink"
            ],
            "enumLabels": [
                "Default",
                "Yellow",
                "Green",
                "Pink"
            ]
        },
        "http://registry.gpii.net/common/initDelay": {
            "title": "Keyboard init delay", // needs to be defined
            "description": "Keyboard's init delay",
            "type": "integer",
            "minimum": 0 // in milliseconds
        },
        "http://registry.gpii.net/common/inputsLarger/enabled": {
            "title": "Inputs Larger",
            "description": "Increases the size of inputs to make them more discoverable.",
            "type": "boolean",
            "default": false
        },
        "http://registry.gpii.net/common/invertColours": {
            "title": "Invert colours",
            "description": "Whether to invert colours",
            "type": "boolean",
            "default": false
        },
        "http://registry.gpii.net/common/keyEcho": {
            "title": "Key echo",
            "description": "Whether to speak each key as it is introduced",
            "type": "boolean",
            "default": true
        },
        "http://registry.gpii.net/common/language": {
            "title": "Language",
            "description": "Language of the system",
            "type": "string",
            "default": "en",
            "enum": [
                "en",
                "en-GB",
                "en-US",
                "en-scotland",
                "en-BZ",
                "en-BS",
                "en-AG",
                "en-AI",
                "af",
                "bg",
                "bs",
                "ca",
                "cs",
                "cy",
                "da",
                "de",
                "el",
                "grc",
                "eo",
                "es",
                "es-419",
                "et",
                "fi",
                "fr",
                "fr-BE",
                "hi",
                "hr",
                "hu",
                "hy",
                "hy-arevmda",
                "id",
                "is",
                "it",
                "jbo",
                "ka",
                "kn",
                "ku",
                "la",
                "lv",
                "mk",
                "ml",
                "nl",
                "no",
                "pap",
                "pl",
                "pt-BR",
                "pt-PT",
                "ro",
                "ru",
                "sk",
                "sq",
                "sr",
                "sv",
                "sw",
                "ta",
                "tr",
                "vi",
                "zh-cmn",
                "cmn",
                "zh-yue",
                "yue"
            ],
            "enumLabels": [
                "English",
                "British English",
                "US English",
                "en-scotland",
                "en-BZ",
                "en-BS",
                "en-AG",
                "en-AI",
                "Afrikaans",
                "Bulgarian",
                "Bosnian",
                "Catalan Spanish",
                "Czech",
                "Welsh",
                "Danish",
                "German",
                "Greek",
                "grc",
                "eo",
                "Spanish",
                "es-419",
                "Estonian",
                "Finnish",
                "French",
                "French (Belgium)",
                "Hindi",
                "Croatian",
                "Hungarian",
                "Armenian",
                "hy-arevmda",
                "Indonesian",
                "Icelandic",
                "Italian",
                "jbo",
                "Georgian",
                "Kannada",
                "ku",
                "la",
                "Latvian",
                "Macedonian",
                "Malayalam",
                "Dutch",
                "no",
                "pap",
                "Polish",
                "Portuguese (Brazil)",
                "Portuguese (Portugal)",
                "Romanian",
                "Russian",
                "Slovak",
                "Albanian",
                "Serbian",
                "Swedish",
                "Kiswahili",
                "Tamil",
                "Turkish",
                "Vienamese",
                "zh-cmn",
                "cmn",
                "zh-yue",
                "yue"
            ]
        },
        "http://registry.gpii.net/common/lineSpace": {
            "title": "Line Space",
            "description": "Increases the distance between lines of text.",
            "type": "number",
            "default": 1,
            "minimum": 1,
            "maximum": 3,
            "multipleOf": 0.1
        },
        "http://registry.gpii.net/common/magnification/enabled": {
            "title": "Magnifier Enabled",
            "description": "Whether to enable/disable magnification",
            "type": "boolean",
            "default": false
        },
        "http://registry.gpii.net/common/magnification": {
            "title": "Magnification",
            "description": "Level of magnification",
            "type": "number",
            "default": 1,
            "minimum": 1,
            "multipleOf": 0.1
        },
        "http://registry.gpii.net/common/magnifierPosition": {
            "title": "Magnifier position",
            "description": "Position of the magnified area",
            "type": "string",
            "default": "TopHalf",
            "enum": [
                "FullScreen",
                "Lens",
                "LeftHalf",
                "RightHalf",
                "TopHalf",
                "BottomHalf",
                "Custom"
            ],
            "enumLabels": [
                "Full Screen",
                "Lens",
                "Left Half",
                "Right Half",
                "Top Half",
                "Bottom Half",
                "Custom"
            ]
        },
        "http://registry.gpii.net/common/mouseEmulation/enabled": {
            "title": "Mouse emulation",
            "description": "Whether to enable/disable the mouse emulation",
            "type": "boolean",
            "default": false
        },
        "http://registry.gpii.net/common/mouseTrailing": {
            "title": "Mouse Trailing",
            "description": "Amount of mouse trailing",
            "type": "integer",
            "minimum": 0,
            "maximum": 10
        },
        "http://registry.gpii.net/common/nightScreen": {
            "title": "Night Screen",
            "description": "Reduce the blue emitted from the screen.",
            "type": "boolean",
            "default": false
        },
        "http://registry.gpii.net/common/onScreenKeyboard/enabled": {
            "title": "On-Screen keyboard",
            "description": "Whether to enable/disable the on-screen keyboard",
            "type": "boolean",
            "default": false
        },
        "http://registry.gpii.net/common/pitch": {
            "title": "Pitch rate",
            "description": "Text to speech output pitch rate",
            "type": "number",
            "default": 0.5,
            "minimum": 0,
            "maximum": 1,
            "multipleOf": 0.1
        },
        "http://registry.gpii.net/common/punctuationVerbosity": {
            "title": "Punctuation verbosity",
            "description": "Level of punctuation verbosity when producing text to speech",
            "default": "some",
            "enum": [
                "none",
                "some",
                "most",
                "all"
            ],
            "enumLabels": [
                "None",
                "Some",
                "Most",
                "All"
            ]
        },
        "http://registry.gpii.net/common/readingUnit": {
            "title": "Reading Unit",
            "description": "Reading mode when producing text to speech",
            "default": "sentence",
            "enum": [
                "word",
                "line",
                "sentence",
                "paragraph"
            ],
            "enumLabels": [
                "Word",
                "Line",
                "Sentence",
                "Paragraph"
            ]
        },
        "http://registry.gpii.net/common/screenReaderBrailleOutput": {
            "title": "Enable braille output",
            "description": "Whether to enable/disable braille output",
            "type": "boolean",
            "default": false
        },
        "http://registry.gpii.net/common/screenReaderTTS/enabled": {
            "title": "TTS enabled",
            "description": "Whether to enable/disable text to speech from screen reader",
            "type": "boolean",
            "default": true
        },
        "http://registry.gpii.net/common/screenResolution": {
            "title": "Screen Resolution",
            "description": "Screen resolution of the default display",
            "type": "string",
            "default": "normal",
            "enum": [
                "high",
                "normal",
                "low",
                "very low"
            ],
            "enumLabels": [
                "High",
                "Normal",
                "Low",
                "Very Low"
            ]
        },
        "http://registry.gpii.net/common/selfVoicing/enabled": {
            "title": "Self Voicing",
            "description": "Whether to enable/disable self voicing",
            "type": "boolean",
            "default": false
        },
        "http://registry.gpii.net/common/showCrosshairs": {
            "title": "Show crosshairs",
            "description": "Whether to show crosshairs",
            "type": "boolean",
            "default": false
        },
        "http://registry.gpii.net/common/simplifiedUi/enabled": {
            "title": "Simplified User Interface",
            "description": "Removes extraneous content to reduce the cognitive load and improve comprehension and/or focus.",
            "type": "boolean",
            "default": false
        },
        "http://registry.gpii.net/common/slowKeysEnable": {
            "title": "Slow Keys",
            "description": "Whether to enable/disable slow keys",
            "type": "boolean",
            "default": false
        },
        "http://registry.gpii.net/common/slowKeysInterval": {
            "title": "Slow Keys Interval",
            "description": "Slow keys interval", // needs to be defined
            "type": "number"
        },
        "http://registry.gpii.net/common/speakTutorialMessages": {
            "title": "Speak Tutorial Messages",
            "description": "Whether to speak tutorial messages or not",
            "default": false,
            // TODO: We should present the value to the user in a human readable format.
            // Sometimes we can just use "true/false".
            // This could not apply to this particular setting but I would like to
            // i.e.: show "on/off" or "enable/false" instead of "true/false"
            // TODO: discuss this as a solution to the above concerns.
            "enum": [true, false],
            "enumLabels": [ "On", "Off"]
        },
        "http://registry.gpii.net/common/speechControl": { // This is not currently supported by any real solutions, but rather used for user testing/demoing
            "title": "Talk to the Computer",
            "description": "Whether to enable/disable voice commands for computer",
            "type": "boolean",
            "default": false
        },
        "http://registry.gpii.net/common/speechRate": {
            "title": "Speech rate",
            "description": "Text to speech output speech rate",
            "type": "integer",
            "default": 150,
            "minimum": 1
        },
        "http://registry.gpii.net/common/stickyKeys": {
            "title": "Sticky Keys",
            "description": "Whether to enable/disable sticky keys",
            "type": "boolean",
            "default": false
        },
        "http://registry.gpii.net/common/subtitles/enabled": {
            "title": "Subtitles",
            "description": "Whether to enable/disable subtitles on videos",
            "type": "boolean",
            "default": false
        },
        "http://registry.gpii.net/common/supportTool": {
            "title": "Support Tools",
            "description": "Whether to enable/disable certain support tools",
            "type": "array",
            "default": [],
            "items": {
                "enum": ["dictionary"],
                "enumLabels": ["Dictionary"]
            }
        },
        "http://registry.gpii.net/common/syllabification/enabled": {
            "title": "Syllabification",
            "description": "Separate words into their syllables.",
            "type": "boolean",
            "default": false
        },
        "http://registry.gpii.net/common/tableOfContents": {
            "title": "Table of Contents",
            "description": "Displays a Table of Contents for the sections of a document.",
            "type": "boolean",
            "default": false
        },
        "http://registry.gpii.net/common/tracking": {
            "title": "Tracking",
            "description": "Tracking mode of the screen magnifier",
            "type": "array",
            "default": ["mouse"],
            "items": {
                "enum": [
                    "mouse",
                    "caret",
                    "focus"
                ],
                "enumLabels": [
                    "Mouse",
                    "Caret",
                    "Focus"
                ]
            }
        },
        "http://registry.gpii.net/common/trackingTTS": {
            "title": "TTS tracking mode",
            "description": "Tracking mode for TTS.",
            "type": "array",
            "default": "focus",
            "items": {
                "enum": [
                    "mouse",
                    "caret",
                    "focus"
                ],
                "enumLabels": [
                    "Mouse",
                    "Caret",
                    "Focus"
                ]
            }
        },
        "http://registry.gpii.net/common/volume": {
            "title": "Volume",
            "description": "General volume of the operating system",
            "type": "number",
            "minimum": 0,
            "maximum": 1
        },
        "http://registry.gpii.net/common/volumeTTS": {
            "title": "TTS Volume",
            "description": "Output volume of TTS",
            "type": "number",
            "minimum": 0,
            "maximum": 1,
            "multipleOf": 0.1
        },
        "http://registry.gpii.net/common/wordEcho": {
            "title": "Word echo",
            "description": "Whether to speak each word as it is typed",
            "type": "boolean",
            "default": false
        }
    }
}<|MERGE_RESOLUTION|>--- conflicted
+++ resolved
@@ -64,17 +64,6 @@
             "maximum": 1,
             "multipleOf": 0.1
         },
-<<<<<<< HEAD
-        "http://registry\\.gpii\\.net/common/magnification/enabled": {
-            "title": "Magnification",
-            "description": "Whether to enable/disable magnification.",
-            "type": "boolean",
-            "default": false
-        },
-        "http://registry.gpii.net/common/selfVoicing/enabled": {
-            "title": "Self Voicing",
-            "description": "Whether to enable/disable self voicing",
-=======
         "http://registry.gpii.net/common/cursorSpeed": {
             "title": "Cursor speed",
             "description": "The speed of the mouse cursor", // needs to be defined
@@ -83,7 +72,6 @@
         "http://registry.gpii.net/common/debounceEnable": {
             "title": "Debounce",
             "description": "Whether to enable/disable debounce",
->>>>>>> 9868781d
             "type": "boolean",
             "default": false
         },
