{
    // TODO: Discuss standardising language.
    // We currently use this: https://tools.ietf.org/html/bcp47
    // We need a crosswalk to the contexts in which we're using the language data, and to discuss if BCP 47 is the most useful in walking between.
    // We need consistent transforms to/from whatever we choose, and a strategy for reuse.
    "http://registry.gpii.net/common/DPIScale": {
        "schema": {
            "title": "DPI Scale",
            "description": "DPI scale factor on default monitor.",
            "type": "integer",
            "default": 0,
            "minimum": -2,
            "maximum": 4
        }
    },
    "http://registry.gpii.net/common/speechRate": {
        "schema": {
            "title": "Speech rate",
            "description": "Text to speech output speech rate.",
            "type": "integer",
            "default": 150,
            "minimum": 1
        }
    },
    "http://registry.gpii.net/common/trackingTTS": {
        "schema": {
            "title": "TTS tracking mode",
            "description": "Tracking mode for TTS.",
            "type": "array",
            "default": "focus",
            "items": {
                "enum": [
                    "mouse",
                    "caret",
                    "focus"
                ],
                "enumLabels": [
                    "Mouse",
                    "Caret",
                    "Focus"
                ]
            }
        }
    },
    "http://registry.gpii.net/common/speakTutorialMessages": {
        "schema": {
            "title": "Speak Tutorial Messages",
            "description": "Whether to speak tutorial messages or not.",
            "type": "boolean",
            "default": false,
            // TODO: We should present the value to the user in a human readable format.
            // Sometimes we can just use "true/false".
            // This could not apply to this particular setting but I would like to
            // i.e.: show "on/off" or "enable/false" instead of "true/false"
            // TODO: discuss this as a solution to the above concerns.
            "enum": [true, false],
            "enumLabels": [ "On", "Off"]
        }
    },
    "http://registry.gpii.net/common/keyEcho": {
        "schema": {
            "title": "Key echo",
            "description": "Whether to speak each key as it is introduced.",
            "type": "boolean",
            "default": true
        }
    },
    "http://registry.gpii.net/common/wordEcho": {
        "schema": {
            "title": "Word echo",
            "description": "Whether to speak each word as it is typed.",
            "type": "boolean",
            "default": false
        }
    },
    "http://registry.gpii.net/common/announceCapitals": {
        "schema": {
            "title": "Announce capitals",
            "description": "Whether to announce capitals.",
            "type": "boolean",
            "default": false
        }
    },
    "http://registry.gpii.net/common/screenReaderBrailleOutput": {
        "schema": {
            "title": "Enable braille output",
            "description": "Whether to enable/disable braille output.",
            "type": "boolean",
            "default": false
        }
    },
    "http://registry.gpii.net/common/punctuationVerbosity": {
        "schema": {
            "title": "Punctuation verbosity",
            "description": "Level of puctuacion verbosity when producing text to speech.",
            "type": "string",
            "default": "some",
            "enum": [
                "none",
                "some",
                "most",
                "all"
            ],
            "enumLabels": [
                "None",
                "Some",
                "Most",
                "All"
            ]
        }
    },
    "http://registry.gpii.net/common/readingUnit": {
        "schema": {
            "title": "Reading Unit",
            "description": "Reading mode when producing text to speech.",
            "type": "string",
            "default": "sentence",
            "enum": [
                "word",
                "line",
                "sentence",
                "paragraph"
            ],
            "enumLabels": [
                "Word",
                "Line",
                "Sentence",
                "Paragraph"
            ]
        }
    },
    "http://registry.gpii.net/common/auditoryOutLanguage": {
        "schema": {
            "title": "TTS output language",
            "description": "Language in which the text to speech must be produced.",
            "type": "string",
            "default": "en",
            // TODO: Make an enum labels array for this.
            //Not sure whether this should be specified and fallback to the currently used language
            "enum": [
                // since this enum applies to many settings we should be able to just reuse it
                "en",
                "en-GB",
                "en-US",
                "en-scotland",
                "en-BZ",
                "en-BS",
                "en-AG",
                "en-AI",
                "af",
                "bg",
                "bs",
                "ca",
                "cs",
                "cy",
                "da",
                "de",
                "el",
                "grc",
                "eo",
                "es",
                "es-419",
                "et",
                "fi",
                "fr",
                "fr-BE",
                "hi",
                "hr",
                "hu",
                "hy",
                "hy-arevmda",
                "id",
                "is",
                "it",
                "jbo",
                "ka",
                "kn",
                "ku",
                "la",
                "lv",
                "mk",
                "ml",
                "nl",
                "no",
                "pap",
                "pl",
                "pt-BR",
                "pt-PT",
                "ro",
                "ru",
                "sk",
                "sq",
                "sr",
                "sv",
                "sw",
                "ta",
                "tr",
                "vi",
                "zh-cmn",
                "cmn",
                "zh-yue",
                "yue"
            ]
            // TODO: We should present the value to the user in a human readable format.
            // i.e.: "English (US)" instead of "en-US" or "Mandarin" instead of "zh-cmn"
        }
    },
    "http://registry.gpii.net/common/screenReaderTTS/enabled": {
        "schema": {
            "title": "TTS enabled",
            "description": "Whether to enable/disable text to speech from screen reader.",
            "type": "boolean",
            "default": true
        }
    },
    "http://registry.gpii.net/common/pitch": {
        "schema": {
            "title": "Pitch rate",
            "description": "Text to speech output pitch rate.",
            "type": "number",
            "default": 0.5,
            "minimum": 0,
            "maximum": 1,
            "multipleOf": 0.1
        }
    },
    "http://registry.gpii.net/common/volumeTTS": {
        "schema": {
            "title": "TTS Volume",
            "description": "Output volume of TTS.",
            "type": "number",
            "minimum": 0,
            "maximum": 1,
            "multipleOf": 0.1
        }
    },
    "http://registry.gpii.net/common/selfVoicing/enabled": {
        "schema": {
            "title": "Self Voicing",
            "description": "Whether to enable/disable self voicing.",
            "type": "boolean",
            "default": false
        }
    },
    "http://registry.gpii.net/common/highContrast/enabled": {
        "schema": {
            "title": "High Contrast",
            "description": "Whether to enable/disable High Contrast.",
            "type": "boolean",
            "default": false
        }
    },
    "http://registry.gpii.net/common/highContrastTheme": {
        "schema": {
            "title": "High Contrast theme",
            "description": "High Contrast Theme.",
            "type": "string",
<<<<<<< HEAD
            "default": "black-white",
            "enum": [
                "black-white",
                "white-black",
                "yellow-black",
                "black-yellow"
            ],
            "enumLabels": [
                "Black on White",
                "White on Black",
                "Yellow on Black",
                "Black on Yellow"
            ]

        }
    },
    "http://registry.gpii.net/common/fontSize": {
        "schema": {
=======
            "default": "regular-contrast",
            "enum": ["regular-contrast", "black-white", "white-black", "yellow-black", "black-yellow", "grey-black", "grey-white", "black-brown"]
        },
        "http://registry.gpii.net/common/fontSize": {
>>>>>>> df2aa611
            "title": "Font Size",
            "description": "Font size of the text.",
            "type": "number",
            "default": 12,
            "minimum": 0.1,
            //TODO: Do we need to define a maximum value to avoid the user to leave the computer unusable?
            "multipleOf": 0.1
        }
    },
    "http://registry.gpii.net/common/cursorSize": {
        "schema": {
            "title": "Cursor Size",
            "description": "Cursor size.",
            "type": "number",
            "default": 0.5,
            "minimum": 0,
            "maximum": 1,
            "multipleOf": 0.1
        }
    },
    "http://registry.gpii.net/common/mouseTrailing": {
        "schema": {
            "title": "Mouse Trailing",
            "description": "Amount of mouse trailing.",
            "type": "integer",
            "minimum": 0,
            "maximum": 10
        }
    },
    "http://registry.gpii.net/common/contrast": {
        "schema": {
            "title": "Contrast",
            "description": "Screen contrast.",
            "type": "integer",
            "minimum": 0,
            // 0 means black - should this be 1 instead?
            "maximum": 100
        }
    },
    "http://registry.gpii.net/common/magnification/enabled": {
        "schema": {
            "title": "Magnifier Enabled",
            "description": "Whether to enable/disable magnification.",
            "type": "boolean",
            "default": false
        }
    },
    "http://registry.gpii.net/common/magnification": {
        "schema": {
            "title": "Magnification",
            "description": "Level of magnification.",
            "type": "number",
            "default": 1,
            "minimum": 1,
            "multipleOf": 0.1
        }
    },
    "http://registry.gpii.net/common/tracking": {
        "schema": {
            "title": "Tracking",
            "description": "Tracking mode of the screen magnifier.",
            "type": "array",
            "default": "mouse",
            "items": {
                "enum": [
                    "mouse",
                    "caret",
                    "focus"
                ],
                "enumLabels": [
                    "Mouse",
                    "Caret",
                    "Focus"
                ]
            }
        }
    },
    "http://registry.gpii.net/common/magnifierPosition": {
        "schema": {
            "title": "Magnifier position",
            "description": "Position of the magnified area.",
            "type": "string",
            "default": "TopHalf",
            "enum": [
                "FullScreen",
                "Lens",
                "LeftHalf",
                "RightHalf",
                "TopHalf",
                "BottomHalf",
                "Custom"
            ],
            "enumLabels": [
                "Full Screen",
                "Lens",
                "Left Half",
                "Right Half",
                "Top Half",
                "Bottom Half",
                "Custom"
            ]
        }
    },
    "http://registry.gpii.net/common/invertColours": {
        "schema": {
            "title": "Invert colours",
            "description": "Whether to invert colours.",
            "type": "boolean",
            "default": false
        }
    },
    "http://registry.gpii.net/common/showCrosshairs": {
        "schema": {
            "title": "Show crosshairs",
            "description": "Whether to show crosshairs.",
            "type": "boolean",
            "default": false
        }
    },
    "http://registry.gpii.net/common/volume": {
        "schema": {
            "title": "Volume",
            "description": "General volume of the operating system.",
            "type": "number",
            "minimum": 0,
            "maximum": 1
        }
    },
    // TODO: Discuss, this list does not contain many languages and contains others that don't appear to be supported in Windows.
    "http://registry.gpii.net/common/language": {
        "schema": {
            "title": "Language",
            "description": "Language of the system.",
            "type": "string",
            "default": "en",
            "enum": [
<<<<<<< HEAD
                "en",
                "en-GB",
                "en-US",
                "en-scotland",
                "en-BZ",
                "en-BS",
                "en-AG",
                "en-AI",
                "af",
                "bg",
                "bs",
                "ca",
                "cs",
                "cy",
                "da",
                "de",
                "el",
                "grc",
                "eo",
                "es",
                "es-419",
                "et",
                "fi",
                "fr",
                "fr-BE",
                "hi",
                "hr",
                "hu",
                "hy",
                "hy-arevmda",
                "id",
                "is",
                "it",
                "jbo",
                "ka",
                "kn",
                "ku",
                "la",
                "lv",
                "mk",
                "ml",
                "nl",
                "no",
                "pap",
                "pl",
                "pt-BR",
                "pt-PT",
                "ro",
                "ru",
                "sk",
                "sq",
                "sr",
                "sv",
                "sw",
                "ta",
                "tr",
                "vi",
                "zh-cmn",
                "cmn",
                "zh-yue",
                "yue"
            ],
            "enumLabels": [
                "English",
                "British English",
                "US English",
                "en-scotland",
                "en-BZ",
                "en-BS",
                "en-AG",
                "en-AI",
                "Afrikaans",
                "Bulgarian",
                "Bosnian",
                "Catalan Spanish",
                "Czech",
                "Welsh",
                "Danish",
                "German",
                "Greek",
                "grc",
                "eo",
                "Spanish",
                "es-419",
                "Estonian",
                "Finnish",
                "French",
                "French (Belgium)",
                "Hindi",
                "Croatian",
                "Hungarian",
                "Armenian",
                "hy-arevmda",
                "Indonesian",
                "Icelandic",
                "Italian",
                "jbo",
                "Georgian",
                "Kannada",
                "ku",
                "la",
                "Latvian",
                "Macedonian",
                "Malayalam",
                "Dutch",
                "no",
                "pap",
                "Polish",
                "Portuguese (Brazil)",
                "Portuguese (Portugal)",
                "Romanian",
                "Russian",
                "Slovak",
                "Albanian",
                "Serbian",
                "Swedish",
                "Kiswahili",
                "Tamil",
                "Turkish",
                "Vienamese",
                "zh-cmn",
                "cmn",
                "zh-yue",
                "yue"
=======
                "en-US", "hy-AM", "zh-CN", "zh-TW", "ko-KR", "ru-RU", "es-ES"
>>>>>>> df2aa611
            ]
        }
    },
    "http://registry.gpii.net/common/screenResolution": {
        "schema": {
            "title": "Screen Resolution",
            "description": "Screen resolution of the default display.",
            "type": "string",
            "default": "normal",
            "enum": [
                "high",
                "normal",
                "low",
                "very low"
            ],
            "enumLabels": [
                "High",
                "Normal",
                "Low",
                "Very Low"
            ]
        }
    },
    "http://registry.gpii.net/common/onScreenKeyboard/enabled": {
        "schema": {
            "title": "On-Screen keyboard",
            "description": "Whether to enable/disable the on-screen keyboard.",
            "type": "boolean",
            "default": false
        }
    },
    "http://registry.gpii.net/common/mouseEmulation/enabled": {
        "schema": {
            "title": "Mouse emulation",
            "description": "Whether to enable/disable the mouse emulation.",
            "type": "boolean",
            "default": false
        }
    },
    "http://registry.gpii.net/common/initDelay": {
        "schema": {
            "title": "Keyboard init delay",
            // TODO: needs to be better defined
            "description": "Keyboard's init delay.",
            "type": "number",
            "minimum": 0
            // in milliseconds
        }
    },
    "http://registry.gpii.net/common/cursorSpeed": {
        "schema": {
            "title": "Cursor speed",
            "description": "The speed of the mouse cursor.",
            // TODO: needs to be better defined.
            "type": "number"
        }
    },
    "http://registry.gpii.net/common/cursorAcceleration": {
        "schema": {
            "title": "Cursor acceleration",
            "description": "The acceleration of the mouse cursor.",
            // TODO: needs to be better defined.
            "type": "number"
        }
    },
    "http://registry.gpii.net/common/slowKeysEnable": {
        "schema": {
            "title": "Slow Keys",
            "description": "Whether to enable/disable slow keys.",
            "type": "boolean",
            "default": false
        }
    },
    "http://registry.gpii.net/common/slowKeysInterval": {
        "schema": {
            "title": "Slow Keys Interval",
            "description": "Slow keys interval.",
            // TODO: Needs to be better defined.
            "type": "number"
        }
    },
    "http://registry.gpii.net/common/debounceEnable": {
        "schema": {
            "title": "Debounce",
            "description": "Whether to enable/disable debounce.",
            "type": "boolean",
            "default": false
        }
    },
    "http://registry.gpii.net/common/debounceInterval": {
        "schema": {
            "title": "Debounce Interval",
            "description": "Debounce interval.",
            // TODO: needs to be better defined.
            "type": "number"
        }
    },
    "http://registry.gpii.net/common/stickyKeys": {
        "schema": {
            "title": "Sticky Keys",
            "description": "Whether to enable/disable sticky keys.",
            "type": "boolean",
            "default": false
        }
    },
    "http://registry.gpii.net/common/captions/enabled": {
        "schema": {
            "title": "Captions",
            "description": "Whether to enable/disable captions on videos.",
            "type": "boolean",
            "default": false
        }
    },
    "http://registry.gpii.net/common/subtitles/enabled": {
        "schema": {
            "title": "Subtitles",
            "description": "Whether to enable/disable subtitles on videos.",
            "type": "boolean",
            "default": false
        }
    },
    "http://registry.gpii.net/common/audioDescription/enabled": {
        "schema": {
            "title": "Audio Description",
            "description": "Whether to enable/disable audio description on videos.",
            "type": "boolean",
            "default": false
        }
    },
    "http://registry.gpii.net/common/supportTool": {
        "schema": {
            "title": "Support Tools",
            "description": "Whether to enable/disable certain support tools.",
            "type": "array",
            "default": [],
            "items": {
                "enum": [ "dictionary" ],
                "enumLabels": [ "Dictionary" ]
            }
        }
    },
    "http://registry.gpii.net/common/speechControl": {
        // This is not currently supported by any real solutions, but rather used for user testing/demoing
        "schema": {
            "title": "Talk to the Computer",
            "description": "Whether to enable/disable voice commands for computer.",
            "type": "boolean",
            "default": false
        }
    },
    "http://registry.gpii.net/common/nightScreen": {
        "schema": {
            "title": "Night Screen",
            "description": "Reduce the blue emitted from the screen.",
            "type": "boolean",
            "default": false
        }
    },
    "http://registry.gpii.net/common/lineSpace": {
        "schema": {
            "title": "Line Space",
            "description": "Increases the distance between lines of text.",
            "type": "number",
            "default": 1,
            "minimum": 1,
            "maximum": 3,
            "multipleOf": 0.1
        }
    },
    "http://registry.gpii.net/common/characterSpace": {
        "schema": {
            "title": "Character Space",
            "description": "Increases the distance between characters.",
            "type": "number",
            "default": 1,
            "minimum": 1,
            "maximum": 2,
            "multipleOf": 0.1
        }
    },
    "http://registry.gpii.net/common/inputsLarger/enabled": {
        "schema": {
            "title": "Inputs Larger",
            "description": "Increases the size of inputs to make them more discoverable.",
            "type": "boolean",
            "default": false
        }
    },
    "http://registry.gpii.net/common/highlightColor": {
        "schema": {
            "title": "Highlight Color",
            "description": "The color used to highlight a user's selection.",
            "type": "string",
            "default": "default",
            "enum": [
                "default",
                "yellow",
                "green",
                "pink"
            ],
            "enumLabels": [
                "Default",
                "Yellow",
                "Green",
                "Pink"
            ]
        }
    },
    "http://registry.gpii.net/common/tableOfContents": {
        "schema": {
            "title": "Table of Contents",
            "description": "Displays a Table of Contents for the sections of a document.",
            "type": "boolean",
            "default": false
        }
    },
    "http://registry.gpii.net/common/simplifiedUi/enabled": {
        "schema": {
            "title": "Simplified User Interface",
            "description": "Removes extraneous content to reduce the cognitive load and improve comprehension and/or focus.",
            "type": "boolean",
            "default": false
        }
    },
    "http://registry.gpii.net/common/syllabification/enabled": {
        "schema": {
            "title": "Syllabification",
            "description": "Separate words into their syllables.",
            "type": "boolean",
            "default": false
        }
    }
}<|MERGE_RESOLUTION|>--- conflicted
+++ resolved
@@ -1,29 +1,21 @@
 {
-    // TODO: Discuss standardising language.
-    // We currently use this: https://tools.ietf.org/html/bcp47
-    // We need a crosswalk to the contexts in which we're using the language data, and to discuss if BCP 47 is the most useful in walking between.
-    // We need consistent transforms to/from whatever we choose, and a strategy for reuse.
-    "http://registry.gpii.net/common/DPIScale": {
-        "schema": {
+    "schemas": {
+        "http://registry.gpii.net/common/DPIScale": {
             "title": "DPI Scale",
-            "description": "DPI scale factor on default monitor.",
+            "description": "DPI scale factor on default monitor",
             "type": "integer",
             "default": 0,
             "minimum": -2,
             "maximum": 4
-        }
-    },
-    "http://registry.gpii.net/common/speechRate": {
-        "schema": {
+        },
+        "http://registry.gpii.net/common/speechRate": {
             "title": "Speech rate",
-            "description": "Text to speech output speech rate.",
+            "description": "Text to speech output speech rate",
             "type": "integer",
             "default": 150,
             "minimum": 1
-        }
-    },
-    "http://registry.gpii.net/common/trackingTTS": {
-        "schema": {
+        },
+        "http://registry.gpii.net/common/trackingTTS": {
             "title": "TTS tracking mode",
             "description": "Tracking mode for TTS.",
             "type": "array",
@@ -40,13 +32,10 @@
                     "Focus"
                 ]
             }
-        }
-    },
-    "http://registry.gpii.net/common/speakTutorialMessages": {
-        "schema": {
+        },
+        "http://registry.gpii.net/common/speakTutorialMessages": {
             "title": "Speak Tutorial Messages",
-            "description": "Whether to speak tutorial messages or not.",
-            "type": "boolean",
+            "description": "Whether to speak tutorial messages or not",
             "default": false,
             // TODO: We should present the value to the user in a human readable format.
             // Sometimes we can just use "true/false".
@@ -55,45 +44,34 @@
             // TODO: discuss this as a solution to the above concerns.
             "enum": [true, false],
             "enumLabels": [ "On", "Off"]
-        }
-    },
-    "http://registry.gpii.net/common/keyEcho": {
-        "schema": {
+        },
+        "http://registry.gpii.net/common/keyEcho": {
             "title": "Key echo",
-            "description": "Whether to speak each key as it is introduced.",
+            "description": "Whether to speak each key as it is introduced",
             "type": "boolean",
             "default": true
-        }
-    },
-    "http://registry.gpii.net/common/wordEcho": {
-        "schema": {
+        },
+        "http://registry.gpii.net/common/wordEcho": {
             "title": "Word echo",
-            "description": "Whether to speak each word as it is typed.",
-            "type": "boolean",
-            "default": false
-        }
-    },
-    "http://registry.gpii.net/common/announceCapitals": {
-        "schema": {
+            "description": "Whether to speak each word as it is typed",
+            "type": "boolean",
+            "default": false
+        },
+        "http://registry.gpii.net/common/announceCapitals": {
             "title": "Announce capitals",
-            "description": "Whether to announce capitals.",
-            "type": "boolean",
-            "default": false
-        }
-    },
-    "http://registry.gpii.net/common/screenReaderBrailleOutput": {
-        "schema": {
+            "description": "Whether to announce capitals",
+            "type": "boolean",
+            "default": false
+        },
+        "http://registry.gpii.net/common/screenReaderBrailleOutput": {
             "title": "Enable braille output",
-            "description": "Whether to enable/disable braille output.",
-            "type": "boolean",
-            "default": false
-        }
-    },
-    "http://registry.gpii.net/common/punctuationVerbosity": {
-        "schema": {
+            "description": "Whether to enable/disable braille output",
+            "type": "boolean",
+            "default": false
+        },
+        "http://registry.gpii.net/common/punctuationVerbosity": {
             "title": "Punctuation verbosity",
-            "description": "Level of puctuacion verbosity when producing text to speech.",
-            "type": "string",
+            "description": "Level of puctuacion verbosity when producing text to speech",
             "default": "some",
             "enum": [
                 "none",
@@ -107,13 +85,10 @@
                 "Most",
                 "All"
             ]
-        }
-    },
-    "http://registry.gpii.net/common/readingUnit": {
-        "schema": {
+        },
+        "http://registry.gpii.net/common/readingUnit": {
             "title": "Reading Unit",
-            "description": "Reading mode when producing text to speech.",
-            "type": "string",
+            "description": "Reading mode when producing text to speech",
             "default": "sentence",
             "enum": [
                 "word",
@@ -127,18 +102,189 @@
                 "Sentence",
                 "Paragraph"
             ]
-        }
-    },
-    "http://registry.gpii.net/common/auditoryOutLanguage": {
-        "schema": {
+        },
+        "http://registry.gpii.net/common/auditoryOutLanguage": {
             "title": "TTS output language",
-            "description": "Language in which the text to speech must be produced.",
+            "description": "Language in which the text to speech must be produced",
+            "type": "string",
+            "default": "en", //Not sure whether this should be specified and fallback to the currently used language
+            "enum": [ // since this enum applies to many settings we should be able to just reuse it
+                "en", "en-GB", "en-US", "en-scotland", "en-BZ", "en-BS", "en-AG", "en-AI",
+                "af", "bg", "bs", "ca", "cs", "cy", "da", "de", "el", "grc", "eo", "es",
+                "es-419", "et", "fi", "fr", "fr-BE", "hi", "hr", "hu", "hy", "hy-arevmda",
+                "id", "is", "it", "jbo", "ka", "kn", "ku", "la", "lv", "mk", "ml", "nl",
+                "no", "pap", "pl", "pt-BR", "pt-PT", "ro", "ru", "sk", "sq", "sr", "sv",
+                "sw", "ta", "tr", "vi", "zh-cmn", "cmn", "zh-yue", "yue"
+            ]
+            // TODO: We should present the value to the user in a human readable format.
+            // i.e.: "English (US)" instead of "en-US" or "Mandarin" instead of "zh-cmn"
+        },
+        "http://registry.gpii.net/common/screenReaderTTS/enabled": {
+            "title": "TTS enabled",
+            "description": "Whether to enable/disable text to speech from screen reader",
+            "type": "boolean",
+            "default": true
+        },
+        "http://registry.gpii.net/common/pitch": {
+            "title": "Pitch rate",
+            "description": "Text to speech output pitch rate",
+            "type": "number",
+            "default": 0.5,
+            "minimum": 0,
+            "maximum": 1,
+            "multipleOf": 0.1
+        },
+        "http://registry.gpii.net/common/volumeTTS": {
+            "title": "TTS Volume",
+            "description": "Output volume of TTS",
+            "type": "number",
+            "minimum": 0,
+            "maximum": 1,
+            "multipleOf": 0.1
+        },
+        "http://registry.gpii.net/common/selfVoicing/enabled": {
+            "title": "Self Voicing",
+            "description": "Whether to enable/disable self voicing",
+            "type": "boolean",
+            "default": false
+        },
+        "http://registry.gpii.net/common/highContrast/enabled": {
+            "title": "High Contrast",
+            "description": "Whether to enable/disable High Contrast",
+            "type": "boolean",
+            "default": false
+        },
+        "http://registry.gpii.net/common/highContrastTheme": {
+            "title": "High Contrast theme",
+            "description": "High Contrast Theme",
+            "type": "string",
+            "default": "black-white",
+            "enum": [
+                "black-white",
+                "white-black",
+                "yellow-black",
+                "black-yellow"
+            ],
+            "enumLabels": [
+                "Black on White",
+                "White on Black",
+                "Yellow on Black",
+                "Black on Yellow"
+            ]
+        },
+        "http://registry.gpii.net/common/fontSize": {
+            "title": "Font Size",
+            "description": "Font size of the text",
+            "type": "number",
+            "default": 12,
+            "minimum": 0.1,
+            //TODO: Do we need to define a maximum value to avoid the user to leave the computer unusable?
+            "multipleOf": 0.1
+        },
+        "http://registry.gpii.net/common/cursorSize": {
+            "title": "Cursor Size",
+            "description": "Cursor size",
+            "type": "number",
+            "default": 0.5,
+            "minimum": 0,
+            "maximum": 1,
+            "multipleOf": 0.1
+        },
+        "http://registry.gpii.net/common/mouseTrailing": {
+            "title": "Mouse Trailing",
+            "description": "Amount of mouse trailing",
+            "type": "integer",
+            "minimum": 0,
+            "maximum": 10
+        },
+        "http://registry.gpii.net/common/contrast": {
+            "title": "Contrast",
+            "description": "Screen contrast",
+            "type": "integer",
+            "minimum": 0, // 0 means black - should this be 1 instead?
+            "maximum": 100
+        },
+        "http://registry.gpii.net/common/magnification/enabled": {
+            "title": "Magnifier Enabled",
+            "description": "Whether to enable/disable magnification",
+            "type": "boolean",
+            "default": false
+        },
+        "http://registry.gpii.net/common/magnification": {
+            "title": "Magnification",
+            "description": "Level of magnification",
+            "type": "number",
+            "default": 1,
+            "minimum": 1,
+            "multipleOf": 0.1
+        },
+        "http://registry.gpii.net/common/tracking": {
+            "title": "Tracking",
+            "description": "Tracking mode of the screen magnifier",
+            "type": "array",
+            "default": ["mouse"],
+            "items": {
+                "enum": [
+                    "mouse",
+                    "caret",
+                    "focus"
+                ],
+                "enumLabels": [
+                    "Mouse",
+                    "Caret",
+                    "Focus"
+                ]
+            }
+        },
+        "http://registry.gpii.net/common/magnifierPosition": {
+            "title": "Magnifier position",
+            "description": "Position of the magnified area",
+            "type": "string",
+            "default": "TopHalf",
+            "enum": [
+                "FullScreen",
+                "Lens",
+                "LeftHalf",
+                "RightHalf",
+                "TopHalf",
+                "BottomHalf",
+                "Custom"
+            ],
+            "enumLabels": [
+                "Full Screen",
+                "Lens",
+                "Left Half",
+                "Right Half",
+                "Top Half",
+                "Bottom Half",
+                "Custom"
+            ]
+        },
+        "http://registry.gpii.net/common/invertColours": {
+            "title": "Invert colours",
+            "description": "Whether to invert colours",
+            "type": "boolean",
+            "default": false
+        },
+        "http://registry.gpii.net/common/showCrosshairs": {
+            "title": "Show crosshairs",
+            "description": "Whether to show crosshairs",
+            "type": "boolean",
+            "default": false
+        },
+        "http://registry.gpii.net/common/volume": {
+            "title": "Volume",
+            "description": "General volume of the operating system",
+            "type": "number",
+            "minimum": 0,
+            "maximum": 1
+        },
+        "http://registry.gpii.net/common/language": {
+            "title": "Language",
+            "description": "Language of the system",
             "type": "string",
             "default": "en",
-            // TODO: Make an enum labels array for this.
-            //Not sure whether this should be specified and fallback to the currently used language
-            "enum": [
-                // since this enum applies to many settings we should be able to just reuse it
+            "enum": [
                 "en",
                 "en-GB",
                 "en-US",
@@ -200,284 +346,6 @@
                 "cmn",
                 "zh-yue",
                 "yue"
-            ]
-            // TODO: We should present the value to the user in a human readable format.
-            // i.e.: "English (US)" instead of "en-US" or "Mandarin" instead of "zh-cmn"
-        }
-    },
-    "http://registry.gpii.net/common/screenReaderTTS/enabled": {
-        "schema": {
-            "title": "TTS enabled",
-            "description": "Whether to enable/disable text to speech from screen reader.",
-            "type": "boolean",
-            "default": true
-        }
-    },
-    "http://registry.gpii.net/common/pitch": {
-        "schema": {
-            "title": "Pitch rate",
-            "description": "Text to speech output pitch rate.",
-            "type": "number",
-            "default": 0.5,
-            "minimum": 0,
-            "maximum": 1,
-            "multipleOf": 0.1
-        }
-    },
-    "http://registry.gpii.net/common/volumeTTS": {
-        "schema": {
-            "title": "TTS Volume",
-            "description": "Output volume of TTS.",
-            "type": "number",
-            "minimum": 0,
-            "maximum": 1,
-            "multipleOf": 0.1
-        }
-    },
-    "http://registry.gpii.net/common/selfVoicing/enabled": {
-        "schema": {
-            "title": "Self Voicing",
-            "description": "Whether to enable/disable self voicing.",
-            "type": "boolean",
-            "default": false
-        }
-    },
-    "http://registry.gpii.net/common/highContrast/enabled": {
-        "schema": {
-            "title": "High Contrast",
-            "description": "Whether to enable/disable High Contrast.",
-            "type": "boolean",
-            "default": false
-        }
-    },
-    "http://registry.gpii.net/common/highContrastTheme": {
-        "schema": {
-            "title": "High Contrast theme",
-            "description": "High Contrast Theme.",
-            "type": "string",
-<<<<<<< HEAD
-            "default": "black-white",
-            "enum": [
-                "black-white",
-                "white-black",
-                "yellow-black",
-                "black-yellow"
-            ],
-            "enumLabels": [
-                "Black on White",
-                "White on Black",
-                "Yellow on Black",
-                "Black on Yellow"
-            ]
-
-        }
-    },
-    "http://registry.gpii.net/common/fontSize": {
-        "schema": {
-=======
-            "default": "regular-contrast",
-            "enum": ["regular-contrast", "black-white", "white-black", "yellow-black", "black-yellow", "grey-black", "grey-white", "black-brown"]
-        },
-        "http://registry.gpii.net/common/fontSize": {
->>>>>>> df2aa611
-            "title": "Font Size",
-            "description": "Font size of the text.",
-            "type": "number",
-            "default": 12,
-            "minimum": 0.1,
-            //TODO: Do we need to define a maximum value to avoid the user to leave the computer unusable?
-            "multipleOf": 0.1
-        }
-    },
-    "http://registry.gpii.net/common/cursorSize": {
-        "schema": {
-            "title": "Cursor Size",
-            "description": "Cursor size.",
-            "type": "number",
-            "default": 0.5,
-            "minimum": 0,
-            "maximum": 1,
-            "multipleOf": 0.1
-        }
-    },
-    "http://registry.gpii.net/common/mouseTrailing": {
-        "schema": {
-            "title": "Mouse Trailing",
-            "description": "Amount of mouse trailing.",
-            "type": "integer",
-            "minimum": 0,
-            "maximum": 10
-        }
-    },
-    "http://registry.gpii.net/common/contrast": {
-        "schema": {
-            "title": "Contrast",
-            "description": "Screen contrast.",
-            "type": "integer",
-            "minimum": 0,
-            // 0 means black - should this be 1 instead?
-            "maximum": 100
-        }
-    },
-    "http://registry.gpii.net/common/magnification/enabled": {
-        "schema": {
-            "title": "Magnifier Enabled",
-            "description": "Whether to enable/disable magnification.",
-            "type": "boolean",
-            "default": false
-        }
-    },
-    "http://registry.gpii.net/common/magnification": {
-        "schema": {
-            "title": "Magnification",
-            "description": "Level of magnification.",
-            "type": "number",
-            "default": 1,
-            "minimum": 1,
-            "multipleOf": 0.1
-        }
-    },
-    "http://registry.gpii.net/common/tracking": {
-        "schema": {
-            "title": "Tracking",
-            "description": "Tracking mode of the screen magnifier.",
-            "type": "array",
-            "default": "mouse",
-            "items": {
-                "enum": [
-                    "mouse",
-                    "caret",
-                    "focus"
-                ],
-                "enumLabels": [
-                    "Mouse",
-                    "Caret",
-                    "Focus"
-                ]
-            }
-        }
-    },
-    "http://registry.gpii.net/common/magnifierPosition": {
-        "schema": {
-            "title": "Magnifier position",
-            "description": "Position of the magnified area.",
-            "type": "string",
-            "default": "TopHalf",
-            "enum": [
-                "FullScreen",
-                "Lens",
-                "LeftHalf",
-                "RightHalf",
-                "TopHalf",
-                "BottomHalf",
-                "Custom"
-            ],
-            "enumLabels": [
-                "Full Screen",
-                "Lens",
-                "Left Half",
-                "Right Half",
-                "Top Half",
-                "Bottom Half",
-                "Custom"
-            ]
-        }
-    },
-    "http://registry.gpii.net/common/invertColours": {
-        "schema": {
-            "title": "Invert colours",
-            "description": "Whether to invert colours.",
-            "type": "boolean",
-            "default": false
-        }
-    },
-    "http://registry.gpii.net/common/showCrosshairs": {
-        "schema": {
-            "title": "Show crosshairs",
-            "description": "Whether to show crosshairs.",
-            "type": "boolean",
-            "default": false
-        }
-    },
-    "http://registry.gpii.net/common/volume": {
-        "schema": {
-            "title": "Volume",
-            "description": "General volume of the operating system.",
-            "type": "number",
-            "minimum": 0,
-            "maximum": 1
-        }
-    },
-    // TODO: Discuss, this list does not contain many languages and contains others that don't appear to be supported in Windows.
-    "http://registry.gpii.net/common/language": {
-        "schema": {
-            "title": "Language",
-            "description": "Language of the system.",
-            "type": "string",
-            "default": "en",
-            "enum": [
-<<<<<<< HEAD
-                "en",
-                "en-GB",
-                "en-US",
-                "en-scotland",
-                "en-BZ",
-                "en-BS",
-                "en-AG",
-                "en-AI",
-                "af",
-                "bg",
-                "bs",
-                "ca",
-                "cs",
-                "cy",
-                "da",
-                "de",
-                "el",
-                "grc",
-                "eo",
-                "es",
-                "es-419",
-                "et",
-                "fi",
-                "fr",
-                "fr-BE",
-                "hi",
-                "hr",
-                "hu",
-                "hy",
-                "hy-arevmda",
-                "id",
-                "is",
-                "it",
-                "jbo",
-                "ka",
-                "kn",
-                "ku",
-                "la",
-                "lv",
-                "mk",
-                "ml",
-                "nl",
-                "no",
-                "pap",
-                "pl",
-                "pt-BR",
-                "pt-PT",
-                "ro",
-                "ru",
-                "sk",
-                "sq",
-                "sr",
-                "sv",
-                "sw",
-                "ta",
-                "tr",
-                "vi",
-                "zh-cmn",
-                "cmn",
-                "zh-yue",
-                "yue"
             ],
             "enumLabels": [
                 "English",
@@ -541,16 +409,11 @@
                 "cmn",
                 "zh-yue",
                 "yue"
-=======
-                "en-US", "hy-AM", "zh-CN", "zh-TW", "ko-KR", "ru-RU", "es-ES"
->>>>>>> df2aa611
-            ]
-        }
-    },
-    "http://registry.gpii.net/common/screenResolution": {
-        "schema": {
+            ]
+        },
+        "http://registry.gpii.net/common/screenResolution": {
             "title": "Screen Resolution",
-            "description": "Screen resolution of the default display.",
+            "description": "Screen resolution of the default display",
             "type": "string",
             "default": "normal",
             "enum": [
@@ -565,145 +428,104 @@
                 "Low",
                 "Very Low"
             ]
-        }
-    },
-    "http://registry.gpii.net/common/onScreenKeyboard/enabled": {
-        "schema": {
+        },
+        "http://registry.gpii.net/common/onScreenKeyboard/enabled": {
             "title": "On-Screen keyboard",
-            "description": "Whether to enable/disable the on-screen keyboard.",
-            "type": "boolean",
-            "default": false
-        }
-    },
-    "http://registry.gpii.net/common/mouseEmulation/enabled": {
-        "schema": {
+            "description": "Whether to enable/disable the on-screen keyboard",
+            "type": "boolean",
+            "default": false
+        },
+        "http://registry.gpii.net/common/mouseEmulation/enabled": {
             "title": "Mouse emulation",
-            "description": "Whether to enable/disable the mouse emulation.",
-            "type": "boolean",
-            "default": false
-        }
-    },
-    "http://registry.gpii.net/common/initDelay": {
-        "schema": {
-            "title": "Keyboard init delay",
-            // TODO: needs to be better defined
-            "description": "Keyboard's init delay.",
-            "type": "number",
-            "minimum": 0
-            // in milliseconds
-        }
-    },
-    "http://registry.gpii.net/common/cursorSpeed": {
-        "schema": {
+            "description": "Whether to enable/disable the mouse emulation",
+            "type": "boolean",
+            "default": false
+        },
+        "http://registry.gpii.net/common/initDelay": {
+            "title": "Keyboard init delay", // needs to be defined
+            "description": "Keyboard's init delay",
+            "type": "integer",
+            "minimum": 0 // in milliseconds
+        },
+        "http://registry.gpii.net/common/cursorSpeed": {
             "title": "Cursor speed",
-            "description": "The speed of the mouse cursor.",
-            // TODO: needs to be better defined.
+            "description": "The speed of the mouse cursor", // needs to be defined
             "type": "number"
-        }
-    },
-    "http://registry.gpii.net/common/cursorAcceleration": {
-        "schema": {
+        },
+        "http://registry.gpii.net/common/cursorAcceleration": {
             "title": "Cursor acceleration",
-            "description": "The acceleration of the mouse cursor.",
-            // TODO: needs to be better defined.
+            "description": "The acceleration of the mouse cursor", // needs to be defined
             "type": "number"
-        }
-    },
-    "http://registry.gpii.net/common/slowKeysEnable": {
-        "schema": {
+        },
+        "http://registry.gpii.net/common/slowKeysEnable": {
             "title": "Slow Keys",
-            "description": "Whether to enable/disable slow keys.",
-            "type": "boolean",
-            "default": false
-        }
-    },
-    "http://registry.gpii.net/common/slowKeysInterval": {
-        "schema": {
+            "description": "Whether to enable/disable slow keys",
+            "type": "boolean",
+            "default": false
+        },
+        "http://registry.gpii.net/common/slowKeysInterval": {
             "title": "Slow Keys Interval",
-            "description": "Slow keys interval.",
-            // TODO: Needs to be better defined.
+            "description": "Slow keys interval", // needs to be defined
             "type": "number"
-        }
-    },
-    "http://registry.gpii.net/common/debounceEnable": {
-        "schema": {
+        },
+        "http://registry.gpii.net/common/debounceEnable": {
             "title": "Debounce",
-            "description": "Whether to enable/disable debounce.",
-            "type": "boolean",
-            "default": false
-        }
-    },
-    "http://registry.gpii.net/common/debounceInterval": {
-        "schema": {
+            "description": "Whether to enable/disable debounce",
+            "type": "boolean",
+            "default": false
+        },
+        "http://registry.gpii.net/common/debounceInterval": {
             "title": "Debounce Interval",
-            "description": "Debounce interval.",
-            // TODO: needs to be better defined.
+            "description": "Debounce interval", // needs to be defined
             "type": "number"
-        }
-    },
-    "http://registry.gpii.net/common/stickyKeys": {
-        "schema": {
+        },
+        "http://registry.gpii.net/common/stickyKeys": {
             "title": "Sticky Keys",
-            "description": "Whether to enable/disable sticky keys.",
-            "type": "boolean",
-            "default": false
-        }
-    },
-    "http://registry.gpii.net/common/captions/enabled": {
-        "schema": {
+            "description": "Whether to enable/disable sticky keys",
+            "type": "boolean",
+            "default": false
+        },
+        "http://registry.gpii.net/common/captions/enabled": {
             "title": "Captions",
-            "description": "Whether to enable/disable captions on videos.",
-            "type": "boolean",
-            "default": false
-        }
-    },
-    "http://registry.gpii.net/common/subtitles/enabled": {
-        "schema": {
+            "description": "Whether to enable/disable captions on videos",
+            "type": "boolean",
+            "default": false
+        },
+        "http://registry.gpii.net/common/subtitles/enabled": {
             "title": "Subtitles",
-            "description": "Whether to enable/disable subtitles on videos.",
-            "type": "boolean",
-            "default": false
-        }
-    },
-    "http://registry.gpii.net/common/audioDescription/enabled": {
-        "schema": {
+            "description": "Whether to enable/disable subtitles on videos",
+            "type": "boolean",
+            "default": false
+        },
+        "http://registry.gpii.net/common/audioDescription/enabled": {
             "title": "Audio Description",
-            "description": "Whether to enable/disable audio description on videos.",
-            "type": "boolean",
-            "default": false
-        }
-    },
-    "http://registry.gpii.net/common/supportTool": {
-        "schema": {
+            "description": "Whether to enable/disable audio description on videos",
+            "type": "boolean",
+            "default": false
+        },
+        "http://registry.gpii.net/common/supportTool": {
             "title": "Support Tools",
-            "description": "Whether to enable/disable certain support tools.",
+            "description": "Whether to enable/disable certain support tools",
             "type": "array",
             "default": [],
             "items": {
-                "enum": [ "dictionary" ],
-                "enumLabels": [ "Dictionary" ]
+                "enum": ["dictionary"],
+                "enumLabels": ["Dictionary"]
             }
-        }
-    },
-    "http://registry.gpii.net/common/speechControl": {
-        // This is not currently supported by any real solutions, but rather used for user testing/demoing
-        "schema": {
+        },
+        "http://registry.gpii.net/common/speechControl": { // This is not currently supported by any real solutions, but rather used for user testing/demoing
             "title": "Talk to the Computer",
-            "description": "Whether to enable/disable voice commands for computer.",
-            "type": "boolean",
-            "default": false
-        }
-    },
-    "http://registry.gpii.net/common/nightScreen": {
-        "schema": {
+            "description": "Whether to enable/disable voice commands for computer",
+            "type": "boolean",
+            "default": false
+        },
+        "http://registry.gpii.net/common/nightScreen": {
             "title": "Night Screen",
             "description": "Reduce the blue emitted from the screen.",
             "type": "boolean",
             "default": false
-        }
-    },
-    "http://registry.gpii.net/common/lineSpace": {
-        "schema": {
+        },
+        "http://registry.gpii.net/common/lineSpace": {
             "title": "Line Space",
             "description": "Increases the distance between lines of text.",
             "type": "number",
@@ -711,10 +533,8 @@
             "minimum": 1,
             "maximum": 3,
             "multipleOf": 0.1
-        }
-    },
-    "http://registry.gpii.net/common/characterSpace": {
-        "schema": {
+        },
+        "http://registry.gpii.net/common/characterSpace": {
             "title": "Character Space",
             "description": "Increases the distance between characters.",
             "type": "number",
@@ -722,18 +542,14 @@
             "minimum": 1,
             "maximum": 2,
             "multipleOf": 0.1
-        }
-    },
-    "http://registry.gpii.net/common/inputsLarger/enabled": {
-        "schema": {
+        },
+        "http://registry.gpii.net/common/inputsLarger/enabled": {
             "title": "Inputs Larger",
             "description": "Increases the size of inputs to make them more discoverable.",
             "type": "boolean",
             "default": false
-        }
-    },
-    "http://registry.gpii.net/common/highlightColor": {
-        "schema": {
+        },
+        "http://registry.gpii.net/common/highlightColor": {
             "title": "Highlight Color",
             "description": "The color used to highlight a user's selection.",
             "type": "string",
@@ -750,26 +566,20 @@
                 "Green",
                 "Pink"
             ]
-        }
-    },
-    "http://registry.gpii.net/common/tableOfContents": {
-        "schema": {
+        },
+        "http://registry.gpii.net/common/tableOfContents": {
             "title": "Table of Contents",
             "description": "Displays a Table of Contents for the sections of a document.",
             "type": "boolean",
             "default": false
-        }
-    },
-    "http://registry.gpii.net/common/simplifiedUi/enabled": {
-        "schema": {
+        },
+        "http://registry.gpii.net/common/simplifiedUi/enabled": {
             "title": "Simplified User Interface",
             "description": "Removes extraneous content to reduce the cognitive load and improve comprehension and/or focus.",
             "type": "boolean",
             "default": false
-        }
-    },
-    "http://registry.gpii.net/common/syllabification/enabled": {
-        "schema": {
+        },
+        "http://registry.gpii.net/common/syllabification/enabled": {
             "title": "Syllabification",
             "description": "Separate words into their syllables.",
             "type": "boolean",
