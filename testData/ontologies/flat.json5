--- conflicted
+++ resolved
@@ -498,23 +498,13 @@
             "title": "Sticky Keys",
             "description": "Whether to enable/disable sticky keys",
             "type": "boolean",
-<<<<<<< HEAD
-            "default": "false"
+            "default": false
         },
         "http://registry.gpii.net/common/toggleKeys": {
             "title": "Toggle Keys",
             "description": "Whether to enable/disable toggle keys",
             "type": "boolean",
-            "default": "false"
-        },
-        "http://registry.gpii.net/common/captions/enabled": {
-            "title": "Captions",
-            "description": "Whether to enable/disable captions on videos",
-            "type": "boolean",
-            "default": "false"
-=======
-            "default": false
->>>>>>> 167c8511
+            "default": false
         },
         "http://registry.gpii.net/common/subtitles/enabled": {
             "title": "Subtitles",
