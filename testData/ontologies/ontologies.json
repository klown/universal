{
     "ISO24751-2/flat": {
        "transformations": {
<<<<<<< HEAD
            "display.screenEnhancement.fontSize": "{http://gpii.org/ontology/A4A-2.0/display/screenEnhancement/fontSize}.0.value",
            "display.screenEnhancement.foregroundColor": "{http://gpii.org/ontology/A4A-2.0/display/screenEnhancement/foregroundColor}.0.value",
            "display.screenEnhancement.backgroundColor": "{http://gpii.org/ontology/A4A-2.0/display/screenEnhancement/backgroundColor}.0.value",
            "display.screenEnhancement.fontFaceFontName": "{http://gpii.org/ontology/A4A-2.0/display/screenEnhancement/fontFaceFontName}.0.value",
            "display.screenEnhancement.fontFaceGenericFontFace": "{http://gpii.org/ontology/A4A-2.0/display/screenEnhancement/fontFaceGenericFontFace}.0.value",
            "display.screenEnhancement.magnification": "{http://gpii.org/ontology/A4A-2.0/display/screenEnhancement/magnification}.0.value",
            "display.screenEnhancement.tracking": "{http://gpii.org/ontology/A4A-2.0/display/screenEnhancement/tracking}.0.value",
            "display.screenEnhancement.invertImages": "{http://gpii.org/ontology/A4A-2.0/display/screenEnhancement/invertImages}.0.value",

            "control.onscreenKeyboard": "{http://gpii.org/ontology/A4A-2.0/control/onscreenKeyboard}.0.value",
            "control.mouseEmulation.-provisional-initDelay": "{http://gpii.org/ontology/A4A-2.0/control/mouseEmulation/-provisional-initDelay}.0.value",
            "control.mouseEmulation.cursorSpeed": "{http://gpii.org/ontology/A4A-2.0/control/mouseEmulation/cursorSpeed}.0.value",
            "control.mouseEmulation.cursorAcceleration": "{http://gpii.org/ontology/A4A-2.0/control/mouseEmulation/cursorAcceleration}.0.value",
            "control.mouseEmulation.-provisional-mouseEmulationEnabled": "{http://gpii.org/ontology/A4A-2.0/control/mouseEmulation/-provisional-mouseEmulationEnabled}.0.value",
            "control.keyboardEnhancement.stickyKeys": "{http://gpii.org/ontology/A4A-2.0/control/keyboardEnhancement/stickyKeys}.0.value",
            "control.keyboardEnhancement.slowKeys.slowKeysInterval": "{http://gpii.org/ontology/A4A-2.0/control/keyboardEnhancement/slowKeys/slowKeysInterval}.0.value",
            "control.keyboardEnhancement.debounceKeys.-provisional-debounceEnable": "{http://gpii.org/ontology/A4A-2.0/control/keyboardEnhancement/debounceKeys/-provisional-debounceEnable}.0.value",
            "control.keyboardEnhancement.debounceKeys.debounceInterval": "{http://gpii.org/ontology/A4A-2.0/control/keyboardEnhancement/debounceKeys/debounceInterval}.0.value",

            "content.adaptationPreference": "{http://gpii.org/ontology/A4A-2.0/content/adaptationPreference}.0.value",
            "control.structuralNavigation.tableOfContents": "{http://gpii.org/ontology/A4A-2.0/control/structuralNavigation/tableOfContents}.0.value",
=======
            "display.screenEnhancement.fontSize": "{http://registry.gpii.org/common/fontSize}.0.value",
            "display.screenEnhancement.foregroundColor": "{http://registry.gpii.org/common/foregroundColor}.0.value",
            "display.screenEnhancement.backgroundColor": "{http://registry.gpii.org/common/backgroundColor}.0.value",
            "display.screenEnhancement.fontFaceFontName": "{http://registry.gpii.org/common/fontFaceFontName}.0.value",
            "display.screenEnhancement.fontFaceGenericFontFace": "{http://registry.gpii.org/common/fontFaceGenericFontFace}.0.value",
            "display.screenEnhancement.magnification": "{http://registry.gpii.org/common/magnification}.0.value",
            "display.screenEnhancement.tracking": "{http://registry.gpii.org/common/tracking}.0.value",
            "display.screenEnhancement.invertImages": "{http://registry.gpii.org/common/invertImages}.0.value",
>>>>>>> 2fa22352
            "": {
                "expander": {
                    "type": "gpii.ontologyServer.transform.application",
                    "inputPath": "",
                    "outputPath": "applications"
                }
            }
        }
<<<<<<< HEAD
    },
    "default": {
        "transformations": {
            "display.screenEnhancement.fontSize": "display.screenEnhancement.fontSize",
            "display.screenEnhancement.foregroundColor": "display.screenEnhancement.foregroundColor",
            "display.screenEnhancement.backgroundColor": "display.screenEnhancement.backgroundColor",
            "display.screenEnhancement.fontFaceFontName": "display.screenEnhancement.fontFaceFontName",
            "display.screenEnhancement.fontFaceGenericFontFace": "display.screenEnhancement.fontFaceGenericFontFace",
            "display.screenEnhancement.magnification": "display.screenEnhancement.magnification",
            "display.screenEnhancement.tracking": "display.screenEnhancement.tracking",
            "display.screenEnhancement.invertImages": "display.screenEnhancement.invertImages",

            "control.onscreenKeyboard": "control.onscreenKeyboard",
            "control.mouseEmulation.-provisional-initDelay": "control.mouseEmulation.-provisional-initDelay",
            "control.mouseEmulation.cursorSpeed": "control.mouseEmulation.cursorSpeed",
            "control.mouseEmulation.cursorAcceleration": "control.mouseEmulation.cursorAcceleration",
            "control.mouseEmulation.-provisional-mouseEmulationEnabled": "control.mouseEmulation.-provisional-mouseEmulationEnabled",
            "control.keyboardEnhancement.stickyKeys": "control.keyboardEnhancement.stickyKeys",
            "control.keyboardEnhancement.slowKeys.slowKeysInterval": "control.keyboardEnhancement.slowKeys.slowKeysInterval",
            "control.keyboardEnhancement.debounceKeys.-provisional-debounceEnable": "control.keyboardEnhancement.debounceKeys.-provisional-debounceEnable",
            "control.keyboardEnhancement.debounceKeys.debounceInterval": "control.keyboardEnhancement.debounceKeys.debounceInterval",

            "content.adaptationPreference":  "content.adaptationPreference",
            "control.structuralNavigation.tableOfContents": "control.structuralNavigation.tableOfContents"
        }
=======
>>>>>>> 2fa22352
    }
}<|MERGE_RESOLUTION|>--- conflicted
+++ resolved
@@ -1,29 +1,6 @@
 {
      "ISO24751-2/flat": {
         "transformations": {
-<<<<<<< HEAD
-            "display.screenEnhancement.fontSize": "{http://gpii.org/ontology/A4A-2.0/display/screenEnhancement/fontSize}.0.value",
-            "display.screenEnhancement.foregroundColor": "{http://gpii.org/ontology/A4A-2.0/display/screenEnhancement/foregroundColor}.0.value",
-            "display.screenEnhancement.backgroundColor": "{http://gpii.org/ontology/A4A-2.0/display/screenEnhancement/backgroundColor}.0.value",
-            "display.screenEnhancement.fontFaceFontName": "{http://gpii.org/ontology/A4A-2.0/display/screenEnhancement/fontFaceFontName}.0.value",
-            "display.screenEnhancement.fontFaceGenericFontFace": "{http://gpii.org/ontology/A4A-2.0/display/screenEnhancement/fontFaceGenericFontFace}.0.value",
-            "display.screenEnhancement.magnification": "{http://gpii.org/ontology/A4A-2.0/display/screenEnhancement/magnification}.0.value",
-            "display.screenEnhancement.tracking": "{http://gpii.org/ontology/A4A-2.0/display/screenEnhancement/tracking}.0.value",
-            "display.screenEnhancement.invertImages": "{http://gpii.org/ontology/A4A-2.0/display/screenEnhancement/invertImages}.0.value",
-
-            "control.onscreenKeyboard": "{http://gpii.org/ontology/A4A-2.0/control/onscreenKeyboard}.0.value",
-            "control.mouseEmulation.-provisional-initDelay": "{http://gpii.org/ontology/A4A-2.0/control/mouseEmulation/-provisional-initDelay}.0.value",
-            "control.mouseEmulation.cursorSpeed": "{http://gpii.org/ontology/A4A-2.0/control/mouseEmulation/cursorSpeed}.0.value",
-            "control.mouseEmulation.cursorAcceleration": "{http://gpii.org/ontology/A4A-2.0/control/mouseEmulation/cursorAcceleration}.0.value",
-            "control.mouseEmulation.-provisional-mouseEmulationEnabled": "{http://gpii.org/ontology/A4A-2.0/control/mouseEmulation/-provisional-mouseEmulationEnabled}.0.value",
-            "control.keyboardEnhancement.stickyKeys": "{http://gpii.org/ontology/A4A-2.0/control/keyboardEnhancement/stickyKeys}.0.value",
-            "control.keyboardEnhancement.slowKeys.slowKeysInterval": "{http://gpii.org/ontology/A4A-2.0/control/keyboardEnhancement/slowKeys/slowKeysInterval}.0.value",
-            "control.keyboardEnhancement.debounceKeys.-provisional-debounceEnable": "{http://gpii.org/ontology/A4A-2.0/control/keyboardEnhancement/debounceKeys/-provisional-debounceEnable}.0.value",
-            "control.keyboardEnhancement.debounceKeys.debounceInterval": "{http://gpii.org/ontology/A4A-2.0/control/keyboardEnhancement/debounceKeys/debounceInterval}.0.value",
-
-            "content.adaptationPreference": "{http://gpii.org/ontology/A4A-2.0/content/adaptationPreference}.0.value",
-            "control.structuralNavigation.tableOfContents": "{http://gpii.org/ontology/A4A-2.0/control/structuralNavigation/tableOfContents}.0.value",
-=======
             "display.screenEnhancement.fontSize": "{http://registry.gpii.org/common/fontSize}.0.value",
             "display.screenEnhancement.foregroundColor": "{http://registry.gpii.org/common/foregroundColor}.0.value",
             "display.screenEnhancement.backgroundColor": "{http://registry.gpii.org/common/backgroundColor}.0.value",
@@ -32,7 +9,19 @@
             "display.screenEnhancement.magnification": "{http://registry.gpii.org/common/magnification}.0.value",
             "display.screenEnhancement.tracking": "{http://registry.gpii.org/common/tracking}.0.value",
             "display.screenEnhancement.invertImages": "{http://registry.gpii.org/common/invertImages}.0.value",
->>>>>>> 2fa22352
+
+            "control.onscreenKeyboard": "{http://registry.gpii.org/common/onscreenKeyboard}.0.value",
+            "control.mouseEmulation.-provisional-initDelay": "{http://registry.gpii.org/common/-provisional-initDelay}.0.value",
+            "control.mouseEmulation.cursorSpeed": "{http://registry.gpii.org/common/cursorSpeed}.0.value",
+            "control.mouseEmulation.cursorAcceleration": "{http://registry.gpii.org/common/cursorAcceleration}.0.value",
+            "control.mouseEmulation.-provisional-mouseEmulationEnabled": "{http://registry.gpii.org/common/-provisional-mouseEmulationEnabled}.0.value",
+            "control.keyboardEnhancement.stickyKeys": "{http://registry.gpii.org/common/stickyKeys}.0.value",
+            "control.keyboardEnhancement.slowKeys.slowKeysInterval": "{http://registry.gpii.org/common/slowKeysInterval}.0.value",
+            "control.keyboardEnhancement.debounceKeys.-provisional-debounceEnable": "{http://registry.gpii.org/common/-provisional-debounceEnable}.0.value",
+            "control.keyboardEnhancement.debounceKeys.debounceInterval": "{http://registry.gpii.org/common/debounceInterval}.0.value",
+
+            "content.adaptationPreference": "{http://registry.gpii.org/common/adaptationPreference}.0.value",
+            "control.structuralNavigation.tableOfContents": "{http://registry.gpii.org/common/tableOfContents}.0.value",
             "": {
                 "expander": {
                     "type": "gpii.ontologyServer.transform.application",
@@ -41,33 +30,5 @@
                 }
             }
         }
-<<<<<<< HEAD
-    },
-    "default": {
-        "transformations": {
-            "display.screenEnhancement.fontSize": "display.screenEnhancement.fontSize",
-            "display.screenEnhancement.foregroundColor": "display.screenEnhancement.foregroundColor",
-            "display.screenEnhancement.backgroundColor": "display.screenEnhancement.backgroundColor",
-            "display.screenEnhancement.fontFaceFontName": "display.screenEnhancement.fontFaceFontName",
-            "display.screenEnhancement.fontFaceGenericFontFace": "display.screenEnhancement.fontFaceGenericFontFace",
-            "display.screenEnhancement.magnification": "display.screenEnhancement.magnification",
-            "display.screenEnhancement.tracking": "display.screenEnhancement.tracking",
-            "display.screenEnhancement.invertImages": "display.screenEnhancement.invertImages",
-
-            "control.onscreenKeyboard": "control.onscreenKeyboard",
-            "control.mouseEmulation.-provisional-initDelay": "control.mouseEmulation.-provisional-initDelay",
-            "control.mouseEmulation.cursorSpeed": "control.mouseEmulation.cursorSpeed",
-            "control.mouseEmulation.cursorAcceleration": "control.mouseEmulation.cursorAcceleration",
-            "control.mouseEmulation.-provisional-mouseEmulationEnabled": "control.mouseEmulation.-provisional-mouseEmulationEnabled",
-            "control.keyboardEnhancement.stickyKeys": "control.keyboardEnhancement.stickyKeys",
-            "control.keyboardEnhancement.slowKeys.slowKeysInterval": "control.keyboardEnhancement.slowKeys.slowKeysInterval",
-            "control.keyboardEnhancement.debounceKeys.-provisional-debounceEnable": "control.keyboardEnhancement.debounceKeys.-provisional-debounceEnable",
-            "control.keyboardEnhancement.debounceKeys.debounceInterval": "control.keyboardEnhancement.debounceKeys.debounceInterval",
-
-            "content.adaptationPreference":  "content.adaptationPreference",
-            "control.structuralNavigation.tableOfContents": "control.structuralNavigation.tableOfContents"
-        }
-=======
->>>>>>> 2fa22352
     }
 }