{
    "org.chrome.cloud4chrome": {
        "name": "Cloud4Chrome",
        "contexts": {
            "OS": [
                {
                    "id": "web"
                }
            ]
        },
        "settingsHandlers": {
            "myconf": {
                "type": "gpii.settingsHandlers.noSettings",
                "capabilities": [
                    "applications.org\\.chrome\\.cloud4chrome.id"
                ],
                "capabilitiesTransformations": {
                    "screenReaderTTSEnabled": "http://registry\\.gpii\\.net/common/screenReaderTTSEnabled",
                    "fontSize": {
                        "transform":{
                            "type": "fluid.transforms.quantize",
                            "inputPath": "http://registry\\.gpii\\.net/common/fontSize",
                            "ranges": [
                                {
                                    "upperBound": 12,
                                    "output": "medium"
                                },
                                {
                                    "upperBound": 18,
                                    "output": "large"
                                },
                                {
                                    "output": "x-large"
                                }
                            ]
                        }
                    },
                    "magnifierEnabled": "http://registry\\.gpii\\.net/common/magnifierEnabled",
                    "magnification": {
                        "transform": {
                            "type": "fluid.transforms.quantize",
                            "inputPath": "http://registry\\.gpii\\.net/common/magnification",
                            "ranges": [
                                {
                                    "upperBound": 1.2,
                                    "output": 1
                                },
                                {
                                    "upperBound": 2.5,
                                    "output": 2
                                },
                                {
                                    "output": 3
                                }
                            ]
                        }
                    },
                    "highContrastEnabled": "http://registry\\.gpii\\.net/common/highContrastEnabled",
                    "highContrastTheme": "http://registry\\.gpii\\.net/common/highContrastTheme",
                    "invertColours": "http://registry\\.gpii\\.net/common/invertColours"
                },
                "inverseCapabilitiesTransformations": {}
            }
        }
    },
    "com.bdigital.easit4all": {
        "name": "Easit4all",
        "contexts": {
            "OS": [
                {
                    "id": "web"
                }
            ]
        },
        "settingsHandlers": {
            "myconf": {
                "type": "gpii.settingsHandlers.noSettings",
                "capabilities": [
                    "applications.com\\.bdigital\\.easit4all.id"
                ],
                "capabilitiesTransformations": {
                    "fontSize": {
                        "transform":{
                            "type": "fluid.transforms.linearScale",
                            "inputPath": "http://registry\\.gpii\\.net/common/fontSize",
                            "factor": 10
                        }
                    },
                    "fontFaceFontName": {
                        "transform":{
                            "type": "fluid.transforms.valueMapper",
                            "defaultInputPath": "http://registry\\.gpii\\.net/provisional-common/fontName",
                            "match": {
                                "times": "Times New Roman",
                                "comic": "Comic Sans",
                                "arial": "Arial",
                                "verdana": "Verdana"
                            },
                            "noMatch": {
                                "outputUndefinedValue": true
                            }
                        }
                    },
                    "foregroundColor": {
                        "transform": {
                            "type": "fluid.transforms.valueMapper",
<<<<<<< HEAD
                            "inputPath": "http://registry\\.gpii\\.net/provisional-common/foregroundColor",
                            "defaultInputValue": "default",
                            "options": {
                                "black": {
                                    "outputValue": "Black"
                                },
                                "yellow": {
                                    "outputValue": "Yellow"
                                },
                                "white": {
                                    "outputValue": "White"
                                },
                                "default": {
                                    "undefinedOuputValue": true
                                }
=======
                            "defaultInputPath": "http://registry\\.gpii\\.net/provisional-common/foregroundColor",
                            "match": {
                                "black": "Black",
                                "yellow": "Yellow",
                                "white": "White"
                            },
                            "noMatch": {
                                "outputUndefinedValue": true
>>>>>>> 15fd33fa
                            }
                        }
                    },
                    "backgroundColor": {
                        "transform":{
                            "type": "fluid.transforms.valueMapper",
<<<<<<< HEAD
                            "inputPath": "http://registry\\.gpii\\.net/provisional-common/backgroundColor",
                            "defaultInputValue": "default",
                            "options": {
                                "black": {
                                    "outputValue": "Black"
                                },
                                "yellow": {
                                    "outputValue": "Yellow"
                                },
                                "white": {
                                    "outputValue": "White"
                                },
                                "default": {
                                    "undefinedOuputValue": true
                                }
                            }
                        }
                    },
                    "lineSpacing": "http://registry\\.gpii\\.net/provisional-common/lineSpacing",
                    "inputsLarger": "http://registry\\.gpii\\.net/provisional-common/inputsLarger",
                    "toc": "http://registry\\.gpii\\.net/provisional-common/tableOfContents",
                    "links": "http://registry\\.gpii\\.net/provisional-common/emphasizeLinks",
                    "layout": "http://registry\\.gpii\\.net/provisional-common/simplifyLayout",
                    "invertImages": "http://registry\\.gpii\\.net/common/invertColours",
                    "tracking": "http://registry\\.gpii\\.net/provisional-common/magnifierFollows",
                    "magnification": {
=======
                            "defaultInputPath": "http://registry\\.gpii\\.net/provisional-common/backgroundColor",
                            "match": {
                                "black": "Black",
                                "yellow": "Yellow",
                                "white": "White"
                            },
                            "noMatch": {
                                "outputUndefinedValue": true
                            }
                        }
                  },
                  "lineSpacing": "http://registry\\.gpii\\.net/provisional-common/lineSpacing",
                  "inputsLarger": "http://registry\\.gpii\\.net/provisional-common/inputsLarger",
                  "toc": "http://registry\\.gpii\\.net/provisional-common/tableOfContents",
                  "links": "http://registry\\.gpii\\.net/provisional-common/emphasizeLinks",
                  "layout": "http://registry\\.gpii\\.net/provisional-common/simplifyLayout",
                  "invertImages": "http://registry\\.gpii\\.net/common/invertColours",
                  "tracking": "http://registry\\.gpii\\.net/provisional-common/magnifierFollows",
                  "magnification": {
>>>>>>> 15fd33fa
                        "transform": {
                            "type": "fluid.transforms.quantize",
                            "inputPath": "http://registry\\.gpii\\.net/common/magnification",
                            "ranges": [
                                {
                                    "output": 1
                                }
                            ]
                        }
                    }
                },
                "inverseCapabilitiesTransformations": {}
            }
        }
    },
    "info.cloud4all.JME": {
        "name": "JME Cloud4all Themes",
        "contexts": {
            "OS": [
                {
                    "id": "web"
                }
            ]
        },
        "settingsHandlers": {
            "conf": {
                "type": "gpii.settingsHandlers.noSettings",
                "capabilities": [
                    "applications.info\\.cloud4all\\.JME.id",
                    "display.screenEnhancement.-provisional-highContrastTheme",
                    "display.screenEnhancement.fontSize",
                    "-provisional-general.-provisional-volume",
                    "-provisional-general.-provisional-language"
                ],
                "capabilitiesTransformations": {
                    "theme": {
                        "transform": {
                            "type": "fluid.transforms.valueMapper",
                            "defaultInputPath": "http://registry\\.gpii\\.net/common/highContrastTheme",
                            "match": {
                                "black-white": "Black-White",
                                "white-black": "White-Black",
                                "yellow-black": "Yellow-Black",
                                "leather": "Leather"
                            },
                            "noMatch": {
                                "outputValue": "Leather"
                            }
                        }
                    },
                    "fontSize": {
                        "transform": {
                            "type": "fluid.transforms.quantize",
                            "inputPath": "http://registry\\.gpii\\.net/common/fontSize",
                            "ranges": [
                                {
                                    "upperBound": 12,
                                    "output": "small"
                                },
                                {
                                    "upperBound": 24,
                                    "output": "medium"
                                },
                                {
                                    "upperBound": 32,
                                    "output": "large"
                                },
                                {
                                    "upperBound": 42,
                                    "output": "veryLarge"
                                },
                                {
                                    "output": "huge"
                                }
                            ]
                        }
                    },
                    "volume": {
                        "transform": {
                            "type": "fluid.transforms.binaryOp",
                            "leftPath": "http://registry\\.gpii\\.net/common/volume",
                            "operator": "*",
                            "right": 100
                        }
                    },
                    "language": {
                        "transform": {
                            "type": "fluid.transforms.valueMapper",
                            "defaultInputPath": "http://registry\\.gpii\\.net/common/language",
                            "match": {
                                "el": "Greek",
                                "en": "English",
                                "es": "Spanish",
                                "de": "German"
                            },
                            "noMatch": {
                                "outputValue": "German"
                            }
                        }
                    }
                },
                "inverseCapabilitiesTransformations": {}
            }
        }
    },
    "net.gpii.smarthouses": {
        "name": "smarthouse",
        "id": "net.gpii.smarthouses",
        "contexts": {
            "OS": [
                {
                    "id": "web"
                }
            ]
        },
        "settingsHandlers": {
            "conf": {
                "type": "gpii.settingsHandlers.noSettings",
                "capabilities": [
                    "applications.net\\.gpii\\.smarthouses.id",
                    "display.applications.net\\.gpii\\.smarthouses.name",
                    "language",
                    "display.screenEnhancement.fontSize",
                    "display.screenEnhancement.-provisional-highContrastTheme",
                    "-provisional-general.-provisional-volume"
                ],
                "capabilitiesTransformations": {
                    "fontSize": {
                        "transform": {
                            "type": "fluid.transforms.round",
                            "input": {
                                "transform": {
                                    "type": "fluid.transforms.linearScale",
                                    "inputPath": "http://registry\\.gpii\\.net/common/fontSize",
                                    "factor": 1.33
                                }
                            }
                        }
                    },
                    "language": "http://registry\\.gpii\\.net/common/language",
                    "highContrastTheme": "http://registry\\.gpii\\.net/common/highContrastTheme",
                    "volume": {
                        "transform": {
                            "type": "fluid.transforms.quantize",
                            "inputPath": "http://registry\\.gpii\\.net/common/volume",
                            "ranges": [
                                {
                                    "upperBound": 0,
                                    "output": 0
                                },
                                {
                                    "upperBound": 1,
                                    "output": {
                                        "transform": {
                                            "type": "fluid.transforms.round",
                                            "input": {
                                                "transform": {
                                                    "type": "fluid.transforms.linearScale",
                                                    "inputPath": "http://registry\\.gpii\\.net/common/volume",
                                                    "factor": 100
                                                }
                                            }
                                        }
                                    }
                                },
                                {
                                    "output": 100
                                }
                            ]
                        }
                    }
                },
                "inverseCapabilitiesTransformations": {}
            }
        }
    },
    "es.codefactory.android.app.ma": {
        "name": "Mobile Accessibility",
        "contexts": {
            "OS": [
                {
                    "id": "web"
                }
            ]
        },
        "settingsHandlers": {
            "conf": {
                "type": "gpii.settingsHandlers.noSettings",
                "capabilities": [
                    "applications.es\\.codefactory\\.android\\.app\\.ma.id"
                ],
                "capabilitiesTransformations": {
                    "access_commonprefs_speechrate": {
                        "transform": {
                            "type": "fluid.transforms.binaryOp",
                            "leftPath": "http://registry\\.gpii\\.net/common/speechRate",
                            "operator": "/",
                            "right": 40
                        }
                    },
                    "access_commonprefs_speechpitch": {
                        "transform": {
                            "type": "fluid.transforms.binaryOp",
                            "leftPath": "http://registry\\.gpii\\.net/common/pitch",
                            "operator": "*",
                            "right": 10
                        }
                    },
                    "access_commonprefs_editingkeyboardecho": {
                        "transform": {
                            "type": "fluid.transforms.condition",
                            "conditionPath": "http://registry\\.gpii\\.net/common/keyEcho",
                            "true": {
                                "transform": {
                                    "type": "fluid.transforms.condition",
                                    "conditionPath": "http://registry\\.gpii\\.net/common/wordEcho",
                                    "true": "3",
                                    "false": "1"
                                }
                            },
                            "false": {
                                "transform": {
                                    "type": "fluid.transforms.condition",
                                    "conditionPath": "http://registry\\.gpii\\.net/common/wordEcho",
                                    "true": "2",
                                    "false": "0"
                                }
                            }
                        }
                    },
                    "access_commonprefs_punctuation": "http://registry\\.gpii\\.net/common/punctuationVerbosity",
                    "access_commonprefs_capitalization": "http://registry\\.gpii\\.net/common/announceCapitals",
                    "access_commonprefs_c4a_enable_braille": "http://registry\\.gpii\\.net/common/screenReaderBrailleOutput"
                },
                "inverseCapabilitiesTransformations": {}
            }
        }
    },
    "de.fraunhofer.iao.C4A-TVM": {
        "name": "C4A-TVM",
        "contexts": {
            "OS": [
                {
                    "id": "web"
                }
            ]
        },
        "settingsHandlers": {
            "conf": {
                "type": "gpii.settingsHandlers.noSettings",
                "capabilities": [
                    "applications.de\\.fraunhofer\\.iao\\.C4A-TVM.id",
                    "applications.de\\.fraunhofer\\.iao\\.gpii\\.C4A-TVM.name",
                    "contrastTheme",
                    "fontSize",
                    "timeOut"
                ],
                "capabilitiesTransformations": {
                    "language": "http://registry\\.gpii\\.net/common/language",
                    "contrastTheme": {
                        "transform": {
                            "type": "fluid.transforms.condition",
                            "conditionPath": "http://registry\\.gpii\\.net/common/highContrastEnabled",
                            "true": {
                                "transform": {
                                    "type": "fluid.transforms.valueMapper",
                                    "defaultInputPath": "http://registry\\.gpii\\.net/common/highContrastTheme",
                                    "match": {
                                        "white-black": "yellow-black",
                                        "yellow-black": "yellow-black"
                                    }
                                }
                            }
                        }
                    },
                    "fontSize": {
                        "transform": {
                            "type": "fluid.transforms.quantize",
                            "inputPath": "http://registry\\.gpii\\.net/common/fontSize",
                            "ranges": [
                                {
                                    "upperBound": 18,
                                    "output": "default"
                                }, {
                                    "output": "big"
                                }
                            ]
                        }
                    },
                    "timeOut": {
                        "transform": {
                            "type": "fluid.transforms.quantize",
                            "inputPath": "http://registry\\.gpii\\.net/common/sessionTimeout",
                            "ranges": [
                                {
                                    "upperBound": 30,
                                    "output": "default"
                                }, {
                                    "output": "long"
                                }
                            ]
                        }
                    }
                },
                "inverseCapabilitiesTransformations": {}
            }
        }
    },

    "eu.gpii.olb": {
        "name": "Online Banking Demonstrator",
        "contexts": {
            "OS": [
                {
                    "id": "web"
                }
            ]
        },
        "settingsHandlers": {
            "conf": {
                "type": "gpii.settingsHandlers.noSettings",
                "capabilities": [
                    "applications.eu\\.gpii\\.olb.id",
                    "display.applications.eu\\.gpii\\.olb.name",
                    "language",
                    "textSize",
                    "toc",
                    "links",
                    "contrastTheme",
                    "signLanguageEnabled",
                    "signLanguage",
                    "interpreterType",
                    "pictogramEnabled",
                    "pictogramMode",
                    "pictogramSymbolSet",
                    "simplifiedUiEnabled"
                ],
                "capabilitiesTransformations": {
                    "language": "http://registry\\.gpii\\.net/common/language",
                    "textSize": {
                        "transform": {
                            "type": "fluid.transforms.binaryOp",
                            "leftPath": "http://registry\\.gpii\\.net/common/fontSize",
                            "operator": "/",
                            "right": 12
                        }
                    },
                    "toc": {
                        "transform": {
                            "type": "fluid.transforms.valueMapper",
                            "defaultInputPath": "http://registry\\.gpii\\.net/common/navigationAdaptation",
                            "match": {
                                "showToC": true,
                                "default": false
                            }
                        }
                    },
                    "links": {
                        "transform": {
                            "type": "fluid.transforms.valueMapper",
                            "defaultInputPath": "http://registry\\.gpii\\.net/common/linkAdaptation",
                            "match": {
                                "emphasizeLinks": true
                            }
                        }
                    },
                    "contrastTheme": {
                        "transform": {
                            "type": "fluid.transforms.condition",
                            "conditionPath": "http://registry\\.gpii\\.net/common/highContrastEnabled",
                            "true": {
                                "transform": {
                                    "type": "fluid.transforms.valueMapper",
                                    "defaultInputPath": "http://registry\\.gpii\\.net/common/highContrastTheme",
                                    "match": {
                                        "black-white": "bw",
                                        "white-black": "wb",
                                        "black-yellow": "by",
                                        "yellow-black": "yb"
                                    }
                                }
                            }
                        }
                    },
                    "signLanguageEnabled": "http://registry\\.gpii\\.net/common/signLanguageEnabled",
                    "signLanguage": {
                        "transform": {
                            "type": "fluid.transforms.valueMapper",
                            "defaultInputPath": "http://registry\\.gpii\\.net/common/signLanguage",
                            "match": {
                                "ase": "ase",
                                "gsg": "gsg",
                                "ils": "ils"
                            },
                            "noMatch": {
                                "outputValue": "ils"
                            }
                        }
                    },
                    "interpreterType": {
                        "transform": {
                            "type": "fluid.transforms.valueMapper",
                            "defaultInputPath": "http://registry\\.gpii\\.net/common/signLanguageInterpreterType",
                            "match": {
                                "avatar": "avatar",
                                "human": "human"
                            }
                        }
                    },
                    "pictogramsEnabled": "http://registry\\.gpii\\.net/common/pictogramsEnabled",
                    "simplifiedUiEnabled": "http://registry\\.gpii\\.net/common/simplifiedUiEnabled"
                },
                "inverseCapabilitiesTransformations": {}
            }
        }
    }
}
<|MERGE_RESOLUTION|>--- conflicted
+++ resolved
@@ -104,23 +104,6 @@
                     "foregroundColor": {
                         "transform": {
                             "type": "fluid.transforms.valueMapper",
-<<<<<<< HEAD
-                            "inputPath": "http://registry\\.gpii\\.net/provisional-common/foregroundColor",
-                            "defaultInputValue": "default",
-                            "options": {
-                                "black": {
-                                    "outputValue": "Black"
-                                },
-                                "yellow": {
-                                    "outputValue": "Yellow"
-                                },
-                                "white": {
-                                    "outputValue": "White"
-                                },
-                                "default": {
-                                    "undefinedOuputValue": true
-                                }
-=======
                             "defaultInputPath": "http://registry\\.gpii\\.net/provisional-common/foregroundColor",
                             "match": {
                                 "black": "Black",
@@ -129,17 +112,15 @@
                             },
                             "noMatch": {
                                 "outputUndefinedValue": true
->>>>>>> 15fd33fa
                             }
                         }
                     },
                     "backgroundColor": {
                         "transform":{
                             "type": "fluid.transforms.valueMapper",
-<<<<<<< HEAD
-                            "inputPath": "http://registry\\.gpii\\.net/provisional-common/backgroundColor",
+                            "defaultInputPath": "http://registry\\.gpii\\.net/provisional-common/backgroundColor",
                             "defaultInputValue": "default",
-                            "options": {
+                            "match": {
                                 "black": {
                                     "outputValue": "Black"
                                 },
@@ -163,27 +144,6 @@
                     "invertImages": "http://registry\\.gpii\\.net/common/invertColours",
                     "tracking": "http://registry\\.gpii\\.net/provisional-common/magnifierFollows",
                     "magnification": {
-=======
-                            "defaultInputPath": "http://registry\\.gpii\\.net/provisional-common/backgroundColor",
-                            "match": {
-                                "black": "Black",
-                                "yellow": "Yellow",
-                                "white": "White"
-                            },
-                            "noMatch": {
-                                "outputUndefinedValue": true
-                            }
-                        }
-                  },
-                  "lineSpacing": "http://registry\\.gpii\\.net/provisional-common/lineSpacing",
-                  "inputsLarger": "http://registry\\.gpii\\.net/provisional-common/inputsLarger",
-                  "toc": "http://registry\\.gpii\\.net/provisional-common/tableOfContents",
-                  "links": "http://registry\\.gpii\\.net/provisional-common/emphasizeLinks",
-                  "layout": "http://registry\\.gpii\\.net/provisional-common/simplifyLayout",
-                  "invertImages": "http://registry\\.gpii\\.net/common/invertColours",
-                  "tracking": "http://registry\\.gpii\\.net/provisional-common/magnifierFollows",
-                  "magnification": {
->>>>>>> 15fd33fa
                         "transform": {
                             "type": "fluid.transforms.quantize",
                             "inputPath": "http://registry\\.gpii\\.net/common/magnification",
