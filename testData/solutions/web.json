{
    "org.chrome.cloud4chrome": {
        "name": "Cloud4Chrome",
        "contexts": {
            "OS": [
                {
                    "id": "web"
                }
            ]
        },
        "settingsHandlers": [
            {
                "type": "gpii.settingsHandlers.noSettings",
                "capabilities": [
                    "applications.org\\.chrome\\.cloud4chrome.id"
                ],
                "capabilitiesTransformations": {
                    "screenReaderTTSEnabled": "http://registry\\.gpii\\.net/common/screenReaderTTSEnabled",
                    "fontSize": {
                        "transform":{
                            "type": "gpii.transformer.quantize",
                            "inputPath": "http://registry\\.gpii\\.net/common/fontSize",
                            "ranges": [
                                {
                                    "upperBound": 12,
                                    "output": "medium"
                                },
                                {
                                    "upperBound": 18,
                                    "output": "large"
                                },
                                {
                                    "output": "x-large"
                                }
                            ]
                        }
                    },
                    "magnifierEnabled": "http://registry\\.gpii\\.net/common/magnifierEnabled",
                    "magnification": {
                        "transform": {
                            "type": "gpii.transformer.quantize",
                            "inputPath": "http://registry\\.gpii\\.net/common/magnification",
                            "ranges": [
                                {
                                    "upperBound": 1.2,
                                    "output": 1
                                },
                                {
                                    "upperBound": 2.5,
                                    "output": 2
                                },
                                {
                                    "output": 3
                                }
                            ]
                        }
                    },
                    "highContrastEnabled": "http://registry\\.gpii\\.net/common/highContrastEnabled",
                    "highContrastTheme": "http://registry\\.gpii\\.net/common/highContrastTheme",
                    "invertColours": "http://registry\\.gpii\\.net/common/invertColours"
                }
            }
        ]
    },
    "com.bdigital.easit4all": {
        "name": "Easit4all",
        "contexts": {
            "OS": [
                {
                    "id": "web"
                }
            ]
        },
        "settingsHandlers": [
            {
                "type": "gpii.settingsHandlers.noSettings",
                "capabilities": [
                    "applications.com\\.bdigital\\.easit4all.id"
                ],
                "capabilitiesTransformations": {
                    "fontSize": {
                        "transform":{                            
                            "type": "fluid.transforms.linearScale",
                            "valuePath": "http://registry\\.gpii\\.net/common/fontSize",
                            "factor": 10
                        }
                    },
                    "fontFaceFontName": {
                        "transform":{                            
                            "type": "fluid.transforms.valueMapper",
                            "inputPath": "http://registry\\.gpii\\.net/provisional-common/fontName",
                            "defaultInputValue": "default",
                            "options": {
                                "times": {
                                    "outputValue": "Times New Roman"
                                },
                                "comic": {
                                    "outputValue": "Comic Sans"
                                },
                                "arial": {
                                    "outputValue": "Arial"
                                },
                                "verdana": {
                                    "outputValue": "Verdana"
                                },
                                "default": {
                                    "undefinedOuputValue": true
                                }
                            }
                        }
                    },
                    "foregroundColor": {
                        "transform": {                            
                            "type": "fluid.transforms.valueMapper",
                            "inputPath": "http://registry\\.gpii\\.net/provisional-common/foregroundColor",
                            "defaultInputValue": "default",
                            "options": {
                                "black": {
                                    "outputValue": "Black"
                                },
                                "yellow": {
                                    "outputValue": "Yellow"
                                },
                                "white": {
                                    "outputValue": "White"
                                },
                                "default": {
                                    "undefinedOuputValue": true
                                }
                           }
                      }
                  },
                  "backgroundColor": {
                      "transform":{                            
                          "type": "fluid.transforms.valueMapper",
                          "inputPath": "http://registry\\.gpii\\.net/provisional-common/backgroundColor",
                          "defaultInputValue": "default",
                          "options": {
                              "black": {
                                  "outputValue": "Black"
                              },
                              "yellow": {
                                  "outputValue": "Yellow"
                              },
                              "white": {
                                  "outputValue": "White"
                              },
                              "default": {
                                  "undefinedOuputValue": true
                              }
                          }
                      }
                  },
                  "lineSpacing": "http://registry\\.gpii\\.net/provisional-common/lineSpacing",
                  "inputsLarger": "http://registry\\.gpii\\.net/provisional-common/inputsLarger",
                  "toc": "http://registry\\.gpii\\.net/provisional-common/tableOfContents",
                  "links": "http://registry\\.gpii\\.net/provisional-common/emphasizeLinks",
                  "layout": "http://registry\\.gpii\\.net/provisional-common/simplifyLayout",
                  "invertImages": "http://registry\\.gpii\\.net/common/invertColours",
                  "tracking": "http://registry\\.gpii\\.net/provisional-common/magnifierFollows",
                  "magnification": {
                        "transform": {
                            "type": "gpii.transformer.quantize",
                            "inputPath": "http://registry\\.gpii\\.net/common/magnification",
                            "ranges": [
                                {
                                    "output": 1
                                }
                            ]
                        }
                    }
                }
            }
        ]
    },
    "info.cloud4all.JME": {
        "name": "JME Cloud4all Themes",
        "contexts": {
            "OS": [
                {
                    "id": "web"
                }
            ]
        },
        "settingsHandlers": [
            {
                "type": "gpii.settingsHandlers.noSettings",
                "capabilities": [
                    "applications.info\\.cloud4all\\.JME.id",
                    "display.screenEnhancement.-provisional-highContrastTheme",
                    "display.screenEnhancement.fontSize",
                    "-provisional-general.-provisional-volume",
                    "-provisional-general.-provisional-language"
                ],
                "capabilitiesTransformations": {
                    "theme": {
                        "transform": {
                            "type": "fluid.transforms.valueMapper",
                            "inputPath": "http://registry\\.gpii\\.net/common/highContrastTheme",
                            "defaultInputValue": "leather",
                            "options": {
                                "black-white": {
                                    "outputValue": "Black-White"
                                },
                                "white-black": {
                                    "outputValue": "White-Black"
                                },
                                "yellow-black": {
                                    "outputValue": "Yellow-Black"
                                },
                                "leather": {
                                    "outputValue": "Leather"
                                }
                            }
                        }
                    },
                    "fontSize": {
                        "transform": {
                            "type": "gpii.transformer.quantize",
                            "inputPath": "http://registry\\.gpii\\.net/common/fontSize",
                            "ranges": [
                                {
                                    "upperBound": 12,
                                    "output": "small"
                                },
                                {
                                    "upperBound": 24,
                                    "output": "medium"
                                },
                                {
                                    "upperBound": 32,
                                    "output": "large"
                                },
                                {
                                    "upperBound": 42,
                                    "output": "veryLarge"
                                },
                                {
                                    "output": "huge"
                                }
                            ]
                        }
                    },
                    "volume": {
                        "transform": {
                            "type": "fluid.transforms.binaryOp",
                            "leftPath": "http://registry\\.gpii\\.net/common/volume",
                            "operator": "*",
                            "right": 100
                        }
                    },
                    "language": {
                        "transform": {
                            "type": "fluid.transforms.valueMapper",
                            "inputPath": "http://registry\\.gpii\\.net/common/language",
                            "defaultInputValue": "en",
                            "options": {
                                "el": {
                                    "outputValue": "Greek"
                                },
                                "en": {
                                    "outputValue": "English"
                                },
                                "es": {
                                    "outputValue": "Spanish"
                                },
                                "de": {
                                    "outputValue": "German"
                                }
                            }
                        }
                    }
                }
            }
        ]
    },
    "net.gpii.smarthouses": {
        "name": "smarthouse",
        "id": "net.gpii.smarthouses",
        "contexts": {
            "OS": [
                {
                    "id": "web"
                }
            ]
        },
        "settingsHandlers": [
            {
                "type": "gpii.settingsHandlers.noSettings",
                "capabilities": [
                    "applications.net\\.gpii\\.smarthouses.id",
                    "display.applications.net\\.gpii\\.smarthouses.name",
                    "language",
                    "display.screenEnhancement.fontSize",
                    "display.screenEnhancement.-provisional-highContrastTheme",
                    "-provisional-general.-provisional-volume"
                ],
                "capabilitiesTransformations": {
                    "fontSize": {
                        "transform": {
                            "type": "fluid.transforms.round",
                            "input": {
                                "transform": {
                                    "type": "fluid.transforms.linearScale",
                                    "valuePath": "http://registry\\.gpii\\.net/common/fontSize",
                                    "factor": 1.33
                                }
                            }
                        }
                    },
                    "language": "http://registry\\.gpii\\.net/common/language",
                    "highContrastTheme": "http://registry\\.gpii\\.net/common/highContrastTheme",
                    "volume": {
                        "transform": {
                            "type": "gpii.transformer.quantize",
                            "inputPath": "http://registry\\.gpii\\.net/common/volume",
                            "ranges": [
                                {
                                    "upperBound": 0,
                                    "output": 0
                                },
                                {
                                    "upperBound": 1,
                                    "output": {
                                        "transform": {
                                            "type": "fluid.transforms.round",
                                            "input": {
                                                "transform": {
                                                    "type": "fluid.transforms.linearScale",
                                                    "valuePath": "http://registry\\.gpii\\.net/common/volume",
                                                    "factor": 100
                                                }
                                            }
                                        }
                                    }
                                },
                                {
                                    "output": 100
                                }
                            ]
                        }
                    }
                }
            }
        ]
    },
    "es.codefactory.android.app.ma": {
        "name": "Mobile Accessibility",
        "contexts": {
            "OS": [
                {
                    "id": "web"
                }
            ]
        },
        "settingsHandlers": [
            {
                "type": "gpii.settingsHandlers.noSettings",
                "capabilities": [
                    "applications.es\\.codefactory\\.android\\.app\\.ma.id"
                ],
                "capabilitiesTransformations": {
                    "access_commonprefs_speechrate": {
                        "transform": {
                            "type": "fluid.transforms.binaryOp",
                            "leftPath": "http://registry\\.gpii\\.net/common/speechRate",
                            "operator": "/",
                            "right": 40
                        }
                    },
                    "access_commonprefs_speechpitch": {
                        "transform": {
                            "type": "fluid.transforms.binaryOp",
                            "leftPath": "http://registry\\.gpii\\.net/common/pitch",
                            "operator": "*",
                            "right": 10
                        }
                    },
                    "access_commonprefs_editingkeyboardecho": {
                        "transform": {
                            "type": "fluid.transforms.condition",
                            "conditionPath": "http://registry\\.gpii\\.net/common/keyEcho",
                            "true": {
                                "transform": {
                                    "type": "fluid.transforms.condition",
                                    "conditionPath": "http://registry\\.gpii\\.net/common/wordEcho",
                                    "true": "3",
                                    "false": "1"
                                }
                            },
                            "false": {
                                "transform": {
                                    "type": "fluid.transforms.condition",
                                    "conditionPath": "http://registry\\.gpii\\.net/common/wordEcho",
                                    "true": "2",
                                    "false": "0"
                                }
                            }
                        }
                    },
                    "access_commonprefs_punctuation": "http://registry\\.gpii\\.net/common/punctuationVerbosity",
                    "access_commonprefs_capitalization": "http://registry\\.gpii\\.net/common/announceCapitals",
                    "access_commonprefs_c4a_enable_braille": "http://registry\\.gpii\\.net/common/screenReaderBrailleOutput"
                }
            }
        ]
    },
<<<<<<< HEAD
    "de.fraunhofer.iao.C4A-TVM": {
        "name": "C4A-TVM",
=======
    "eu.gpii.olb": {
        "name": "Online Banking Demonstrator",
>>>>>>> 5ed91fc4
        "contexts": {
            "OS": [
                {
                    "id": "web"
                }
            ]
        },
        "settingsHandlers": [
            {
                "type": "gpii.settingsHandlers.noSettings",
                "capabilities": [
<<<<<<< HEAD
                    "applications.de\\.fraunhofer\\.iao\\.C4A-TVM.id",
                    "applications.de\\.fraunhofer\\.iao\\.gpii\\.C4A-TVM.name",
                    "contrastTheme",
                    "fontSize",
                    "timeOut"
                ],
                "capabilitiesTransformations": {
                    "language": "http://registry\\.gpii\\.net/common/language",
=======
                    "applications.eu\\.gpii\\.olb.id",
                    "display.applications.eu\\.gpii\\.olb.name",
                    "language",
                    "textSize",
                    "toc",
                    "links",
                    "contrastTheme",
                    "signLanguageEnabled",
                    "signLanguage",
                    "interpreterType",
                    "pictogramEnabled",
                    "pictogramMode",
                    "pictogramSymbolSet"
                ],
                "capabilitiesTransformations": {
                    "language": "http://registry\\.gpii\\.net/common/language",
                    "textSize": {
                        "transform": {
                            "type": "fluid.transforms.binaryOp",
                            "leftPath": "http://registry\\.gpii\\.net/common/fontSize",
                            "operator": "/",
                            "right": 12
                        }
                    },
                    "toc": {
                        "transform": {
                            "type": "fluid.transforms.valueMapper",
                            "inputPath": "http://registry\\.gpii\\.net/common/navigationAdaptation",
                            "options": {
                                "showToC": {
                                    "outputValue": true
                                },
                                "default": {
                                    "outputValue": false
                                }
                            }
                        }
                    },
                    "links": {
                        "transform": {
                            "type": "fluid.transforms.valueMapper",
                            "inputPath": "http://registry\\.gpii\\.net/common/linkAdaptation",
                            "options": {
                                "emphasizeLinks": {
                                    "outputValue": true
                                }
                            }
                        }
                    },
>>>>>>> 5ed91fc4
                    "contrastTheme": {
                        "transform": {
                            "type": "fluid.transforms.condition",
                            "conditionPath": "http://registry\\.gpii\\.net/common/highContrastEnabled",
                            "true": {
                                "transform": {
                                    "type": "fluid.transforms.valueMapper",
                                    "inputPath": "http://registry\\.gpii\\.net/common/highContrastTheme",
                                    "defaultInputValue": "default",
                                    "options": {
<<<<<<< HEAD
                                        "white-black": {
                                            "outputValue": "yellow-black"
                                        },
                                        "yellow-black": {
                                            "outputValue": "yellow-black"
                                        }
                                    }
                                }
                            }
                        }
                    },
                    "fontSize": {
                        "transform": {
                            "type": "gpii.transformer.quantize",
                            "valuePath": "http://registry\\.gpii\\.net/common/fontSize",
                            "ranges": [
                                {
                                    "upperBound": 18,
                                    "output": "default"
                                }, {
                                    "output": "big"
                                }
                            ]
                        }
                    },
                    "timeOut": {
                        "transform": {
                            "type": "gpii.transformer.quantize",
                            "inputPath": "http://registry\\.gpii\\.net/common/sessionTimeout",
                            "ranges": [
                                {
                                    "upperBound": 30,
                                    "output": "default"
                                }, {
                                    "output": "long"
                                }
                            ]
                        }
                    }
=======
                                        "black-white": {
                                            "outputValue": "bw"
                                        },
                                        "white-black": {
                                            "outputValue": "wb"
                                        },
                                        "black-yellow": {
                                            "outputValue": "by"
                                        },
                                        "yellow-black": {
                                            "outputValue": "yb"
                                        }
                                    }
                                }
                            }
                        }
                    },
                    "signLanguageEnabled": "http://registry\\.gpii\\.net/common/signLanguageEnabled",
                    "signLanguage": {
                        "transform": {
                            "type": "fluid.transforms.valueMapper",
                            "inputPath": "http://registry\\.gpii\\.net/common/signLanguage",
                            "defaultInputValue": "ils",
                            "options": {
                                "ase": {
                                    "outputValue": "ase"
                                },
                                "gsg": {
                                    "outputValue": "gsg"
                                },
                                "ils": {
                                    "outputValue": "ils"
                                }
                            }
                        }
                    },
                    "interpreterType": {
                        "transform": {
                            "type": "fluid.transforms.valueMapper",
                            "inputPath": "http://registry\\.gpii\\.net/common/signLanguageInterpreterType",
                            "options": {
                                "avatar": {
                                    "outputValue": "avatar"
                                },
                                "human": {
                                    "outputValue": "human"
                                }
                            }
                        }
                    },
                    "pictogramsEnabled": "http://registry\\.gpii\\.net/common/pictogramsEnabled"
>>>>>>> 5ed91fc4
                }
            }
        ]
    }
}
<|MERGE_RESOLUTION|>--- conflicted
+++ resolved
@@ -79,14 +79,14 @@
                 ],
                 "capabilitiesTransformations": {
                     "fontSize": {
-                        "transform":{                            
+                        "transform":{
                             "type": "fluid.transforms.linearScale",
                             "valuePath": "http://registry\\.gpii\\.net/common/fontSize",
                             "factor": 10
                         }
                     },
                     "fontFaceFontName": {
-                        "transform":{                            
+                        "transform":{
                             "type": "fluid.transforms.valueMapper",
                             "inputPath": "http://registry\\.gpii\\.net/provisional-common/fontName",
                             "defaultInputValue": "default",
@@ -110,7 +110,7 @@
                         }
                     },
                     "foregroundColor": {
-                        "transform": {                            
+                        "transform": {
                             "type": "fluid.transforms.valueMapper",
                             "inputPath": "http://registry\\.gpii\\.net/provisional-common/foregroundColor",
                             "defaultInputValue": "default",
@@ -131,7 +131,7 @@
                       }
                   },
                   "backgroundColor": {
-                      "transform":{                            
+                      "transform":{
                           "type": "fluid.transforms.valueMapper",
                           "inputPath": "http://registry\\.gpii\\.net/provisional-common/backgroundColor",
                           "defaultInputValue": "default",
@@ -405,13 +405,8 @@
             }
         ]
     },
-<<<<<<< HEAD
     "de.fraunhofer.iao.C4A-TVM": {
         "name": "C4A-TVM",
-=======
-    "eu.gpii.olb": {
-        "name": "Online Banking Demonstrator",
->>>>>>> 5ed91fc4
         "contexts": {
             "OS": [
                 {
@@ -423,7 +418,6 @@
             {
                 "type": "gpii.settingsHandlers.noSettings",
                 "capabilities": [
-<<<<<<< HEAD
                     "applications.de\\.fraunhofer\\.iao\\.C4A-TVM.id",
                     "applications.de\\.fraunhofer\\.iao\\.gpii\\.C4A-TVM.name",
                     "contrastTheme",
@@ -432,7 +426,73 @@
                 ],
                 "capabilitiesTransformations": {
                     "language": "http://registry\\.gpii\\.net/common/language",
-=======
+                    "contrastTheme": {
+                        "transform": {
+                            "type": "fluid.transforms.condition",
+                            "conditionPath": "http://registry\\.gpii\\.net/common/highContrastEnabled",
+                            "true": {
+                                "transform": {
+                                    "type": "fluid.transforms.valueMapper",
+                                    "inputPath": "http://registry\\.gpii\\.net/common/highContrastTheme",
+                                    "defaultInputValue": "default",
+                                    "options": {
+                                        "white-black": {
+                                            "outputValue": "yellow-black"
+                                        },
+                                        "yellow-black": {
+                                            "outputValue": "yellow-black"
+                                        }
+                                    }
+                                }
+                            }
+                        }
+                    },
+                    "fontSize": {
+                        "transform": {
+                            "type": "gpii.transformer.quantize",
+                            "valuePath": "http://registry\\.gpii\\.net/common/fontSize",
+                            "ranges": [
+                                {
+                                    "upperBound": 18,
+                                    "output": "default"
+                                }, {
+                                    "output": "big"
+                                }
+                            ]
+                        }
+                    },
+                    "timeOut": {
+                        "transform": {
+                            "type": "gpii.transformer.quantize",
+                            "inputPath": "http://registry\\.gpii\\.net/common/sessionTimeout",
+                            "ranges": [
+                                {
+                                    "upperBound": 30,
+                                    "output": "default"
+                                }, {
+                                    "output": "long"
+                                }
+                            ]
+                        }
+                    }
+                }
+            }
+        ]
+    },
+
+    "eu.gpii.olb": {
+        "name": "Online Banking Demonstrator",
+        "contexts": {
+            "OS": [
+                {
+                    "id": "web"
+                }
+            ]
+        },
+        "settingsHandlers": [
+            {
+                "type": "gpii.settingsHandlers.noSettings",
+                "capabilities": [
                     "applications.eu\\.gpii\\.olb.id",
                     "display.applications.eu\\.gpii\\.olb.name",
                     "language",
@@ -482,7 +542,6 @@
                             }
                         }
                     },
->>>>>>> 5ed91fc4
                     "contrastTheme": {
                         "transform": {
                             "type": "fluid.transforms.condition",
@@ -493,47 +552,6 @@
                                     "inputPath": "http://registry\\.gpii\\.net/common/highContrastTheme",
                                     "defaultInputValue": "default",
                                     "options": {
-<<<<<<< HEAD
-                                        "white-black": {
-                                            "outputValue": "yellow-black"
-                                        },
-                                        "yellow-black": {
-                                            "outputValue": "yellow-black"
-                                        }
-                                    }
-                                }
-                            }
-                        }
-                    },
-                    "fontSize": {
-                        "transform": {
-                            "type": "gpii.transformer.quantize",
-                            "valuePath": "http://registry\\.gpii\\.net/common/fontSize",
-                            "ranges": [
-                                {
-                                    "upperBound": 18,
-                                    "output": "default"
-                                }, {
-                                    "output": "big"
-                                }
-                            ]
-                        }
-                    },
-                    "timeOut": {
-                        "transform": {
-                            "type": "gpii.transformer.quantize",
-                            "inputPath": "http://registry\\.gpii\\.net/common/sessionTimeout",
-                            "ranges": [
-                                {
-                                    "upperBound": 30,
-                                    "output": "default"
-                                }, {
-                                    "output": "long"
-                                }
-                            ]
-                        }
-                    }
-=======
                                         "black-white": {
                                             "outputValue": "bw"
                                         },
@@ -585,7 +603,6 @@
                         }
                     },
                     "pictogramsEnabled": "http://registry\\.gpii\\.net/common/pictogramsEnabled"
->>>>>>> 5ed91fc4
                 }
             }
         ]
