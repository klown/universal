{
    "com.freedomscientific.jaws": {
        "name": "JAWS",
        "contexts": {
            "OS": [
                {
                    "id": "win32"
                }
            ]
        },
        "capabilities": [
            "http://registry\\.gpii\\.net/common/screenReaderTTS/enabled"
        ],
        "settingsHandlers": {
            "configuration1": {
                "type": "gpii.settingsHandlers.INISettingsHandler",
                "liveness": "manualRestart",
                "options": {
                    "filename": "${{environment}.APPDATA}\\Freedom Scientific\\JAWS\\2018\\Settings\\enu\\DEFAULT.JCF"
                },
                "supportedSettings": {
                    "Braille.AllDotsBrailleCursor": {
                        "title": "All Dots Braille Cursor",
                        "description": "Whether to display the braille cursor as all dots raised instead of showing it using only dots seven and eight.",
                        "enum": [
                            0,
                            1
                        ],
                        "enumLabels": [
                            "off",
                            "on"
                        ],
                        "default": 0
                    },
                    "Braille.AttributeRotationDelay": {
                        "schema": {
                            "title": "Attribute Rotation Delay",
                            "description": "When in Attribute Mode and characters have multiple attributes, determines how long each attribute should be shown for. This value is in Milliseconds.",
                            "type": "integer",
                            "default": 1000
                        }
                    },
                    "Braille.AutoPanMode": {
                        "schema": {
                            "title": "Auto Pan Mode",
                            "description": "The \"Auto Pan\" algorithm to use.",
                            "enum": [
                                0,
                                1,
                                2,
                                3,
                                4,
                                5,
                                6,
                                255
                            ],
                            "enumLabels": [
                                "off",
                                "move display minimally to include whole word containing cursor",
                                "match user pan",
                                "move display to show whole word at cursor nearest the middle of the display area",
                                "maximize text after cursor",
                                "maximize text before cursor",
                                "autopan to default structured segment",
                                "Smart Autopan, autopan using the best algorithm for the current situation"
                            ],
                            "default": 255
                        }
                    },
                    "Braille.BrailleAutoRouteToCursor": {
                        "title": "Braille Auto Route To Cursor",
                        "description": "Whether to automatically route the Braille display to the active cursor whenever the active cursor moves or a key on the keyboard is pressed.",
                        "enum": [
                            0,
                            1
                        ],
                        "enumLabels": [
                            "off",
                            "on"
                        ],
                        "default": 1
                    },
                    "Braille.BrailleCursorBlinkRate": {
                        "title": "Braille Cursor Blink Rate",
                        "description": "Speed, in milliseconds, at which the cursor on the braille display should blink.",
                        "type": "integer",
                        "default": 500
                    },
                    "Braille.BrailleKeyInterruptSpeech": {
                        "title": "Braille Key Interrupt Speech",
                        "description": "Whether to Interrupt speech if a keystroke in the Braille display is pressed.",
                        "enum": [
                            0,
                            1
                        ],
                        "enumLabels": [
                            "off",
                            "on"
                        ],
                        "default": 1
                    },
                    "Braille.BrailleMessages": {
                        "schema": {
                            "title": "Enable Flash Messages",
                            "description": "Whether or not to show Flash Messages on a braille display.",
                            "enum": [
                                0,
                                1
                            ],
                            "enumLabels": [
                                "off",
                                "on"
                            ],
                            "default": 1
                        }
                    },
                    "Braille.BrailleMode": {
                        "schema": {
                            "title": "Braille Mode",
                            "description": "Use this option to control the format of the information sent to the braille display. When Line mode is selected, JAWS sends the line of text at the current cursor position to the braille display. When Structured mode is selected, JAWS sends information to the display that is relevant to the current cursor position. The information sent includes things such as control type, dialog name, or number of items in a list. When Speech Output mode is selected, JAWS sends the same text to the display that it sends to the synthesizer. The default setting for this option is Structured.",
                            "type": "number",
                            "default": 1,
                            "enum": [
                                0,
                                1,
                                2,
                                3
                            ],
                            "enumLabels": [
                                "line",
                                "structured",
                                "speech output",
                                "attribute indicators"
                            ]
                        }
                    },
                    "Braille.BrailleMoveActiveCursor": {
                        "title": "Braille Move Active Cursor",
                        "description": "Whether to move the active cursor when the Braille cursor moves.",
                        "enum": [
                            0,
                            1
                        ],
                        "enumLabels": [
                            "off",
                            "on"
                        ],
                        "default": 0
                    },
                    // Enable this if requested, we have no reasonable way of presenting a UI at the moment.
                    // "Braille.BrailleShowMarking": {
                    //     "schema": {
                    //         "title": "Braille Marking",
                    //         "description": "Show Marking may be any combination of the following ored together brlMarkNothing= 0, brlMarkText = 1, brlMarkBold = 2, brlMarkItalic = 4, brlMarkUnderline = 8, brlMarkStrikeout = 16, brlMarkGraphic = 32, brlMarkHighlight = 64, brlMarkColor= 128, // see brlOptColorsToMark string option brlMarkExtended=256, // things like spelling and grammatical errors in MSWord etc, script defined marking brlMarkDoubleStrikeout=512, brlMarkSuperscript=1024, brlMarkSubscript=2048, brlMarkShadow=4096, brlMarkOutline=8192, brlMarkEmboss=16384, brlMarkEngrave=32768, Note when Extended marking is on, JAWS calls the PointNeedsMarking function passing in the coordinates of each cell to determine whether text at that location requires marking. This is useful when the attribute you want to mark is not actually known to JAWS such as the red and green zigzags in MSWord indicating spelling or grammatical errors.",
                    //         "type": "integer",
                    //         "minValue": 0,
                    //         "maxValue": 65536,
                    //         "default": 64
                    //     }
                    // },
                    "Braille.BrailleSleepMode": {
                        "schema": {
                            "title": "Enable Braille Sleep Mode",
                            "description": "Whether to turn off the braille driver, typically used to disable braille for a specific application.",
                            "enum": [
                                0,
                                1
                            ],
                            "enumLabels": [
                                "off",
                                "on"
                            ],
                            "default": 0
                        }
                    },
                    "Braille.BrailleVerbosity": {
                        "schema": {
                            "title": "Braille Verbosity",
                            "description": "Sets braille verbosity for Flash messages.",
                            "enum": [
                                0,
                                1,
                                2
                            ],
                            "enumLabels": [
                                "beginner",
                                "intermediate",
                                "advanced"
                            ]
                        }
                    },
                    "Braille.ContractedBrailleInput": {
                        "title": "Contracted Braille Input",
                        "description": "Enable contracted braille to be entered on the braille display's keyboard.",
                        "enum": [
                            0,
                            1
                        ],
                        "enumLabels": [
                            "off",
                            "on"
                        ],
                        "default": 0
                    },
                    "Braille.EightDotBraille": {
                        "schema": {
                            "title": "Braille Dots",
                            "description": "The number of braille dots (six or eight) to use.",
                            "enum": [
                                0,
                                1
                            ],
                            "enumLabels": [
                                "6 dot braille",
                                "8 dot braille"
                            ],
                            "default": 1
                        }
                    },
                    "Braille.FilterControlCharacters": {
                        "title": "Filter Control Characters",
                        "description": "Whether or not to filter certain control characters (currently newlines, linefeeds and tabs)",
                        "enum": [
                            0,
                            1
                        ],
                        "enumLabels": [
                            "off",
                            "on"
                        ],
                        "default": 1
                    },
                    "Braille.GeneralizeBullets": {
                        "title": "Generalize Bullets",
                        "description": "Whether to treat all bullets the same.",
                        "enum": [
                            0,
                            1
                        ],
                        "enumLabels": [
                            "off",
                            "on"
                        ],
                        "default": 0
                    },
                    "Braille.Grade2SuppressCapitalSigns": {
                        "title": "Grade2 Suppress Capital Signs",
                        "description": "When Grade 2 is on, whether or not to show capital indicators",
                        "enum": [
                            0,
                            1
                        ],
                        "enumLabels": [
                            "off",
                            "on"
                        ],
                        "default": 0
                    },
                    "Braille.MessagePrefixes": {
                        "schema": {
                            "title": "Enable Flash Message Prefixes",
                            "description": "If a display has no Status Cells, whether or not to prepend the Message Prefix to the Flash Message",
                            "enum": [
                                0,
                                1
                            ],
                            "enumLabels": [
                                "off",
                                "on"
                            ],
                            "default": 1
                        }
                    },
                    "Braille.MessageStatusText": {
                        "title": "Message Status Text",
                        "description": "The text to show in the status area of the display when a Flash message is being shown if the display has no status cells, the text will be prepended to the Flash message.",
                        "type": "string",
                        "default": "msg"
                    },
                    "Braille.MessageTime": {
                        "schema": {
                            "title": "Flash Message Timeout",
                            "description": "When a Flash message is sent to the display via a script, how long in milliseconds should it be shown if not specified by the script.",
                            "type": "integer",
                            "default": 5000
                        }
                    },
                    "Braille.ReversePanningButtons": {
                        "schema": {
                            "title": "Reverse Panning Buttons",
                            "description": "Whether or not panning buttons are reversed.",
                            "enum": [
                                0,
                                1
                            ],
                            "enumLabels": [
                                "off",
                                "on"
                            ],
                            "default": 0
                        }
                    },
                    "Braille.StructuredModeReverseOrder": {
                        "schema": {
                            "title": "Reverse Order of Structured Data",
                            "description": "Whether to reverse the order of the structured data to show the focused control's info first, followed by its grouping information, and then the dialog box information. By default, items are read in the opposite order.",
                            "enum": [
                                0,
                                1
                            ],
                            "enumLabels": [
                                "off",
                                "on"
                            ],
                            "default": 1
                        }
                    },
                    "Braille.UseHowManyStatusCells": {
                        "title": "Use How Many Status Cells",
                        "description": "How many cells to use for status information if the display defines none of its own.",
                        "type": "integer",
                        "default": 4
                    },
                    "Braille.UseScreenModelForBrailleInRichEdits": {
                        "title": "Use Screen Model for Braille in Rich Edits",
                        "description": "Whether to use the screen model when providing field prompts and text in Braille with rich edits.",
                        "enum": [
                            0,
                            1
                        ],
                        "enumLabels": [
                            "off",
                            "on"
                        ],
                        "default": 1
                    },
                    "Braille.WordWrap": {
                        "schema": {
                            "title": "Enable Word Wrap",
                            "description": "Whether or not to allow words to be split in order to maximize the use of the braille display. Ignored if panning is set to fixed increment",
                            "enum": [
                                0,
                                1
                            ],
                            "enumLabels": [
                                "off",
                                "on"
                            ],
                            "default": 1
                        }
                    },
                    "FSCasts.EnableNotifications": {
                        "schema": {
                            "title": "FSCast Notifications",
                            "description": "Whether to have JAWS display a dialog when new podcasts from Freedom Scientific are available.",
                            "enum": [
                                0,
                                1
                            ],
                            "enumLabels": [
                                "off",
                                "on"
                            ],
                            "default": 1
                        }
                    },
                    "HTML.Abbreviations": {
                        "schema": {
                            "title": "Abbreviations",
                            "description": "Whether to expand abbreviations.  If this is enabled, abbreviations with a title attribute will have their title read instead of the on screen text.",
                            "type": "number",
                            "default": 0,
                            "enum": [
                                0,
                                1
                            ],
                            "enumLabels": [
                                "off",
                                "on"
                            ]
                        }
                    },
                    "HTML.AccessKeys": {
                        "schema": {
                            "title": "Speak Access Keys Within Web Page",
                            "description": "Whether to announce HTML element access keys when reading a web page.",
                            "enum": [
                                0,
                                1
                            ],
                            "enumLabels": [
                                "off",
                                "on"
                            ],
                            "default": 1
                        }
                    },
                    "HTML.Acronyms": {
                        "schema": {
                            "title": "Acronyms",
                            "description": "If this is enabled, acronyms with a title attribute will have their title read instead of the on screen text.",
                            "type": "number",
                            "default": 0,
                            "enum": [
                                0,
                                1
                            ],
                            "enumLabels": [
                                "off",
                                "on"
                            ]
                        }
                    },
                    "HTML.BlockQuoteIndication": {
                        "title": "Block Quote Indication",
                        "description": "Whether to indicate HTML block quotations.",
                        "enum": [
                            0,
                            1
                        ],
                        "enumLabels": [
                            "off",
                            "on"
                        ],
                        "default": 1
                    },
                    "HTML.EmbeddedActiveXSupport": {
                        "title": "Embedded ActiveX Support",
                        "description": "Whether or not to support embedded ActiveX controls such as Macromedia Flash Movies.  If enabled, only objects defined in JActiveX.ini are affected by this setting.",
                        "enum": [
                            0,
                            1
                        ],
                        "enumLabels": [
                            "off",
                            "on"
                        ],
                        "default": 1
                    },
                    "HTML.ExpandAbbreviations": {
                        "schema": {
                            "title": "Expand Abbreviations",
                            "description": "Whether or not to expand abbreviations (using the abbr tag).",
                            "enum": [
                                0,
                                1
                            ],
                            "enumLabels": [
                                "off",
                                "on"
                            ],
                            "default": 0
                        }
                    },
                    "HTML.ExpandAcronyms": {
                        "schema": {
                            "title": "Expand Acronyms",
                            "description": "Whether or not to expand acronyms (using the acronym tag).",
                            "enum": [
                                0,
                                1
                            ],
                            "enumLabels": [
                                "off",
                                "on"
                            ],
                            "default": 0
                        }
                    },
                    "HTML.FilterConsecutiveDuplicateLinks": {
                        "schema": {
                            "title": "Filter Consecutive Duplicate Links",
                            "description": "Whether to skip (not announce) consecutive duplicate links.",
                            "type": "number",
                            "default": 1,
                            "enum": [
                                0,
                                1
                            ],
                            "enumLabels": [
                                "off",
                                "on"
                            ]
                        }
                    },
                    "HTML.FormFieldPromptOptions": {
                        "schema": {
                            "title": "Form Field Prompt Options",
                            "description": "Which attributes to prefer when describing form fields.",
                            "enum": [
                                0,
                                1,
                                2,
                                3,
                                4,
                                5
                            ],
                            "enumLabels": [
                                "favor label tag",
                                "favor title attribute",
                                "favor alt attribute",
                                "favor longest",
                                "use both label and title if different",
                                "use both label and alt if different"
                            ],
                            "default": 0
                        }
                    },
                    "HTML.FormsModeAutoOff": {
                        "schema": {
                            "title": "Forms Mode Auto Off",
                            "description": "Whether or not Forms Mode should be automatically turned off when the current page is updated.",
                            "enum": [
                                0,
                                1
                            ],
                            "enumLabels": [
                                "Leave Forms Mode on",
                                "Turn Forms Mode off automatically"
                            ],
                            "default": 1
                        }
                    },
                    "HTML.GraphicalLinkLastResort": {
                        "title": "Graphical Link Last Resort",
                        "description": "What to announce when a graphical link contains no title or alt text for its enclosing image and the enclosing anchor has no title.",
                        "enum": "0,1",
                        "enumLabels": "Read the image's src, Read the image's enclosing anchor's href.",
                        "default": "0"
                    },
                    "HTML.IdentifyLinkType": {
                        "title": "Identify Link Type",
                        "description": "Whether to distinguish the various types of links e.g. \"FTP link\", \"mailto link\" versus simply announcing \"link\" for all types of links.",
                        "enum": [
                            0,
                            1
                        ],
                        "enumLabels": [
                            "off",
                            "on"
                        ],
                        "default": 1
                    },
                    "HTML.IdentifySamePageLinks": {
                        "title": "Identify Same Page Links",
                        "description": "Whether to identify links that point to other places on the current page by saying \"same page link\".",
                        "enum": [
                            0,
                            1
                        ],
                        "enumLabels": [
                            "off",
                            "on"
                        ],
                        "default": 1
                    },
                    "HTML.IgnoreInlineFrames": {
                        "schema": {
                            "title": "Ignore Inline Frames",
                            "description": "Whether to ignore inline frames, such as those used for advertising.",
                            "enum": [
                                0,
                                1
                            ],
                            "enumLabels": [
                                "off",
                                "on"
                            ],
                            "default": 0
                        }
                    },
                    "HTML.IncludeGraphics": {
                        "schema": {
                            "title": "Include Graphics",
                            "description": "Whether/when to include graphics in web pages.",
                            "enum": [
                                0,
                                1,
                                2
                            ],
                            "enumLabels": [
                                "never include graphics",
                                "include graphics that have labels, i.e. alt=attributes",
                                "include all graphics"
                            ],
                            "default": 1
                        }
                    },
                    "HTML.IndicateColSpan": {
                        "schema": {
                            "title": "Indicate ColSpan for Braille",
                            "description": "Whether to announce column spans when reading table data in web pages.",
                            "enum": [
                                0,
                                1
                            ],
                            "enumLabels": [
                                "off",
                                "on"
                            ],
                            "default": 1
                        }
                    },

                    "HTML.IndicateElementAttributes": {
                        "title": "Indicate Element Attributes",
                        "description": "Whether to announce any HTML attributes defined in the \"HTML Attributes Behavior\" map of the current scheme.",
                        "enum": [
                            0,
                            1
                        ],
                        "enumLabels": [
                            "off",
                            "on"
                        ],
                        "default": 1
                    },
                    "HTML.ListIndication": {
                        "title": "List Indication",
                        "description": "Whether to announce lists with the item count and nesting level.",
                        "enum": [
                            0,
                            1
                        ],
                        "enumLabels": [
                            "off",
                            "on"
                        ],
                        "default": 1
                    },
                    "HTML.MaxLineLength": {
                        "title": "Max Line Length",
                        "description": "The maximum number of characters which can appear on a line of a paragraph.",
                        "type": "integer",
                        "default": 150
                    },
                    "HTML.PageRefreshFilter": {
                        "title": "Page Refresh Filter",
                        "description": "How often, in milliseconds, to allow all refreshes.  Set to 0 to allow all refreshes without any delay.",
                        "type": "integer",
                        "default": 0
                    },
                    "HTML.SayAllOnDocumentLoad": {
                        "schema": {
                            "title": "Read Web Pages Automatically When Loaded",
                            "description": "Whether to automatically read web pages when they're first loaded.",
                            "enum": [
                                0,
                                1
                            ],
                            "enumLabels": [
                                "off",
                                "on"
                            ],
                            "default": 1
                        }
                    },
                    "HTML.ScreenFollowsVCursor": {
                        "title": "Screen Follows Virtual Cursor",
                        "description": "Whether the screen should automatically scroll to display the line on which the Virtual Cursor is positioned.",
                        "enum": [
                            0,
                            1
                        ],
                        "enumLabels": [
                            "off",
                            "on"
                        ],
                        "default": 1
                    },
                    "HTML.SkipPastRepeatedText": {
                        "title": "Skip Past Repeated Text",
                        "description": "Whether to position the Virtual Cursor on the first line which is different than the previous page whenever a new page is displayed.",
                        "enum": [
                            0,
                            1
                        ],
                        "enumLabels": [
                            "off",
                            "on"
                        ],
                        "default": 1
                    },
                    "HTML.SmartNavigation": {
                        "schema": {
                            "title": "Smart Navigation",
                            "description": "Whether to enable \"smart navigation\" when reading web pages.",
                            "enum": [
                                0,
                                1
                            ],
                            "enumLabels": [
                                "off",
                                "on"
                            ],
                            "default": 0
                        }
                    },
                    "HTML.TableDetection": {
                        "title": "Table Detection",
                        "description": "Whether to announce all tables, or only data tables.",
                        "enum": "0,1",
                        "enumLabels": "Indicate all tables, Only indicate data tables",
                        "default": "1"
                    },
                    "HTML.TblMaxCellTextLength": {
                        "title": "Table Maximum Cell Text Length",
                        "description": "A cell is considered a valid data cell if it contains upto this number of characters",
                        "type": "integer",
                        "default": 250
                    },
                    "HTML.TblMinCellTextLength": {
                        "title": "Table Minimum Cell Text Length",
                        "description": "A cell is considered a valid data cell if it contains at least this number of characters",
                        "type": "integer",
                        "default": 1
                    },
                    "HTML.TblMinTextColumns": {
                        "title": "Table Minimum Text Columns",
                        "description": "This option specifies the minimum number of columns which must contain text in order for the table to be considered a data table.",
                        "type": "integer",
                        "default": 2
                    },
                    "HTML.TblMinTextRows": {
                        "title": "Table Minimum Text Rows",
                        "description": "This option specifies the minimum number of rows which must contain text in order for the table to be considered a data table.",
                        "type": "integer",
                        "default": 2
                    },
                    "HTML.TblMinValidDataRows": {
                        "title": "Table Minimum Valid Data Rows",
                        "description": "Next options used for configuring how data tables are detected This option specifies the minimum number of valid data rows that a table must contain in order for it to be considered a data table.",
                        "type": "integer",
                        "default": 2
                    },
                    "HTML.TblValidRowThreshold": {
                        "title": "Table Valid Row Threshold",
                        "description": "This option specifies the minimum number of cells that a row must contain in order for it to be considered a valid data row.",
                        "type": "integer",
                        "default": 2
                    },
                    "HTML.TextBlockLength": {
                        "schema": {
                            "title": "Text Block Length",
                            "description": "The number of consecutive characters that must appear in a web page for JAWS to treat this as a block of text.",
                            "type": "integer",
                            "default": 25
                        }
                    },
                    "HTML.UseLegacyIESupport": {
                        "title": "Use Legacy IE Support",
                        "description": "Whether or not to use legacy IE support instead of the default FS Dom Server support.",
                        "enum": [
                            0,
                            1
                        ],
                        "enumLabels": [
                            "off",
                            "on"
                        ],
                        "default": 1
                    },
                    "HTML.WrapNavigation": {
                        "title": "Wrap Navigation",
                        "description": "Whether or not to allow navigation keystrokes such as tab and shift tab to wrap to the top or bottom of the document.",
                        "enum": [
                            0,
                            1
                        ],
                        "enumLabels": [
                            "off",
                            "on"
                        ],
                        "default": 1
                    },
                    "Options.AllCapsIndicator": {
                        "schema": {
                            "title": "AllCapsIndicator",
                            "description": "The text to read before text that appears in all capital letters.",
                            "type": "string",
                            "default": "all cap"
                        }
                    },
                    "Options.AllowMouseEchoWhenMuted": {
                        "schema": {
                            "title": "Allow Mouse Echo",
                            "description": "Whether to echo mouse movement when otherwise muted.",
                            "enum": [
                                0,
                                1
                            ],
                            "enumLabels": [
                                "off",
                                "on"
                            ],
                            "default": 0
                        }
                    },
                    "Options.AllowSpeechOnDemandWhenMuted": {
                        "schema": {
                            "title": "Allow Reading Commands",
                            "description": "Whether to allow speech on demand when otherwise muted.",
                            "enum": [
                                0,
                                1
                            ],
                            "enumLabels": [
                                "off",
                                "on"
                            ],
                            "default": 1
                        }
                    },
                    "Options.AllowTypingEchoWhenMuted": {
                        "schema": {
                            "title": "Allow Typing Echo",
                            "description": "Whether to echo typed keys when otherwise muted.",
                            "enum": [
                                0,
                                1
                            ],
                            "enumLabels": [
                                "off",
                                "on"
                            ],
                            "default": 0
                        }
                    },
                    // This does not seem safe to update, as we have no idea which displays are available on a given machine.
                    // "Options.BrailleDisplay": {
                    //     "schema": {
                    //         "title": "Braille Display",
                    //         "description": "The braille display to use.",
                    //         "type": "string",
                    //         "default": "Braille1"
                    //     }
                    // },
                    "Options.CapIndicator": {
                        "schema": {
                            "title": "Cap Indicator",
                            "description": "The text to read before a capital letter.",
                            "type": "string",
                            "default": "cap"
                        }
                    },
                    "Options.CaretBlinkRate": {
                        "schema": {
                            "title": "Caret Blink Rate",
                            "description": "How fast the caret blinks, in milliseconds.",
                            "type": "integer",
                            "default": 53,
                            "minValue": 1
                        }
                    },
                    "Options.CaretDetect": {
                        "schema": {
                            "title": "Caret Detect",
                            "description": "How many cursor blinks are used to locate the caret.",
                            "type": "integer",
                            "default": 1,
                            "minValue": 1
                        }
                    },
                    "Options.CaretDetectTimeOut": {
                        "schema": {
                            "title": "Caret Detect Timeout",
                            "description": "The number of milliseconds before JAWS for Windows will give up looking for the caret",
                            "type": "integer",
                            "default": 250,
                            "minValue": 0
                        }
                    },
                    "OSM.CaretTimeOut": {
                        "title": "Caret Time Out",
                        "description": "The time in milliseconds to wait before redrawing the caret.",
                        "type": "integer",
                        "default": 1000
                    },
                    "Options.Case": {
                        "schema": {
                            "title": "Case",
                            "description": "Whether to indicate the case of spoken text with a change of inflection.",
                            "type": "number",
                            "default": 1,
                            "enum": [
                                0,
                                1
                            ],
                            "enumLabels": [
                                "off",
                                "on"
                            ]
                        }
                    },
                    "Options.CustomPageSummary": {
                        "schema": {
                            "title": "Custom Page Summary",
                            "description": "What to do when a virtual document loads for which a custom page summary has been defined.",
                            "type": "number",
                            "default": 0,
                            "enum": [
                                0,
                                1,
                                2
                            ],
                            "enumLabels": [
                                "do nothing (\"Say All\" will be started as normal)",
                                "The summary will be spoken and focus left on the page at the place defined by the page",
                                "the summary will be presented in the virtual viewer for the user to immediately read"
                            ]
                        }
                    },
                    "Options.DetectKeyboardInputLanguage": {
                        "schema": {
                            "title": "Detect Keyboard Languages",
                            "description": "Whether to detect the language used by the keyboard.",
                            "enum": [
                                0,
                                1
                            ],
                            "enumLabels": [
                                "off",
                                "on"
                            ],
                            "default": 1
                        }
                    },
                    "Options.Dictionary": {
                        "schema": {
                            "title": "Dictionary",
                            "description": "Whether words, phrases, abbreviations, or symbols should be processed through a global or application specific dictionary to determine proper pronunciation. This is enabled by default.",
                            "type": "number",
                            "default": 0,
                            "enum": [
                                0,
                                1
                            ],
                            "enumLabels": [
                                "off",
                                "on"
                            ]
                        }
                    },
                    // There's not even anything in the JAWS documentation for this. Disabled for now.
                    // "Options.DosScreenReader": {
                    //     "schema": {
                    //         "title": "Dos Screen Reader",
                    //         "description": "",
                    //         "type": "",
                    //         "default": 0,
                    //         "enum": [],
                    //        "enumLabels": []
                    //     }
                    // },
                    "Options.Filter": {
                        "schema": {
                            "title": "Filter",
                            "description": "Determines how repeated characters are handled.",
                            "type": "number",
                            "default": 0,
                            "enum": [
                                0,
                                1,
                                2,
                                3,
                                4,
                                5
                            ],
                            "enumLabels": [
                                "Say First 3 Repeated Characters",
                                "Say First 4 Repeated Characters",
                                "Say First 5 Repeated Characters",
                                "Say First 6 Repeated Characters",
                                "Say All Repeated Characters",
                                "Count Repeated Characters"
                            ]
                        }
                    },
                    "Options.GeneralizeDialect": {
                        "schema": {
                            "title": "Generalize Dialect",
                            "description": "Whether to switch languages when encountering content with the same underlying base language.",
                            "enum": [
                                0,
                                1
                            ],
                            "enumLabels": [
                                "off",
                                "on"
                            ],
                            "default": 1
                        }
                    },
                    "Options.Indentation": {
                        "schema": {
                            "title": "Indentation",
                            "description": "Whether or not to announce indentation.",
                            "type": "number",
                            "default": 0,
                            "enum": [
                                0,
                                1
                            ],
                            "enumLabels": [
                                "off",
                                "on"
                            ]
                        }
                    },
                    "Options.IndicateAttributesInDialogsAndMenus": {
                        "schema": {
                            "title": "Indicate Attributes on Dialogs and Menus",
                            "description": "Whether to announce attributes in dialogs and menus if the scheme allows for it.",
                            "type": "number",
                            "default": 0,
                            // TODO: All of these 0,1 examples are a firm use case for an application-specific transform mechanism so that our JSON payloads can use true/false.
                            "enum": [
                                0,
                                1
                            ],
                            "enumLabels": [
                                "off",
                                "on"
                            ]
                        }
                    },
                    "Options.IndicateCaps": {
                        "schema": {
                            "title": "Indicate Caps",
                            "description": "When to indicate the presence of capital letters.",
                            "type": "number",
                            "default": 0,
                            "enum": [
                                0,
                                1,
                                2,
                                3
                            ],
                            // TODO: Once this is moved into the LSR, these will all be message keys.
                            "enumLabels": [
                                "Off",
                                "indicate caps when spelling or when navigating by character",
                                "also indicate caps when reading by words",
                                "also indicate caps when reading by lines"
                            ]
                        }
                    },
                    "Options.IndicateNewlinesAndParagraphs": {
                        "schema": {
                            "title": "Indicate Newlines and Paragraphs",
                            "description": "Whether/how to indicate the presence of new lines and paragraphs.",
                            "type": "number",
                            "default": 0,
                            "enum": [
                                0,
                                1,
                                2,
                                3,
                                4
                            ],
                            "enumLabels": [
                                "off",
                                "indicate when typing and the editor or wordprocessor wraps to a new line",
                                "indicate when arrowing left/right or using left/right with modifiers",
                                "indicate when typing and also when arrowing. the method of indication is controlled by the Speech and Sounds scheme in use",
                                "indicate when reading text containing newline characters bitwise or the values together to indicate in multiple contexts eg a value of"
                            ]
                        }
                    },
                    "Options.IndicateSelected": {
                        "schema": {
                            "title": "List Item",
                            "description": "Use this list to determine how JAWS describes list box items. Select \"Say None\" to silence reading of list box descriptions. When you select \"Say Selected\", JAWS only tells you when list box items are selected. When you select the \"Say Not Selected\" item, JAWS only tells you when list box items are not selected. This is the default setting. If you select \"Say Both\", JAWS tells you when list box items are selected, and when they are not selected.",
                            "default": 2,
                            "enum": [
                                0,
                                1,
                                2,
                                3
                            ],
                            "enumLabels": [
                                "None",
                                "Selected",
                                "Not Selected",
                                "Both"
                            ]
                        }
                    },
                    "Options.InitialNumlockState": {
                        "schema": {
                            "title": "Initial State of NumLock Key",
                            "description": "The initial state of the NumLock key.",
                            "type": "number",
                            "enum": [
                                0,
                                1,
                                2
                            ],
                            "enumLabels": [
                                "off at startup",
                                "on at startup",
                                "leave unmodified"
                            ],
                            "default": 0
                        }
                    },
                    // TODO: Doesn't seem to work.
                    "Options.InsertKeyMode": {
                        "schema": {
                            "title": "Insert Key Mode",
                            "description": "The operating mode of the insert key.",
                            "type": "number",
                            "default": 0,
                            "enum": [
                                0,
                                1
                            ],
                            "enumLabels": [
                                "JAWS",
                                "Sticky"
                            ]
                        }
                    },
                    // TODO: VERIFY WITH EXTREME PREJUDICE
                    "Options.JAWSInsertKey": {
                        "schema": {
                            "title": "JAWS Insert Key",
                            "description": "Whether/which insert keys can be used as a JAWS Insert.",
                            "type": "number",
                            "default": 3,
                            "enum": [
                                0,
                                1,
                                2,
                                3
                            ],
                            "enumLabels": [
                                "none",
                                "Numpad Insert",
                                "Extended Insert",
                                "both Numpad and Extended"
                            ]
                        }
                    },
                    "Options.JAWSPunctuationEnabled": {
                        "schema": {
                            "title": "JAWS Punctuation Enabled",
                            "description": "Which punctuation marks to speak.",
                            "type": "number",
                            "default": 2,
                            "enum": [
                                0,
                                1,
                                2,
                                3
                            ],
                            "enumLabels": [
                                "None",
                                "Some",
                                "Most",
                                "All"
                            ]
                        }
                    },
                    // No documentation, disabled for now.
                    // "Options.KeyboardType": {
                    //     "schema": {
                    //         "title": "Keyboard Type",
                    //         "description": "Can be one of the types defined in the default.jkm settings file.",
                    //         "type": "string",
                    //         "default": "Laptop"
                    //     }
                    // },
                    "Options.KeyRepeat": {
                        "schema": {
                            "title": "Key Repeat",
                            "description": "Whether or not to allow repeated keys.  Repeated keys are allowed by default.",
                            "type": "number",
                            "default": 1,
                            "enum": [
                                0,
                                1
                            ],
                            "enumLabels": [
                                "off",
                                "on"
                            ]
                        }
                    },
                    "Options.LanguageDetection": {
                        "schema": {
                            "title": "Language Detection",
                            "description": "Whether to enable automatic Language detection.",
                            "type": "number",
                            "default": 1,
                            "enum": [
                                0,
                                1
                            ],
                            "enumLabels": [
                                "off",
                                "on"
                            ]
                        }
                    },
                    "Options.LeftShiftSkipBack": {
                        "schema": {
                            "title": "Left Shift Skip Back",
                            "description": "How the shift keys should behave in \"Say All\" mode.",
                            "type": "number",
                            "default": 1,
                            "enum": [
                                0,
                                1
                            ],
                            "enumLabels": [
                                "during SayAll, right shift will skip back and left shift will skip forward",
                                "during SayAll, left shift will skip back and right shift will skip forward"
                            ]
                        }
                    },
                    // TODO: Verify default
                    "Options.LessSpeechMode": {
                        "schema": {
                            "title": "Less Speech Options",
                            "description": "How to behave when in \"less speech mode\".",
                            "enum": [
                                0,
                                1
                            ],
                            "enumLabels": [
                                "Speech On Demand",
                                "Mute Speech"
                            ]
                        }
                    },
                    "Options.LinePauses": {
                        "schema": {
                            "title": "Line Pauses",
                            "description": "Whether to pause at end of a line.",
                            "type": "number",
                            "default": 0,
                            "enum": [
                                0,
                                1
                            ],
                            "enumLabels": [
                                "off",
                                "on"
                            ]
                        }
                    },
                    // Can't find any documentation about this.
                    // "Options.ListBoxCheckBoxes": {
                    //     "schema": {
                    //         "title": "List Box Check Boxes",
                    //         "description": "0 off, 1 non-ownerdrawn listboxes, 2 also check listboxes with LBS_OWNERDRAWVARIABLE or LBS_OWNERDRAWFIXED window style.",
                    //         "type": "number",
                    //         "default": 0,
                    //         "enum": [
                    //             0,
                    //             1,
                    //             2
                    //         ],
                    //         "enumLabels": [
                    //             "off",
                    //             "non-ownerdrawn listboxes",
                    //             "also check listboxes with LBS_OWNERDRAWVARIABLE or LBS_OWNERDRAWFIXED window style."
                    //         ]
                    //     }
                    // },
                    "Options.LowerOtherAppsVolumeWhileJAWSIsRunning": {
                        "schema": {
                            "title": "Lower Audio Volume of Programs while JAWS Speaks",
                            "description": "Whether to lower the volume of programs other than JAWS when speaking.",
                            "enum": [
                                0,
                                1
                            ],
                            "enumLabels": [
                                "off",
                                "on"
                            ],
                            "default": 0
                        }
                    },
                    "Options.MigrationWizardDisplayed": {
                        "schema": {
                            "title": "Migration Wizard Displayed",
                            "description": "Whether or not to display the migration wizard on startup.",
                            "enum": [
                                0,
                                1
                            ],
                            "enumLabels": [
                                "off",
                                "on"
                            ],
                            "default": 0
                        }
                    },
                    "Options.MixedCase": {
                        "schema": {
                            "title": "Mixed Case",
                            "description": "Whether to announce words with embedded capital letters (such as \"MixedCase\") as separate words.",
                            "type": "number",
                            "default": 1,
                            "enum": [
                                0,
                                1
                            ],
                            "enumLabels": [
                                "off",
                                "on"
                            ]
                        }
                    },
                    "Options.MouseEchoSpeaksControlTypeAndState": {
                        "schema": {
                            "title": "Speak Control Type and State of Item",
                            "description": "Whether to speak the type of control and state of item when mousing over a control.",
                            "enum": [
                                0,
                                1
                            ],
                            "enumLabels": [
                                "off",
                                "on"
                            ],
                            "default": 1
                        }
                    },
                    "Options.MouseEchoSpeaksHelpAndDescription": {
                        "schema": {
                            "title": "Speak Description of Item",
                            "description": "Whether to speak the description of an item on mouseover.",
                            "enum": [
                                0,
                                1
                            ],
                            "enumLabels": [
                                "off",
                                "on"
                            ],
                            "default": 0
                        }
                    },
                    "Options.MouseMovementStopsSpeech": {
                        "schema": {
                            "title": "Mouse Echo Interrupt",
                            "description": "Whether to stop speaking when the mouse is moved.",
                            "enum": [
                                0,
                                1
                            ],
                            "enumLabels": [
                                "off",
                                "on"
                            ],
                            "default": 1
                        }
                    },
                    "Options.MouseSpeechDelay": {
                        "schema": {
                            "title": "Mouse Echo Delay",
                            "description": "How long to delay announcing content under the mouse, in milliseconds.  Defaults to 0 (no delay).",
                            "type": "integer",
                            "default": 0
                        }
                    },
                    "Options.MouseSpeechEchoUnit": {
                        "schema": {
                            "title": "Mouse Echo Unit",
                            "description": "The unit of text to announce when the mouse pauses over text in a control.  Defaults to reading the whole line.",
                            "enum": [
                                0,
                                1,
                                2,
                                3
                            ],
                            "enumLabels": [
                                "character",
                                "word",
                                "line",
                                "paragraph"
                            ],
                            "default": 2
                        }
                    },
                    "Options.MouseSpeechEnabled": {
                        "schema": {
                            "title": "Enable Mouse Echo",
                            "description": "Whether or not to enable the mouse echo, i.e. reading content under the mouse pointer.",
                            "enum": [
                                0,
                                1
                            ],
                            "enumLabels": [
                                "off",
                                "on"
                            ],
                            "default": 0
                        }
                    },
                    "Options.Numbers": {
                        "schema": {
                            "title": "Numbers",
                            "description": "How to announce numbers.",
                            "type": "number",
                            "default": 0,
                            "enum": [
                                0,
                                1,
                                2,
                                3
                            ],
                            "enumLabels": [
                                "off (handled by synth)",
                                "digits",
                                "pairs",
                                "full numbers"
                            ]
                        }
                    },
                    "Options.OnScreenKeyboard": {
                        "schema": {
                            "title": "Allow On Screen Keyboards",
                            "description": "Whether to allow on screen keyboards.",
                            "enum": [
                                0,
                                1
                            ],
                            "enumLabels": [
                                "off",
                                "on"
                            ],
                            "default": 0
                        }
                    },
                    "Options.ProcessToolTipEvent": {
                        "schema": {
                            "title": "Process Tooltip Event",
                            "description": "Whether or not to process tooltip events.",
                            "type": "number",
                            "default": 1,
                            "enum": [
                                0,
                                1
                            ],
                            "enumLabels": [
                                "on",
                                "off"
                            ]
                        }
                    },
                    "Options.ProgressBarUpdateInterval": {
                        "schema": {
                            "title": "Progress Bar Update Interval",
                            "description": "How often to announce progress bar updates, in milliseconds.  Set to 0 to disable update announcements.",
                            "type": "integer",
                            "default": 5000,
                            "minValue": 0
                        }
                    },
                    "Options.QuickKeyNavigationMode": {
                        "schema": {
                            "title": "Quick Key Navigation Mode",
                            "description": "Navigation Quick Keys let you move through Web pages with easy to remember commands, such as T for table, F for form field, N for non link text, and V for visited link. These commands are only available when the Virtual Cursor is active. Use these radio buttons to set Navigation Quick Keys off, on, or on only during Say All reading. The default is on.",
                            "type": "number",
                            "default": 1,
                            "enum": [
                                0,
                                1,
                                2
                            ],
                            "enumLabels": [
                                "off",
                                "on",
                                "only on during \"Say All\""
                            ]
                        }
                    },
                    "Options.ReadingInterrupt": {
                        "schema": {
                            "title": "Reading Interrupt",
                            "description": "Whether to interrupt speech when a key that is bound to a macro is pressed.",
                            "type": "number",
                            "default": 1,
                            "enum": [
                                0,
                                1
                            ],
                            "enumLabels": [
                                "off",
                                "on"
                            ]
                        }
                    },
                    "Options.Repetitions": {
                        "schema": {
                            "title": "Repetitions",
                            "description": "Whether or not to indicate repeated characters.",
                            "type": "number",
                            "default": 0,
                            "enum": [
                                0,
                                1
                            ],
                            "enumLabels": [
                                "off",
                                "on"
                            ]
                        }
                    },
                    "Options.SayAllIgnoreShiftKeys": {
                        "schema": {
                            "title": "\"Say All\" Ignores Shift Keys",
                            "description": "Allows sticky keys to be used, i.e.: ignores shift keys during SayAll. User can use left/right arrow to do same functions.",
                            "type": "number",
                            "default": 0,
                            "enum": [
                                0,
                                1
                            ],
                            "enumLabels": [
                                "on",
                                "off"
                            ]
                        }
                    },
                    "Options.SayAllIndicateCaps": {
                        // The same as http://registry.gpii.net/common/announceCapitals. We should just reuse it and override with custom values
                        "schema": {
                            "title": "\"Say All\" Announces Capitals",
                            "description": "In \"Say All\" mode, announce an initial capital letter or capitalized word.",
                            "type": "number",
                            "default": 0,
                            "enum": [
                                0,
                                1
                            ],
                            "enumLabels": [
                                "on",
                                "off"
                            ]
                        }
                    },
                    "Options.SayAllMode": {
                        "schema": {
                            "title": "\"Say All\" Mode",
                            "description": "Sets the amount of text which \"Say All\" sends to the synthesizer as a single unit.",
                            "type": "number",
                            "default": 0,
                            "enum": [
                                0,
                                1,
                                2
                            ],
                            "enumLabels": [
                                "line",
                                "sentence",
                                "paragraph"
                            ]
                        }
                    },
                    // Requires creating a schema or knowing the name of the default.  Leave out for now.
                    // "Options.SayAllScheme": {
                    //     "schema": {
                    //         "title": "\"Say All\" Scheme",
                    //         "description": "Which user-defined \"Say All\" scheme to use.",
                    //         "type": "string"
                    //     }
                    // },
                    "Options.SayBlankLineCount": {
                        "schema": {
                            "title": "Say Blank Line Count",
                            "description": "In \"Say All\" mode, whether to announce the number of blank lines.",
                            "type": "number",
                            "default": 0,
                            "enum": [
                                0,
                                1
                            ],
                            "enumLabels": [
                                "off",
                                "on"
                            ]
                        }
                    },
                    "Options.SayCursorShapeChange": {
                        "schema": {
                            "title": "Say Cursor Shape Change",
                            "description": "Whether to announce a change in the shape of the cursor.",
                            "type": "number",
                            "default": 0,
                            "enum": [
                                0,
                                1
                            ],
                            "enumLabels": [
                                "off",
                                "on"
                            ]
                        }
                    },
                    "Options.SayDollars": {
                        "schema": {
                            "title": "Say Dollars",
                            "description": "Whether to announce currency symbols.",
                            "type": "number",
                            "default": 0,
                            "enum": [
                                0,
                                1
                            ],
                            "enumLabels": [
                                "off",
                                "on"
                            ]
                        }
                    },
                    "Options.SayNumericDates": {
                        "schema": {
                            "title": "Say Numeric Dates",
                            "description": "How to announce numeric dates.  With no translation, dates are read as numbers.  With some translation, dd-mm-yy values are read as text.  With extended translation, both dd-mm-yy and dd-mm values are read as text.",
                            "type": "number",
                            "default": 0,
                            "enum": [
                                0,
                                1,
                                2
                            ],
                            "enumLabels": [
                                "no translation",
                                "some translation",
                                "extended translation"
                            ]
                        }
                    },
                    "Options.SaySelectedFirst": {
                        "schema": {
                            "title": "Say Selected First",
                            "description": "Whether to announce the selected text first.",
                            "type": "number",
                            "default": 0,
                            "enum": [
                                0,
                                1
                            ],
                            "enumLabels": [
                                "off",
                                "on"
                            ]
                        }
                    },
                    "Options.SayStateFirst": {
                        "schema": {
                            "title": "Say State First",
                            "description": "Whether to announce the window state before title/text.",
                            "type": "number",
                            "default": 0,
                            "enum": [
                                0,
                                1
                            ],
                            "enumLabels": [
                                "off",
                                "on"
                            ]
                        }
                    },
                    "Options.SayWindowTypeFirst": {
                        "schema": {
                            "title": "Say Window Type First",
                            "description": "Whether to announce the type of window before announcing the window title/text.",
                            "type": "number",
                            "default": 0,
                            "enum": [
                                0,
                                1
                            ],
                            "enumLabels": [
                                "off",
                                "on"
                            ]
                        }
                    },
                    // TODO: Improve this. Figure out if there are other valid options.
                    "Options.Scheme": {
                        "schema": {
                            "title": "Scheme",
                            "description": "Whether or not to intercept CreateDIBSection Note that this value is only read once per JAWS session at startup thus changing this value while JAWS is running has no effect.",
                            "type": "string",
                            "default": "Classic"
                        }
                    },
                    "Options.ScreenEcho": {
                        "schema": {
                            "title": "Screen Echo",
                            "description": "Use the radio buttons in this group to determine how much text is read when information on the screen changes. This includes highlighted text, all text as it appears, or no speech echo as text appears or changes on screen. The default setting is Echo Highlighted Text. Changing the Screen Echo setting may affect the reading of menus and other items. For this reason, it is recommended that you only make Screen Echo changes in application-specific settings files.",
                            "type": "number",
                            "default": 1,
                            "enum": [
                                0,
                                1,
                                2
                            ],
                            "enumLabels": [
                                "off",
                                "highlight",
                                "all"
                            ]
                        }
                    },
                    "Options.SimultaneousSynthAndWave": {
                        "schema": {
                            "title": "Simultaneous Synth and Wave",
                            "description": "Whether to enable smoother playing of WAV files when using the DEC Talk Access 32 software synthesizer. This option is only available in Default.jcf. Changes to this setting take effect the next time you start JAWS.  Disabled by default.",
                            "type": "number",
                            "default": 0,
                            "enum": [
                                0,
                                1
                            ],
                            "enumLabels": [
                                "off",
                                "on"
                            ]
                        }
                    },
                    "Options.SingleDigitThreshold": {
                        "schema": {
                            "title": "Single Digit Threshold",
                            "description": "The number of digits a number must contain before it is read as single digits (like a phone number).  Defaults to five.",
                            "type": "integer",
                            "default": 5
                        }
                    },
                    "Options.SkimReadingIndication": {
                        "schema": {
                            "title": "Skim Reading Indication",
                            "description": "Whether or not to indicate (via a beep) when skimming over text units for which the regular expression returns FALSE.",
                            "type": "number",
                            "default": 1,
                            "enum": [
                                0,
                                1
                            ],
                            "enumLabels": [
                                "off",
                                "beep every 20 units skimmed over"
                            ]
                        }
                    },
                    "Options.SkipILM": {
                        "schema": {
                            "title": "Skip ILM",
                            "description": "Whether to show the licensing manager on startup when running in 40-minute evaluation mode.",
                            "default": 0,
                            "enum": [
                                0,
                                1
                            ],
                            "enumLabels": [
                                "display the license manager on startup",
                                "do not display the license manager on startup"
                            ]
                        }
                    },
                    // This is not meaningful unless it's coupled with an application for context.  Disabled for now.
                    // "Options.SleepMode": {
                    //     "schema": {
                    //         "title": "SleepMode",
                    //         "description": "Whether to put JAWS to sleep.  In the context of a specific application, this preference can be set to disable JAWS within that application.",
                    //         "type": "number",
                    //         "default": 0,
                    //         "enum": [
                    //             0,
                    //             1
                    //         ],
                    //         "enumLabels": [
                    //             "off",
                    //             "on"
                    //         ]
                    //     }
                    // },
                    "Options.SmartWordReading": {
                        "schema": {
                            "title": "Smart Word Reading",
                            "description": "Whether or not to enable \"smart reading\" when using the \"Say Word\" command.",
                            "enum": [
                                0,
                                1
                            ],
                            "enumLabels": [
                                "off",
                                "on"
                            ],
                            "default": 1
                        }
                    },
                    "Options.SpeakANSIChars": {
                        "schema": {
                            "title": "Speak ANSI Chars",
                            "description": "Whether or not to announce ANSI characters.",
                            "type": "number",
                            "default": 1,
                            "enum": [
                                0,
                                1
                            ],
                            "enumLabels": [
                                "off",
                                "on"
                            ]
                        }
                    },
                    "Options.SpeakCharacterValueAsMultibyteSequence": {
                        "schema": {
                            "title": "Speak Character Value As Sequence of Multibyte Values",
                            "description": "Whether to read unicode characters as a series of multi-byte values.",
                            "enum": [
                                0,
                                1
                            ],
                            "enumLabels": [
                                "off",
                                "on"
                            ],
                            "default": 0
                        }
                    },
                    "Options.SpeakCharacterValueInHex": {
                        "schema": {
                            "title": "Speak Character Value In Hex",
                            "description": "Whether to announce the hex value of a character when numpad 5 is pressed three times quickly.",
                            "enum": [
                                0,
                                1
                            ],
                            "enumLabels": [
                                "off",
                                "on"
                            ],
                            "default": 0
                        }
                    },
                    "Options.SpeakNumbersSepByDashesAsDigits": {
                        "schema": {
                            "title": "Numbers Containing Dashes as Digits",
                            "description": "Whether to read numbers that contain dashes (such as phone numbers) as a series of digits.",
                            "enum": [
                                0,
                                1
                            ],
                            "enumLabels": [
                                "off",
                                "on"
                            ],
                            "default": 0
                        }
                    },
                    "Options.SpeechHistory": {
                        "schema": {
                            "title": "Enable Speech History",
                            "description": "Whether to read through the 50-item speech history when \"insert+spacebar\" and then \"h\" are pressed.",
                            "enum": [
                                0,
                                1
                            ],
                            "enumLabels": [
                                "off",
                                "on"
                            ],
                            "default": 1
                        }
                    },
                    "Options.SpeechMode": {
                        "schema": {
                            "title": "Speech Mode",
                            "description": "The \"speech mode\" to use, either \"full\" or \"less\".",
                            "enum": [
                                0,
                                1
                            ],
                            "enumLabels": [
                                "full speech",
                                "less speech"
                            ],
                            "default": 0
                        }
                    },
                    "Options.SpellAlphanumericData": {
                        "schema": {
                            "title": "Spell Alphanumeric Data",
                            "description": "How to read alphanumeric data.",
                            "enum": [
                                0,
                                1,
                                2
                            ],
                            "enumLabels": [
                                "read as appears",
                                "spell",
                                "spell phonetically"
                            ],
                            "default": 0
                        }
                    },
                    "Options.SpellPhonetic": {
                        "schema": {
                            "title": "Spell Phonetic",
                            "description": "How to announce word spellings.",
                            "type": "number",
                            "default": 0,
                            "enum": [
                                0,
                                1
                            ],
                            "enumLabels": [
                                "spell normal",
                                "spell phonetic"
                            ]
                        }
                    },
                    // TODO: Verify.  Look at the INI file and suggest defaults?
                    "Options.Synthesizer": {
                        "schema": {
                            "title": "Synthesizer",
                            "description": "The synthesizer to use/ Available synthesizers are listed in JfW.INI",
                            "type": "string",
                            "default": "Synth1"
                        }
                    },
                    "Options.SynthesizerResetFrequency": {
                        "schema": {
                            "title": "Synthesizer Reset Frequency",
                            "description": "How often to reset communication with the synthesizer, in milliseconds.",
                            "type": "integer",
                            "default": 2000,
                            "minValue": 0
                        }
                    },
                    "Options.TetherJawsToPC": {
                        "schema": {
                            "title": "Tether Jaws to PC",
                            "description": "Whether or not to tether the JAWS cursor to the PC cursor.  If this is set to 'on', whenever the Pc cursor moves, the Jaws cursor will follow it. If this is set to 'off', the JAWS cursor is indifferent to PC cursor movements (this is the default).",
                            "type": "number",
                            "default": 0,
                            "enum": [
                                0,
                                1
                            ],
                            "enumLabels": [
                                "off",
                                "on"
                            ]
                        }
                    },
                    "Options.TextAnalyser": {
                        "schema": {
                            "title": "Text Analyzer",
                            "description": "The type of alert to use when announcing formatting errors.",
                            "enum": [
                                0,
                                1,
                                2,
                                3
                            ],
                            "enumLabels": [
                                "turn off",
                                "indicate with sound",
                                "speak count",
                                "describe inconsistencies"
                            ],
                            "default": 0
                        }
                    },
                    // TODO: Discuss whether / how to handle "bit fields" like these.
                    // "Options.TextAnalyserSymbolFlags": {
                    //                             "schema": {
                    //                        }
                    // "title": "Indicate Mismatched Symbols",
                    //     "description": "Which mismatched symbols (such as mismatched opening and closing parentheses) to indicate when editing. Defaults to announcing all supported mismatching symbols."
                    // },
                    // "Options.TextAnalyserTypeFlags": {
                    //                         "schema": {
                    //                        }
                    //     "title": "Inconsistencies to Check",
                    //     "description": "Which types of inconsistencies to check.  Defaults to \"all\"."
                    // },
                    "Options.TouchKeyboardChildPanelNotification": {
                        "schema": {
                            "title": "Touch Alternative Character Panel Popup Notification",
                            "description": "How to announce the appearance of a panel of alternate keys in the touch keyboard.",
                            "enum": [
                                0,
                                1
                            ],
                            "enumLabels": [
                                "by both message and sound",
                                "by sound only"
                            ],
                            "default": 0
                        }
                    },
                    "Options.TouchKeyboardNotification": {
                        "schema": {
                            "title": "Touch Keyboard Notification",
                            "description": "Whether/how to notify when the touch keyboard appears/disappears.",
                            "enum": [
                                0,
                                1,
                                2
                            ],
                            "enumLabels": [
                                "by message",
                                "by sound",
                                "by both message and sound"
                            ],
                            "default": 2
                        }
                    },
                    "Options.TouchTypingEcho": {
                        "schema": {
                            "title": "Touch Typing Echo",
                            "description": "Whether/how to echo text entered using the touch keyboard.",
                            "enum": [
                                0,
                                1,
                                2,
                                3
                            ],
                            "enumLabels": [
                                "none",
                                "characters",
                                "words",
                                "both characters and words"
                            ],
                            "default": 3
                        }
                    },
                    "Options.TouchTypingMode": {
                        "schema": {
                            "title": "Touch Typing Mode",
                            "description": "Which keyboard mode to use for the touch keyboard.",
                            "enum": [
                                0,
                                1
                            ],
                            "enumLabels": [
                                "standard",
                                "touch typing"
                            ],
                            "default": 1
                        }
                    },
                    // Can't find information in the help file or default settings.  Disabled for now.
                    // "Options.TreeViewCheckBoxes": {
                    //     "schema": {
                    //         "title": "Tree View Check Boxes",
                    //         "description": "",
                    //         "type": "number",
                    //         "default": 1,
                    //        "enum": [
                    //             0,
                    //            1
                    //         ],
                    //         "enumLabels": [
                    //             "off",
                    //             "on"
                    //         ]
                    //     }
                    // },
                    "Options.TypingEcho": {
                        "schema": {
                            "title": "Typing echo",
                            "description": "How to announce typed words and/or characters.",
                            "type": "number",
                            "default": 1,
                            "enum": [
                                0,
                                1,
                                2,
                                3
                            ],
                            "enumLabels": [
                                "don't announce characters or words",
                                "announce characters",
                                "announce words",
                                "announce characters and words"
                            ]
                        }
                    },
                    "Options.TypingInterrupt": {
                        "schema": {
                            "title": "Typing Interrupt",
                            "description": "Whether to stop speaking when the user types.",
                            "type": "number",
                            "default": 1,
                            "enum": [
                                0,
                                1
                            ],
                            "enumLabels": [
                                "off",
                                "on"
                            ]
                        }
                    },
                    "Options.UseExtendedKeys": {
                        "schema": {
                            "title": "Use Extended Keys",
                            "description": "Whether to distinguish between extended and number pad keys.",
                            "type": "number",
                            "default": 0,
                            "enum": [
                                0,
                                1
                            ],
                            "enumLabels": [
                                "Treat Extended and Numpad keys the same",
                                "Differentiate between Extended and Numpad keys"
                            ]
                        }
                    },
                    "Options.UseVirtualInfoInFormsMode": {
                        "schema": {
                            "title": "Use Virtual Info in Forms Mode",
                            "description": "Whether to use information from the virtual HTML area for prompts in Forms mode. Warning: this will not always result in accurate information, particularly on pages where there are errors in the HTML coding which result in forms mode and virtual mode being out of synchronization.",
                            "type": "number",
                            "default": 0,
                            "enum": [
                                0,
                                1
                            ],
                            "enumLabels": [
                                "off",
                                "on"
                            ]
                        }
                    },
                    // No documentation or onscreen option.  Disabled for now.
                    // "Options.UseWindowsKeyboardHook": {
                    //     "schema": {
                    //         "title": "Use Windows Keyboard Hook",
                    //         "description": "",
                    //         "type": "number",
                    //         "default": 0,
                    //         "enum": [
                    //             0,
                    //             1
                    //         ],
                    //         "enumLabels": [
                    //             "off",
                    //             "on"
                    //         ]
                    //     }
                    // },
                    "Options.Verbosity": {
                        "schema": {
                            "title": "Verbosity",
                            "description": "How verbose announcements should be.",
                            "type": "number",
                            "default": 0,
                            "enum": [
                                0,
                                1,
                                2
                            ],
                            "enumLabels": [
                                "most speech",
                                "intermediate",
                                "least speech"
                            ]
                        }
                    },
                    "Options.VIRTUALMSAAREFRESH": {
                        "schema": {
                            "title": "Virtual MSAA Refresh",
                            "description": "How often (in milliseconds) should an embedded ActiveX control cause the Virtual HTML area to be updated when receiving rapid ValueChange events from MSAA.  Set to -1 to disable refreshes.",
                            "type": "integer",
                            "default": 0,
                            "minValue": -1
                        }
                    },
                    // TODO: DEFAULT
                    "Options.VTcolor": {
                        "schema": {
                            "title": "Visual Tracking Color",
                            "description": "The colour to use when highlighting items selected using the touch cursor.",
                            "type": "integer"
                        }
                    },
                    // TODO: DEFAULT
                    "Options.VTspacing": {
                        "schema": {
                            "title": "Visual Tracking Spacing",
                            "description": "The amount of spacing between the highlight box and the highlighted item.",
                            "type": "integer"
                        }
                    },
                    "Options.VTstyle": {
                        "schema": {
                            "title": "Visual Tracking Style",
                            "description": "The style of highlighting to use.",
                            "enum": [
                                0,
                                1,
                                2
                            ],
                            "enumLabels": [
                                "box",
                                "block",
                                "underline"
                            ],
                            "default": 0
                        }
                    },
                    // TODO: DEFAULT
                    "Options.VTthickness": {
                        "schema": {
                            "title": "Visual Tracking Thickness",
                            "description": "How thick to make the \"box\" and \"underline\" highlighting styles.",
                            "type": "integer"
                        }
                    },
                    // TODO: DEFAULT
                    "Options.VTtransparency": {
                        "schema": {
                            "title": "Visual Tracking Transparency",
                            "description": "How transparent to make the visual highlighting of selected items.",
                            "type": "integer"
                        }
                    },
                    "Options.VTUseTouchCursor": {
                        "schema": {
                            "title": "Highlight Touch Cursor",
                            "description": "Whether or not to highlight selected items when using the touch cursor or touch gestures.",
                            "enum": [
                                0,
                                1
                            ],
                            "enumLabels": [
                                "off",
                                "on"
                            ],
                            "default": 0
                        }
                    },
                    "Options.VTUseVirtualPCCursor": {
                        "schema": {
                            "title": "Use Virtual PC Cursor",
                            "description": "Whether to use the virtual PC cursor when reading HTML documents.",
                            "enum": [
                                0,
                                1
                            ],
                            "enumLabels": [
                                "off",
                                "on"
                            ],
                            "default": 1
                        }
                    },
                    "Options.VTUseVirtualRibbon": {
                        "schema": {
                            "title": "Use Virtual Ribbon Menu",
                            "description": "Whether to turn on the virtual ribbon menu.",
                            "enum": [
                                0,
                                1
                            ],
                            "enumLabels": [
                                "off",
                                "on"
                            ],
                            "default": 0
                        }
                    },
                    "OSM.GraphicsMode": {
                        "title": "Graphics Mode",
                        "description": "How to handle graphic CRC values.",
                        "enum": [
                            0,
                            1
                        ],
                        "enumLabels": [
                            "Store graphic CRC values when the graphics are being drawn to the screen.",
                            "Compute them from the screen image at the time they are requested to be spoken."
                        ],
                        "default": 0
                    },
                    "OSM.IgnoreSetSysModal": {
                        "title": "Ignore Set Sys Modal",
                        "description": "Whether to disallow Windows calling the SetSysModalWindow function. In most cases this is desirable, because System Modal Windows cannot be spoken.",
                        "enum": [
                            0,
                            1
                        ],
                        "enumLabels": [
                            "off",
                            "on"
                        ],
                        "default": 1
                    },
                    "OSM.IncludeGraphics": {
                        "title": "Include Graphics",
                        "description": "Which graphics to announce.",
                        "enum": "0,1,2",
                        "enumLabels": "Ignore all graphics, Announce labeled graphics only, Announce all graphics",
                        "default": "1"
                    },
                    "OSM.IncludeLines": {
                        "title": "Include Lines",
                        "description": "Whether to include line segments in the Off Screen Model. This is required for Excel and other programs which draw a focus rectangle.",
                        "enum": [
                            0,
                            1
                        ],
                        "enumLabels": [
                            "off",
                            "on"
                        ],
                        "default": 0
                    },
                    "OSM.MouseClickFudgeX": {
                        "title": "Mouse Click Fudge X",
                        "description": "number of pixels to the right of the current JAWS cursor at which a mouse click should be simulated",
                        "type": "integer",
                        "default": 1
                    },
                    "OSM.MouseClickFudgeY": {
                        "title": "Mouse Click Fudge Y",
                        "description": "number of pixels below the current JAWS cursor at which a mouse click should be simulated",
                        "type": "integer",
                        "default": -2
                    },
                    "OSM.PixelsPerBlankLine": {
                        "title": "Pixels Per Blank Line",
                        "description": "how many pixels (high) per blank line",
                        "type": "integer",
                        "default": 13
                    },
                    "OSM.PixelsPerSpace": {
                        "schema": {
                            "title": "Pixels Per Space",
                            "description": "When simulating spaces in blank portions of a line, the number of pixels used to represent each space.",
                            "type": "integer",
                            "default": 8
                        }
                    },
                    "OSM.PixelsPerTab": {
                        "schema": {
                            "title": "Pixels Per Tab",
                            "description": "The number of pixels per tab, used to estimate the number of tab spaces contained within the blank portion of a line.",
                            "type": "integer",
                            "default": 10
                        }
                    },
                    "OSM.SpeakSysModalMessageBox": {
                        "title": "Speak Sys Modal Message Box",
                        "description": "Whether to announce System Modal Message Boxes.",
                        "enum": [
                            0,
                            1
                        ],
                        "enumLabels": [
                            "off",
                            "on"
                        ],
                        "default": 1
                    },
                    "OSM.TableDetection": {
                        "schema": {
                            "title": "Table Presentation Information",
                            "description": "Which tables to read as tables (data tables, or all tables).",
                            "enum": [
                                0,
                                1
                            ],
                            "enumLabels": [
                                "data tables only",
                                "all tables"
                            ],
                            "default": 0
                        }
                    },
                    "OSM.TextOutDelay": {
                        "title": "Text Out Delay",
                        "description": "The number of milliseconds to wait before announcing newly written text. Setting this to a non-zero value may cause terminal programs to respond in a less choppy fashion.",
                        "type": "integer",
                        "default": 0
                    },
                    "OSM.TrackCommandBars": {
                        "title": "Track Command Bars",
                        "description": "Whether to track the menu bar in Office applications.",
                        "enum": [
                            0,
                            1
                        ],
                        "enumLabels": [
                            "off",
                            "on"
                        ],
                        "default": 1
                    },
                    "OSM.TrackFocusRect": {
                        "schema": {
                            "title": "Track Focus Rectangle",
                            "description": "Set to one causes MAGic to track the focus rectangle in standard controls that utilize focus rectangles.",
                            "enum": [
                                0,
                                1
                            ],
                            "enumLabels": [
                                "off",
                                "on"
                            ],
                            "default": 1
                        }
                    },
                    "OSM.TrimBrailleGraphicLabels": {
                        "title": "Trim Braille Graphic Labels",
                        "description": "Whether to trim the size of a braille graphic. Useful to preserve the virtical positioning of braille text.",
                        "enum": [
                            0,
                            1
                        ],
                        "enumLabels": [
                            "off",
                            "on"
                        ],
                        "default": 0
                    },
                    "OSM.UnderlineProximity": {
                        "schema": {
                            "title": "Underline Proximity",
                            "description": "How far away in pixels can an underline be before being considered an actual underline.",
                            "type": "integer",
                            "default": 0
                        }
                    },
                    // TODO: Document default.
                    "Touch.FlickVelocityMin": {
                        "schema": {
                            "title": "Flick Velocity",
                            "description": "The minimum finger velocity to treat as a \"flick\".",
                            "type": "integer"
                        }
                    },
                    // TODO: Document default.
                    "Touch.TapEventDurationMax": {
                        "schema": {
                            "title": "Explore Delay",
                            "description": "The delay between touching a touch screen and displaying the explore menu, in milliseconds.",
                            "type": "integer"
                        }
                    },
                    // TODO: Document default.
                    "Touch.TapInterEventDurationMax": {
                        "schema": {
                            "title": "Double Tap Speed",
                            "description": "The threshold for treating two taps as a double-tap, expressed in milliseconds between taps.",
                            "type": "integer"
                        }
                    },
                    // TODO: Document default.
                    "Touch.TapTranslationMax": {
                        "schema": {
                            "title": "Tap Radius",
                            "description": "The size of the finger contact spot on the touch screen.",
                            "type": "integer"
                        }
                    },
                    // I don't think this is something that the user should change since we always store the voice settings into our own profile name "GPII"
                    "Voice Profiles.ActiveVoiceProfileName": {
                        "schema": {
                            "title": "Active Voice Profile Name",
                            "description": "The active voice profile.",
                            "type": "string",
                            "default": "GPII"
                        }
                    }
                },
                "capabilitiesTransformations": {
                    "Voice Profiles\\.ActiveVoiceProfileName": {
                        "literalValue": "GPII"
                    },
                    "Options\\.SayAllIndicateCaps": {
                        "transform": {
                            "type": "valueMapper",
                            "defaultInputPath": "http://registry\\.gpii\\.net/common/announceCapitals",
                            "match": [
                                {
                                    "inputValue": true,
                                    "outputValue": 1
                                },
                                {
                                    "inputValue": false,
                                    "outputValue": 0
                                }
                            ],
                            "noMatch": {
                                "outputValue": 0
                            }
                        }
                    },
                    "Options\\.TypingEcho": {
                        // (1=keyEcho, 2=wordEcho, 3=key&wordEcho)
                        "transform": {
                            "type": "fluid.transforms.condition",
                            "condition": {
                                "transform": {
                                    "type": "fluid.transforms.binaryOp",
                                    "leftPath": "http://registry\\.gpii\\.net/common/keyEcho",
                                    "rightPath": "http://registry\\.gpii\\.net/common/wordEcho",
                                    "operator": "&&"
                                }
                            },
                            "true": 3,
                            "false": {
                                "transform": {
                                    "type": "fluid.transforms.condition",
                                    "conditionPath": "http://registry\\.gpii\\.net/common/keyEcho",
                                    "true": 1,
                                    "false": {
                                        "transform": {
                                            "type": "fluid.transforms.condition",
                                            "conditionPath": "http://registry\\.gpii\\.net/common/wordEcho",
                                            "true": 2
                                        }
                                    }
                                }
                            }
                        }
                    },
                    "Options\\.SayAllMode": {
                        "transform": {
                            "type": "fluid.transforms.valueMapper",
                            "defaultInputPath": "http://registry\\.gpii\\.net/common/readingUnit",
                            "match": {
                                "line": 0,
                                "sentence": 1,
                                "paragraph": 2
                            }
                        }
                    },
                    "Braille\\.BrailleMode": {
                        "transform": {
                            "type": "fluid.transforms.valueMapper",
                            "defaultInputPath": "http://registry\\.gpii\\.net/common/brailleMode",
                            "match": {
                                "line": 0,
                                "structured": 1,
                                "speechHistory": 2
                            }
                        }
                    },
                    "Options\\.SayAllIgnoreShiftKeys": {
                        "transform": {
                            "type": "valueMapper",
                            "defaultInputPath": "http://registry\\.gpii\\.net/common/stickyKeys",
                            "match": [
                                {
                                    "inputValue": true,
                                    "outputValue": 1
                                },
                                {
                                    "inputValue": false,
                                    "outputValue": 0
                                }
                            ],
                            "noMatch": {
                                "outputValue": 0
                            }
                        }
                    }
                },
                "inverseCapabilitiesTransformations": {
                    "http://registry\\.gpii\\.net/common/announceCapitals": {
                        "transform": {
                            "type": "valueMapper",
                            "defaultInputPath": "Options\\.SayAllIndicateCaps",
                            "match": [
                                {
                                    "inputValue": 0,
                                    "outputValue": false
                                },
                                {
                                    "inputValue": 1,
                                    "outputValue": true
                                }
                            ],
                            "noMatch": {
                                "outputValue": false
                            }
                        }
                    },
                    "http://registry\\.gpii\\.net/common/keyEcho": {
                        "transform": {
                            "type": "valueMapper",
                            "defaultInputPath": "Options\\.TypingEcho",
                            // (1=keyEcho, 2=wordEcho, 3=key&wordEcho)
                            "match": [
                                {
                                    "inputValue": 1,
                                    "outputValue": true
                                },
                                {
                                    "inputValue": 3,
                                    "outputValue": true
                                }
                            ],
                            "noMatch": {
                                "outputValue": false
                            }
                        }
                    },
                    "http://registry\\.gpii\\.net/common/wordEcho": {
                        "transform": {
                            "type": "valueMapper",
                            "defaultInputPath": "Options\\.TypingEcho",
                            // (1=keyEcho, 2=wordEcho, 3=key&wordEcho)
                            "match": [
                                {
                                    "inputValue": 2,
                                    "outputValue": true
                                },
                                {
                                    "inputValue": 3,
                                    "outputValue": true
                                }
                            ],
                            "noMatch": {
                                "outputValue": false
                            }
                        }
                    },
                    "http://registry\\.gpii\\.net/common/readingUnit": {
                        "transform": {
                            "type": "fluid.transforms.valueMapper",
                            "defaultInputPath": "Options\\.SayAllMode",
                            "match": [
                                {
                                    "inputValue": 0,
                                    "outputValue": "line"
                                },
                                {
                                    "inputValue": 1,
                                    "outputValue": "sentence"
                                },
                                {
                                    "inputValue": 2,
                                    "outputValue": "paragraph"
                                }
                            ]
                        }
                    },
                    "http://registry\\.gpii\\.net/common/brailleMode": {
                        "transform": {
                            "type": "fluid.transforms.valueMapper",
                            "defaultInputPath": "Braille\\.BrailleMode",
                            "match": [
                                {
                                    "inputValue": 0,
                                    "outputValue": "line"
                                },
                                {
                                    "inputValue": 1,
                                    "outputValue": "structured"
                                },
                                {
                                    "inputValue": 2,
                                    "outputValue": "speechHistory"
                                }
                            ]
                        }
                    }
                }
            },
            "configuration2": {
                "type": "gpii.settingsHandlers.INISettingsHandler",
                "liveness": "manualRestart",
                "options": {
                    "filename": "${{environment}.APPDATA}\\Freedom Scientific\\JAWS\\2018\\Settings\\VoiceProfiles\\GPII.VPF"
                },
                "supportedSettings": {
                    "Options.PrimarySynthesizer": {},
                    "ENU-Global.Pitch": {
                        "schema": {
                            "title": "Pitch",
                            "description": "The pitch to use for all types of announcements.",
                            "type": "integer",
                            "minimum": 1,
                            "maximum": 100,
                            "default": 65
                        }
                    },
                    "ENU-Global.Punctuation": {
                        "schema": {
                            "title": "Punctuation",
                            "description": "How much punctuation to announce for all types of announcements.",
                            "enum": [0, 1, 2, 3],
                            "enumLabels": ["None", "Some", "Most", "All"],
                            "default": 2
                        }
                    },
                    "ENU-Global.Rate": {
                        "schema": {
                            "title": "Rate",
                            "description": "Speech rate for all announcements (scale varies by voice).",
                            "type": "integer"
                        }
                    },
                    "ENU-Global.SynthLangString": {
                        "schema": {
                            "title": "Synth Language",
                            "description": "The language to use for all announcements.",
                            "type": "string"
                        }
                    },
                    "ENU-Global.Volume": {
                        "schema": {
                            "title": "Global Volume",
                            "description": "The volume for all announcements.",
                            "type": "integer",
                            "minimum": 10,
                            "maximum": 100,
                            "default": 100
                        }
                    },
                    "ENU-JAWSCursor.Pitch": {
                        "schema": {
                            "title": "JAWS Cursor Pitch",
                            "description": "The pitch to use for announcements related to the JAWS cursor.",
                            "type": "integer",
                            "minimum": 1,
                            "maximum": 100,
                            "default": 65
                        }
                    },
                    "ENU-JAWSCursor.Punctuation": {
                        "schema": {
                            "title": "JAWS Cursor Punctuation",
                            "description": "How much punctuation to announce for the JAWS cursor.",
                            "enum": [0, 1, 2, 3],
                            "enumLabels": ["None", "Some", "Most", "All"],
                            "default": 2
                        }
                    },
                    "ENU-JAWSCursor.Rate": {
                        "schema": {
                            "title": "JAWS Cursor Rate",
                            "description": "Speech rate for announcements related to the JAWS cursor (scale varies by voice).",
                            "type": "integer"
                        }
                    },
                    "ENU-JAWSCursor.SynthLangString": {
                        "schema": {
                            "title": "JAWS Cursor Language",
                            "description": "The language to use for announcements related to the JAWS cursor.",
                            "type": "string"
                        }
                    },
                    "ENU-JAWSCursor.Volume": {
                        "schema": {
                            "title": "JAWS Cursor Volume",
                            "description": "The volume for announcements related to the JAWS cursor.",
                            "type": "integer",
                            "minimum": 10,
                            "maximum": 100,
                            "default": 100
                        }
                    },
                    "ENU-Keyboard.Pitch": {
                        "schema": {
                            "title": "Keyboard Pitch",
                            "description": "The pitch to use for announcements related to the keyboard.",
                            "type": "integer",
                            "minimum": 1,
                            "maximum": 100,
                            "default": 65
                        }
                    },
                    "ENU-Keyboard.Punctuation": {
                        "schema": {
                            "title": "Keyboard Punctuation",
                            "description": "How much punctuation to announce for announcements related to the keyboard.",
                            "enum": [0,1,2,3],
                            "enumLabels": ["None", "Some", "Most", "All"],
                            "default": 2
                        }
                    },
                    "ENU-Keyboard.Rate": {
                        "schema": {
                            "title": "Keyboard Rate",
                            "description": "Speech rate for announcements related to the keyboard (scale varies by voice).",
                            "type": "integer"
                        }
                    },
                    "ENU-Keyboard.SynthLangString": {
                        "schema": {
                            "title": "Keyboard Language",
                            "description": "The language to use for announcements related to the keyboard.",
                            "type": "string"
                        }
                    },
                    "ENU-Keyboard.Volume": {
                        "schema": {
                            "title": "Keyboard Volume",
                            "description": "The volume for announcements related to the keyboard.",
                            "type": "integer",
                            "minimum": 10,
                            "maximum": 100,
                            "default": 100
                        }
                    },
                    "ENU-MenuAndDialog.Pitch": {
                        "schema": {
                            "title": "Menu and Dialog Pitch",
                            "description": "The pitch to use for announcements related to menus and dialogs.",
                            "type": "integer",
                            "minimum": 1,
                            "maximum": 100,
                            "default": 65
                        }
                    },
                    "ENU-MenuAndDialog.Punctuation": {
                        "schema": {
                            "title": "Menu and Dialog Punctuation",
                            "description": "How much punctuation to announce for menus and dialogs.",
                            "enum": [0,1,2,3],
                            "enumLabels": ["None", "Some", "Most", "All"],
                            "default": 2
                        }
                    },
                    "ENU-MenuAndDialog.Rate": {
                        "schema": {
                            "title": "Menu and Dialog Rate",
                            "description": "Speech rate for announcements related to menus and dialogs (scale varies by voice).",
                            "type": "integer"
                        }
                    },
                    "ENU-MenuAndDialog.SynthLangString": {
                        "schema": {
                            "title": "Menu and Dialog Language",
                            "description": "The language to use for announcements related to menus and dialogs.",
                            "type": "string"
                        }
                    },
                    "ENU-MenuAndDialog.Volume": {
                        "schema": {
                            "title": "Menu and Dialog Volume",
                            "description": "The volume for announcements related to menus and dialogs.",
                            "type": "integer",
                            "minimum": 10,
                            "maximum": 100,
                            "default": 100
                        }
                    },
                    "ENU-Message.Pitch": {
                        "schema": {
                            "title": "Message Pitch",
                            "description": "The pitch to use for message announcements.",
                            "type": "integer",
                            "minimum": 1,
                            "maximum": 100,
                            "default": 65
                        }
                    },
                    "ENU-Message.Punctuation": {
                        "schema": {
                            "title": "Message Punctuation",
                            "description": "How much punctuation to announce for messages.",
                            "enum": [0,1,2,3],
                            "enumLabels": ["None", "Some", "Most", "All"],
                            "default": 2
                        }
                    },
                    "ENU-Message.Rate": {
                        "schema": {
                            "title": "Message Rate",
                            "description": "Speech rate for message announcements.",
                            "type": "integer"
                        }
                    },
                    "ENU-Message.SynthLangString": {
                        "schema": {
                            "title": "Message Language",
                            "description": "The language to use for message announcements.",
                            "type": "string"
                        }
                    },
                    "ENU-Message.Volume": {
                        "schema": {
                            "title": "Message Volume",
                            "description": "The volume for message announcements.",
                            "type": "integer",
                            "minimum": 10,
                            "maximum": 100,
                            "default": 100
                        }
                    },
                    "ENU-PCCursor.Pitch": {
                        "schema": {
                            "title": "PC Cursor Pitch",
                            "description": "The pitch to use for announcements related to the PC cursor.",
                            "type": "integer",
                            "minimum": 1,
                            "maximum": 100,
                            "default": 65
                        }
                    },
                    "ENU-PCCursor.Punctuation": {
                        "schema": {
                            "title": "PC Cursor Punctuation",
                            "description": "How much punctuation to announce for the PC cursor.",
                            "enum": [0,1,2,3],
                            "enumLabels": ["None", "Some", "Most", "All"],
                            "default": 2
                        }
                    },
                    "ENU-PCCursor.Rate": {
                        "schema": {
                            "title": "PC Cursor Rate",
                            "description": "Speech rate for announcements related to the PC cursor (scale varies by voice).",
                            "type": "integer"
                        }
                    },
                    "ENU-PCCursor.SynthLangString": {
                        "schema": {
                            "title": "PC Cursor Language",
                            "description": "The language to use for announcements related to the PC cursor.",
                            "type": "string"
                        }
                    },
                    "ENU-PCCursor.Volume": {
                        "schema": {
                            "title": "PC Cursor Volume",
                            "description": "The volume for announcements related to the PC cursor.",
                            "type": "integer",
                            "minimum": 10,
                            "maximum": 100,
                            "default": 100
                        }
                    }
                },
                "capabilitiesTransformations": {
                    "Options\\.PrimarySynthesizer": "http://registry\\.gpii\\.net/common/speechSynthesizer",
                    "ENU-Global\\.Rate": "http://registry\\.gpii\\.net/common/speechRate",
                    "ENU-JAWSCursor\\.Rate": "http://registry\\.gpii\\.net/common/speechRate",
                    "ENU-Keyboard\\.Rate": "http://registry\\.gpii\\.net/common/speechRate",
                    "ENU-MenuAndDialog\\.Rate": "http://registry\\.gpii\\.net/common/speechRate",
                    "ENU-Message\\.Rate": "http://registry\\.gpii\\.net/common/speechRate",
                    "ENU-PCCursor\\.Rate": "http://registry\\.gpii\\.net/common/speechRate",
                    "ENU-Global\\.Pitch": {
                        "transform": {
                            "type": "fluid.transforms.round",
                            "input": {
                                "transform": {
                                    "type": "fluid.transforms.linearScale",
                                    "inputPath": "http://registry\\.gpii\\.net/common/pitch",
                                    "factor": 99,
                                    "offset": 1
                                }
                            }
                        }
                    },
                    "ENU-JAWSCursor\\.Pitch": {
                        "transform": {
                            "type": "fluid.transforms.round",
                            "input": {
                                "transform": {
                                    "type": "fluid.transforms.linearScale",
                                    "inputPath": "http://registry\\.gpii\\.net/common/pitch",
                                    "factor": 99,
                                    "offset": 1
                                }
                            }
                        }
                    },
                    "ENU-Keyboard\\.Pitch": {
                        "transform": {
                            "type": "fluid.transforms.round",
                            "input": {
                                "transform": {
                                    "type": "fluid.transforms.linearScale",
                                    "inputPath": "http://registry\\.gpii\\.net/common/pitch",
                                    "factor": 99,
                                    "offset": 1
                                }
                            }
                        }
                    },
                    "ENU-MenuAndDialog\\.Pitch": {
                        "transform": {
                            "type": "fluid.transforms.round",
                            "input": {
                                "transform": {
                                    "type": "fluid.transforms.linearScale",
                                    "inputPath": "http://registry\\.gpii\\.net/common/pitch",
                                    "factor": 99,
                                    "offset": 1
                                }
                            }
                        }
                    },
                    "ENU-Message\\.Pitch": {
                        "transform": {
                            "type": "fluid.transforms.round",
                            "input": {
                                "transform": {
                                    "type": "fluid.transforms.linearScale",
                                    "inputPath": "http://registry\\.gpii\\.net/common/pitch",
                                    "factor": 99,
                                    "offset": 1
                                }
                            }
                        }
                    },
                    "ENU-PCCursor\\.Pitch": {
                        "transform": {
                            "type": "fluid.transforms.round",
                            "input": {
                                "transform": {
                                    "type": "fluid.transforms.linearScale",
                                    "inputPath": "http://registry\\.gpii\\.net/common/pitch",
                                    "factor": 99,
                                    "offset": 1
                                }
                            }
                        }
                    },
                    "ENU-Global\\.Volume": {
                        "transform": {
                            "type": "fluid.transforms.linearScale",
                            "inputPath": "http://registry\\.gpii\\.net/common/volumeTTS",
                            "factor": 100
                        }
                    },
                    "ENU-JAWSCursor\\.Volume": {
                        "transform": {
                            "type": "fluid.transforms.linearScale",
                            "inputPath": "http://registry\\.gpii\\.net/common/volumeTTS",
                            "factor": 100
                        }
                    },
                    "ENU-Keyboard\\.Volume": {
                        "transform": {
                            "type": "fluid.transforms.linearScale",
                            "inputPath": "http://registry\\.gpii\\.net/common/volumeTTS",
                            "factor": 100
                        }
                    },
                    "ENU-MenuAndDialog\\.Volume": {
                        "transform": {
                            "type": "fluid.transforms.linearScale",
                            "inputPath": "http://registry\\.gpii\\.net/common/volumeTTS",
                            "factor": 100
                        }
                    },
                    "ENU-Message\\.Volume": {
                        "transform": {
                            "type": "fluid.transforms.linearScale",
                            "inputPath": "http://registry\\.gpii\\.net/common/volumeTTS",
                            "factor": 100
                        }
                    },
                    "ENU-PCCursor\\.Volume": {
                        "transform": {
                            "type": "fluid.transforms.linearScale",
                            "inputPath": "http://registry\\.gpii\\.net/common/volumeTTS",
                            "factor": 100
                        }
                    },
                    "ENU-Global\\.Punctuation": {
                        "transform": {
                            "type": "fluid.transforms.valueMapper",
                            "defaultInputPath": "http://registry\\.gpii\\.net/common/punctuationVerbosity",
                            "match": {
                                "none": 0,
                                "some": 1,
                                "most": 2,
                                "all": 3
                            }
                        }
                    },
                    "ENU-JAWSCursor\\.Punctuation": {
                        "transform": {
                            "type": "fluid.transforms.valueMapper",
                            "defaultInputPath": "http://registry\\.gpii\\.net/common/punctuationVerbosity",
                            "match": {
                                "none": 0,
                                "some": 1,
                                "most": 2,
                                "all": 3
                            }
                        }
                    },
                    "ENU-Keyboard\\.Punctuation": {
                        "transform": {
                            "type": "fluid.transforms.valueMapper",
                            "defaultInputPath": "http://registry\\.gpii\\.net/common/punctuationVerbosity",
                            "match": {
                                "none": 0,
                                "some": 1,
                                "most": 2,
                                "all": 3
                            }
                        }
                    },
                    "ENU-MenuAndDialog\\.Punctuation": {
                        "transform": {
                            "type": "fluid.transforms.valueMapper",
                            "defaultInputPath": "http://registry\\.gpii\\.net/common/punctuationVerbosity",
                            "match": {
                                "none": 0,
                                "some": 1,
                                "most": 2,
                                "all": 3
                            }
                        }
                    },
                    "ENU-Message\\.Punctuation": {
                        "transform": {
                            "type": "fluid.transforms.valueMapper",
                            "defaultInputPath": "http://registry\\.gpii\\.net/common/punctuationVerbosity",
                            "match": {
                                "none": 0,
                                "some": 1,
                                "most": 2,
                                "all": 3
                            }
                        }
                    },
                    "ENU-PCCursor\\.Punctuation": {
                        "transform": {
                            "type": "fluid.transforms.valueMapper",
                            "defaultInputPath": "http://registry\\.gpii\\.net/common/punctuationVerbosity",
                            "match": {
                                "none": 0,
                                "some": 1,
                                "most": 2,
                                "all": 3
                            }
                        }
                    },
                    "ENU-Global\\.SynthLangString": {
                        "transform": {
                            "type": "fluid.transforms.valueMapper",
                            "defaultInputPath": "http://registry\\.gpii\\.net/common/auditoryOutLanguage",
                            "match": {
                                "en-US": "American English",
                                "en-GB": "British English",
                                "fr": "French",
                                "fr-CA": "French Canadian",
                                "it": "Italian",
                                "pt-BR": "Brazilian Portuguese",
                                "de": "German",
                                "es-US": "Latin American Spanish",
                                "es-ES": "Castilian Spanish",
                                "fi": "Finnish"
                            }
                        }
                    },
                    "ENU-JAWSCursor\\.SynthLangString": {
                        "transform": {
                            "type": "fluid.transforms.valueMapper",
                            "defaultInputPath": "http://registry\\.gpii\\.net/common/auditoryOutLanguage",
                            "match": {
                                "en-US": "American English",
                                "en-GB": "British English",
                                "fr": "French",
                                "fr-CA": "French Canadian",
                                "it": "Italian",
                                "pt-BR": "Brazilian Portuguese",
                                "de": "German",
                                "es-US": "Latin American Spanish",
                                "es-ES": "Castilian Spanish",
                                "fi": "Finnish"
                            }
                        }
                    },
                    "ENU-Keyboard\\.SynthLangString": {
                        "transform": {
                            "type": "fluid.transforms.valueMapper",
                            "defaultInputPath": "http://registry\\.gpii\\.net/common/auditoryOutLanguage",
                            "match": {
                                "en-US": "American English",
                                "en-GB": "British English",
                                "fr": "French",
                                "fr-CA": "French Canadian",
                                "it": "Italian",
                                "pt-BR": "Brazilian Portuguese",
                                "de": "German",
                                "es-US": "Latin American Spanish",
                                "es-ES": "Castilian Spanish",
                                "fi": "Finnish"
                            }
                        }
                    },
                    "ENU-MenuAndDialog\\.SynthLangString": {
                        "transform": {
                            "type": "fluid.transforms.valueMapper",
                            "defaultInputPath": "http://registry\\.gpii\\.net/common/auditoryOutLanguage",
                            "match": {
                                "en-US": "American English",
                                "en-GB": "British English",
                                "fr": "French",
                                "fr-CA": "French Canadian",
                                "it": "Italian",
                                "pt-BR": "Brazilian Portuguese",
                                "de": "German",
                                "es-US": "Latin American Spanish",
                                "es-ES": "Castilian Spanish",
                                "fi": "Finnish"
                            }
                        }
                    },
                    "ENU-Message\\.SynthLangString": {
                        "transform": {
                            "type": "fluid.transforms.valueMapper",
                            "defaultInputPath": "http://registry\\.gpii\\.net/common/auditoryOutLanguage",
                            "match": {
                                "en-US": "American English",
                                "en-GB": "British English",
                                "fr": "French",
                                "fr-CA": "French Canadian",
                                "it": "Italian",
                                "pt-BR": "Brazilian Portuguese",
                                "de": "German",
                                "es-US": "Latin American Spanish",
                                "es-ES": "Castilian Spanish",
                                "fi": "Finnish"
                            }
                        }
                    },
                    "ENU-PCCursor\\.SynthLangString": {
                        "transform": {
                            "type": "fluid.transforms.valueMapper",
                            "defaultInputPath": "http://registry\\.gpii\\.net/common/auditoryOutLanguage",
                            "match": {
                                "en-US": "American English",
                                "en-GB": "British English",
                                "fr": "French",
                                "fr-CA": "French Canadian",
                                "it": "Italian",
                                "pt-BR": "Brazilian Portuguese",
                                "de": "German",
                                "es-US": "Latin American Spanish",
                                "es-ES": "Castilian Spanish",
                                "fi": "Finnish"
                            }
                        }
                    }
                },
                "inverseCapabilitiesTransformations": {
                    "http://registry\\.gpii\\.net/common/speechSynthesizer": "Options\\.PrimarySynthesizer",
                    "http://registry\\.gpii\\.net/common/speechRate": "ENU-Global\\.Rate",
                    "http://registry\\.gpii\\.net/common/pitch": {
                        "transform": {
                            "type": "fluid.transforms.linearScale",
                            "inputPath": "ENU-Global\\.Pitch",
                            "factor": 0.010101,
                            "offset": -0.010101
                        }
                    },
                    "http://registry\\.gpii\\.net/common/volumeTTS": {
                        "transform": {
                            "type": "fluid.transforms.linearScale",
                            "inputPath": "ENU-Global\\.Volume",
                            "factor": 0.01
                        }
                    },
                    "http://registry\\.gpii\\.net/common/punctuationVerbosity": {
                        "transform": {
                            "type": "fluid.transforms.valueMapper",
                            "defaultInputPath": "ENU-Global\\.Punctuation",
                            "match": [
                                {
                                    "inputValue": 0,
                                    "outputValue": "none"
                                },
                                {
                                    "inputValue": 1,
                                    "outputValue": "some"
                                },
                                {
                                    "inputValue": 2,
                                    "outputValue": "most"
                                },
                                {
                                    "inputValue": 3,
                                    "outputValue": "all"
                                }
                            ]
                        }
                    },
                    "http://registry\\.gpii\\.net/common/auditoryOutLanguage": {
                        "transform": {
                            "type": "fluid.transforms.valueMapper",
                            "defaultInputPath": "ENU-Global\\.SynthLangString",
                            "match": {
                                "American English": "en-US",
                                "British English": "en-GB",
                                "French": "fr",
                                "French Canadian": "fr-CA",
                                "Italian": "it",
                                "Brazilian Portuguese": "pt-BR",
                                "German": "de",
                                "Latin American Spanish": "es-US",
                                "Castilian Spanish": "es-ES",
                                "Finnish": "fi"
                            }
                        }
                    }
                }
            }
        },
        "launchHandlers": {
            "launcher": {
                "type": "gpii.launchHandlers.flexibleHandler",
                "options": {
                    "verifySettings": true,
                    "retryOptions": {
                        "rewriteEvery": 0,
                        "numRetries": 20
                    },
                    "getState": [
                        {
                            "type": "gpii.processReporter.find",
                            "command": "jfw.exe"
                        }
                    ],
                    "setTrue": [
                        {
                            "type": "gpii.launch.exec",
                            "command": "\"${{registry}.HKEY_LOCAL_MACHINE\\SOFTWARE\\Microsoft\\Windows\\CurrentVersion\\App Paths\\JAWS2018.exe\\}\""
                        }
                    ],
                    "setFalse": [
                        {
                            "type": "gpii.windows.closeProcessByName",
                            "filename": "jfw.exe"
                        },
                        {
                            "type": "gpii.windows.closeProcessByName",
                            "filename": "fsSynth32.exe"
                        },
                        {
                            "type": "gpii.windows.closeProcessByName",
                            "filename": "jhookldr.exe"
                        },
                        // New for JAWS 2018
                        {
                            "type": "gpii.windows.closeProcessByName",
                            "filename": "ScannerHandler.exe"
                        }
                    ]
                }
            }
        },
        "isInstalled": [
            {
                "type": "gpii.deviceReporter.registryKeyExists",
                "hKey": "HKEY_LOCAL_MACHINE",
                "path": "Software\\Microsoft\\Windows\\CurrentVersion\\App Paths\\JAWS2018.exe",
                "subPath": "",
                "dataType": "REG_SZ"
            }
        ]
    },
    "com.texthelp.readWriteGold": {
        "name": "Read Write Gold",
        "contexts": {
            "OS": [
                {
                    "id": "win32",
                    "version": ">=5.0"
                }
            ]
        },
        "capabilities": [
            "http://registry\\.gpii\\.net/common/languageAssistance"
        ],
        "settingsHandlers": {
            "configuration": {
                "type": "gpii.settingsHandlers.XMLHandler",
                "liveness": "manualRestart",
                "options": {
                    "filename": "${{environment}.APPDATA}\\Texthelp\\ReadAndWrite\\11\\RWSettings11.xml",
                    "encoding": "utf-8",
                    "xml-tag": "<?xml version=\"1.0\" encoding=\"utf-8\"?>"
                },
                "capabilitiesTransformations": {
                    "ApplicationSettings": "ApplicationSettings"
                },
                "supportedSettings": {
                    "ApplicationSettings.AppBar.optToolbarIconSet.$t": {},
                    "ApplicationSettings.AppBar.optToolbarButtonGroupNameCurrent.$t": {},
                    "ApplicationSettings.AppBar.DocType.$t": {},
                    "ApplicationSettings.AppBar.Width.$t": {},
                    "ApplicationSettings.AppBar.ShowText.$t": {},
                    "ApplicationSettings.AppBar.optToolbarShowText.$t": {},
                    "ApplicationSettings.AppBar.LargeIcons.$t": {},
                    "ApplicationSettings.AppBar.optToolbarLargeIcons.$t": {},
                    "ApplicationSettings.Speech.optSAPI5Pitch.$t": {},
                    "ApplicationSettings.Speech.optSAPI5Speed.$t": {},
                    "ApplicationSettings.Speech.optSAPI5Volume.$t": {},
                    "ApplicationSettings.Speech.optSAPI5PauseBetweenWords.$t": {},
                    "ApplicationSettings.Speech.optSAPI5Voice.$t": {},
                    "ApplicationSettings.Speech.WebHighlighting.$t": {},
                    "ApplicationSettings.Translation.ToLanguage.$t": {},
                    "ApplicationSettings.Speech.optSAPI5SpeechHighlightContext.$t": {},
                    "ApplicationSettings.Scanning.ScanDestination.$t": {},
                    "ApplicationSettings.Scanning.ScanToFile.$t": {},
                    "ApplicationSettings.Spelling.SpellAsIType.$t": {},
                    "ApplicationSettings.Speech.optAutoUseScreenReading.$t": {}
                }
            }
        },
        "launchHandlers": {
            "launcher": {
                "type": "gpii.launchHandlers.flexibleHandler",
                "options": {
                    "verifySettings": true,
                    "retryOptions": {
                        rewriteEvery: 0,
                        numRetries: 40
                    },
                    "setTrue": [
                        {
                            "type": "gpii.launch.exec",
                            "command": "\"${{registry}.HKEY_CURRENT_USER\\Software\\Texthelp\\Read&Write11\\InstallPath}\\ReadAndWrite.exe\""
                        }
                    ],
                    "setFalse": [
                        {
                            "type": "gpii.windows.closeProcessByName",
                            "filename": "ReadAndWrite.exe"
                        }
                    ],
                    "getState": [
                        {
                            "type": "gpii.processReporter.find",
                            "command": "ReadAndWrite"
                        }
                    ]
                }
            }
        },
        "isInstalled": [
            {
                "type": "gpii.deviceReporter.registryKeyExists",
                "hKey": "HKEY_CURRENT_USER",
                "path": "Software\\Texthelp\\Read&Write11",
                "subPath": "InstallPath",
                "dataType": "REG_SZ"
            }
        ]
    },
    "com.microsoft.windows.magnifier": {
        "name": "Windows Built-in Screen Magnifier",
        "contexts": {
            "OS": [
                {
                    "id": "win32",
                    "version": ">=5.0"
                }
            ]
        },
        "capabilities": [
            "http://registry\\.gpii\\.net/common/magnification/enabled"
        ],
        "settingsHandlers": {
            "configure": {
                "type": "gpii.windows.registrySettingsHandler",
                "liveness": "liveRestart",
                "options": {
                    "hKey": "HKEY_CURRENT_USER",
                    "path": "Software\\Microsoft\\ScreenMagnifier",
                    "dataTypes": {
                        "Magnification": "REG_DWORD",
                        "Invert": "REG_DWORD",
                        "FollowFocus": "REG_DWORD",
                        "FollowCaret": "REG_DWORD",
                        "FollowMouse": "REG_DWORD",
                        "MagnificationMode": "REG_DWORD",
                        "ZoomIncrement": "REG_DWORD"
                    }
                },
                "supportedSettings": {
                    "Invert": {
                        // I don't think this is something that the user should change since we always store the voice settings into our own profile name "GPII"
                        "schema": {
                            "title": "Invert Colours",
                            "description": "Enable colour inversion for Magnifier",
                            "type": "boolean",
                            "default": false
                        }
                    },
                    "Magnification": {
                        "schema": {
                            "title": "Magnification",
                            "description": "Set up magnification level",
                            "type": "number",
                            "default": 200,
                            "min": 100,
                            "max": 1600,
                            "divisibleBy": 1
                        }
                    },
                    "FollowFocus": {
                        "schema": {
                            "title": "Magnifier follows focus",
                            "description": "Magnifier follows the keyboard focus",
                            "type": "boolean",
                            "default": false
                        }
                    },
                    "FollowCaret": {
                        "schema": {
                            "title": "Magnifier follows caret",
                            "description": "Magnifier follows the text insertion point",
                            "type": "boolean",
                            "default": false
                        }
                    },
                    "FollowMouse": {
                        "schema": {
                            "title": "Magnifier follows mouse",
                            "description": "Magnifier follows the mouse pointer",
                            "type": "boolean",
                            "default": false
                        }
                    },
                    "MagnificationMode": {
                        "schema": {
                            "title": "Magnifier position",
                            "description": "Position of the magnified area",
                            "type": "number",
                            "default": 2,
                            "enum": [
                                1,
                                2,
                                3
                            ]
                            // TODO: We must present these values in a human readable form
                            // 1: "TopHalf", 2: "FullScreen", 3: "Lens"
                        }
                    },
                    "ZoomIncrement": {}
                },
                "capabilitiesTransformations": {
                    "Invert": {
                        "transform": {
                            "type": "gpii.transformer.booleanToNumber",
                            "inputPath": "http://registry\\.gpii\\.net/common/invertColours"
                        }
                    },
                    "Magnification": {
                        "transform": {
                            "type": "fluid.transforms.round",
                            "input": {
                                "transform": {
                                    "type": "fluid.transforms.linearScale",
                                    "inputPath": "http://registry\\.gpii\\.net/common/magnification",
                                    "factor": 100
                                }
                            }
                        }
                    },
                    "transform": [
                        {
                            "type": "fluid.transforms.arrayToSetMembership",
                            "inputPath": "http://registry\\.gpii\\.net/common/tracking",
                            "outputPath": "",
                            "presentValue": 1,
                            "missingValue": 0,
                            "options": {
                                "focus": "FollowFocus",
                                "caret": "FollowCaret",
                                "mouse": "FollowMouse"
                            }
                        }
                    ],
                    "MagnificationMode": {
                        "transform": {
                            "type": "fluid.transforms.valueMapper",
                            "defaultInputPath": "http://registry\\.gpii\\.net/common/magnifierPosition",
                            "match": {
                                "FullScreen": 2,
                                "Lens": 3,
                                "LeftHalf": 1,
                                "RightHalf": 1,
                                "TopHalf": 1,
                                "BottomHalf": 1,
                                "Custom": 2
                            }
                        }
                    }
                },
                "inverseCapabilitiesTransformations": {
                    "http://registry\\.gpii\\.net/common/invertColours": "Invert",
                    "transform": [
                        {
                            "type": "fluid.transforms.linearScale",
                            "inputPath": "Magnification",
                            "outputPath": "http://registry\\.gpii\\.net/common/magnification",
                            "factor": 0.01
                        },
                        {
                            "type": "fluid.transforms.setMembershipToArray",
                            "inputPath": "",
                            "outputPath": "http://registry\\.gpii\\.net/common/tracking",
                            "presentValue": 1,
                            "missingValue": 0,
                            "options": {
                                "FollowFocus": "focus",
                                "FollowMouse": "mouse",
                                "FollowCaret": "caret"
                            }
                        },
                        {
                            "type": "fluid.transforms.valueMapper",
                            "defaultInputPath": "MagnificationMode",
                            "defaultOutputPath": "http://registry\\.gpii\\.net/common/magnifierPosition",
                            "match": {
                                "2": "FullScreen",
                                "3": "Lens",
                                "1": "TopHalf"
                            }
                        }
                    ]
                }
            }
        },
        "launchHandlers": {
            "launcher": {
                "type": "gpii.windows.enableRegisteredAT",
                "options": {
                    "verifySettings": true,
                    "retryOptions": {
                        "rewriteEvery": 0,
                        "numRetries": 20,
                        "retryInterval": 1000
                    },
                    "registryName": "magnifierpane",
                    "getState": [
                        {
                            "type": "gpii.processReporter.find",
                            "command": "Magnify.exe"
                        }
                    ]
                }
            }
        },
        "isInstalled": [
            {
                "type": "gpii.deviceReporter.alwaysInstalled"
            }
        ]
    },
    "com.microsoft.windows.onscreenKeyboard": {
        "name": "Windows Built-in Onscreen Keyboard",
        "contexts": {
            "OS": [
                {
                    "id": "win32",
                    "version": ">=5.0"
                }
            ]
        },
        "capabilities": [
            "http://registry\\.gpii\\.net/common/onScreenKeyboard/enabled"
        ],
        "settingsHandlers": {
            "configure": {
                "type": "gpii.windows.registrySettingsHandler",
                "liveness": "liveRestart",
                "options": {
                    "hKey": "HKEY_CURRENT_USER",
                    "path": "Software\\Microsoft\\Osk",
                    "dataTypes": {
                        "NavigationMode": "REG_DWORD"
                    }
                },
                "supportedSettings": {
                    "NavigationMode": {
                        // TODO: Weird supported setting - How do we provide such use case?
                        "schema": {
                            "title": "On-Screen Keyboard",
                            "description": "Enable/Disable On-Screen Keyboard",
                            "type": "boolean",
                            "default": false
                        }
                    }
                },
                "capabilitiesTransformations": {
                    "NavigationMode": {
                        "literalValue": 0
                    }
                }
            }
        },
        "launchHandlers": {
            "launcher": {
                "type": "gpii.windows.enableRegisteredAT",
                "options": {
                    "registryName": "osk",
                    "getState": [
                        {
                            "type": "gpii.processReporter.find",
                            "command": "osk.exe"
                        }
                    ]
                }
            }
        },
        "isInstalled": [
            {
                "type": "gpii.deviceReporter.alwaysInstalled"
            }
        ]
    },
    "com.microsoft.windows.narrator": {
        "name": "Windows Built-in Narrator",
        "contexts": {
            "OS": [
                {
                    "id": "win32",
                    "version": ">=5.0"
                }
            ]
        },
        "capabilities": [
            "http://registry\\.gpii\\.net/common/screenReaderTTS/enabled"
        ],
        "settingsHandlers": {
            "configure": {
                "type": "gpii.windows.registrySettingsHandler",
                "liveness": "liveRestart",
                "options": {
                    "hKey": "HKEY_CURRENT_USER",
                    "path": "Software\\Microsoft\\Narrator",
                    "dataTypes": {
                        "SpeechSpeed": "REG_DWORD",
                        "SpeechPitch": "REG_DWORD",
                        "InteractionMouse": "REG_DWORD",
                        "CoupleNarratorCursorKeyboard": "REG_DWORD",
                        "FollowInsertion": "REG_DWORD",
                        "EchoChars": "REG_DWORD",
                        "EchoWords": "REG_DWORD"
                    }
                },
                "supportedSettings": {
                    "SpeechSpeed": {},
                    "SpeechPitch": {},
                    "CoupleNarratorCursorKeyboard": {},
                    "FollowInsertion": {},
                    "InteractionMouse": {},
                    "EchoChars": {},
                    "EchoWords": {}
                },
                "capabilitiesTransformations": {
                    "SpeechSpeed": {
                        "transform": {
                            "type": "fluid.transforms.round",
                            "input": {
                                "transform": {
                                    "type": "fluid.transforms.quantize",
                                    "inputPath": "http://registry\\.gpii\\.net/common/speechRate",
                                    /* https://msdn.microsoft.com/library/ee431826
                                     * The speed range is -10 to +10. 0 being normal, -10 is a third of normal and +10
                                     * is three times normal. The registry value is actually 0 to 20.
                                     * So this maps values between (default-speechRate / 3) and (default-speechRage * 3)
                                     * into values between 0 and 20.
                                     */
                                    "ranges": [
                                        {
                                            "upperBound": 50,
                                            "output": 0
                                        },
                                        {
                                            "upperBound": 150,
                                            "output": {
                                                "transform": {
                                                    "type": "fluid.transforms.linearScale",
                                                    "inputPath": "http://registry\\.gpii\\.net/common/speechRate",
                                                    "factor": 0.1,
                                                    "offset": -5
                                                }
                                            }
                                        },
                                        {
                                            "upperBound": 450,
                                            "output": {
                                                "transform": {
                                                    "type": "fluid.transforms.linearScale",
                                                    "inputPath": "http://registry\\.gpii\\.net/common/speechRate",
                                                    "factor": 0.033333333333,
                                                    "offset": -5
                                                }
                                            }
                                        },
                                        {
                                            "output": 20
                                        }
                                    ]
                                }
                            }
                        }
                    },
                    "SpeechPitch": {
                        "transform": {
                            "type": "fluid.transforms.linearScale",
                            "inputPath": "http://registry\\.gpii\\.net/common/pitch",
                            "factor": 20,
                            "offset": 0
                        }
                    },
                    "transform": [
                        {
                            "type": "fluid.transforms.arrayToSetMembership",
                            "inputPath": "http://registry\\.gpii\\.net/common/trackingTTS",
                            "outputPath": "",
                            "presentValue": 1,
                            "missingValue": 0,
                            "options": {
                                "focus": "CoupleNarratorCursorKeyboard",
                                "caret": "FollowInsertion",
                                "mouse": "InteractionMouse"
                            }
                        }
                    ],
                    "EchoChars": {
                        "transform": {
                            "type": "fluid.transforms.condition",
                            "false": 0,
                            "true": 1,
                            "conditionPath": "http://registry\\.gpii\\.net/common/keyEcho"
                        }
                    },
                    "EchoWords": {
                        "transform": {
                            "type": "fluid.transforms.condition",
                            "false": 0,
                            "true": 1,
                            "conditionPath": "http://registry\\.gpii\\.net/common/wordEcho"
                        }
                    }
                },
                "inverseCapabilitiesTransformations": {
                    "http://registry\\.gpii\\.net/common/speechRate": {
                        "transform": {
                            "type": "fluid.transforms.condition",
                            "condition": {
                                "transform": {
                                    "type": "fluid.transforms.binaryOp",
                                    "leftPath": "SpeechSpeed",
                                    "right": 10,
                                    "operator": "<"
                                }
                            },
                            "true": {
                                "transform": {
                                    "type": "fluid.transforms.linearScale",
                                    "inputPath": "SpeechSpeed",
                                    "factor": 10,
                                    "offset": 50
                                }
                            },
                            "false": {
                                "transform": {
                                    "type": "fluid.transforms.linearScale",
                                    "inputPath": "SpeechSpeed",
                                    "factor": 30,
                                    "offset": -150
                                }
                            }
                        }
                    },
                    "http://registry\\.gpii\\.net/common/pitch": {
                        "transform": {
                            "type": "fluid.transforms.linearScale",
                            "inputPath": "SpeechPitch",
                            "factor": 0.05,
                            "offset": 0
                        }
                    },
                    "transform": [
                        {
                            "type": "fluid.transforms.setMembershipToArray",
                            "inputPath": "",
                            "outputPath": "http://registry\\.gpii\\.net/common/trackingTTS",
                            "presentValue": 1,
                            "missingValue": 0,
                            "options": {
                                "CoupleNarratorCursorKeyboard": "focus",
                                "FollowInsertion": "caret",
                                "InteractionMouse": "mouse"
                            }
                        }
                    ],
                    "http://registry\\.gpii\\.net/common/keyEcho": {
                        "transform": {
                            "type": "fluid.transforms.binaryOp",
                            "leftPath": "EchoChars",
                            "right": 0,
                            "operator": "!=="
                        }
                    },
                    "http://registry\\.gpii\\.net/common/wordEcho": {
                        "transform": {
                            "type": "fluid.transforms.binaryOp",
                            "leftPath": "EchoWords",
                            "right": 0,
                            "operator": "!=="
                        }
                    }
                }
            },
            "configureNoRoam": {
                "type": "gpii.windows.registrySettingsHandler",
                "options": {
                    "hKey": "HKEY_CURRENT_USER",
                    "path": "Software\\Microsoft\\Narrator\\NoRoam",
                    "dataTypes": {
                        "SpeechVolume": "REG_DWORD",
                        "ShowKeyboardIntroduction": "REG_DWORD",
                        "ShowBrowserSelection": "REG_DWORD"
                    }
                },
                "supportedSettings": {
                    "SpeechVolume": {},
                    "ShowKeyboardIntroduction": {},
                    "ShowBrowserSelection": {}
                },
                "capabilitiesTransformations": {
                    "SpeechVolume": {
                        "transform": {
                            "type": "fluid.transforms.linearScale",
                            "inputPath": "http://registry\\.gpii\\.net/common/volumeTTS",
                            "factor": 100,
                            "offset": 0
                        }
                    },
                    "ShowKeyboardIntroduction": {
                        "transform": {
                            "type": "fluid.transforms.condition",
                            "false": 0,
                            "true": 1,
                            "conditionPath": "http://registry\\.gpii\\.net/common/speakTutorialMessages"
                        }
                    },
                    "ShowBrowserSelection": {
                        "transform": {
                            "type": "fluid.transforms.literalValue",
                            "input": 0
                        }
                    }
                }
            }
        },
        "launchHandlers": {
            "launcher": {
                "type": "gpii.windows.enableRegisteredAT",
                "options": {
                    "registryName": "Narrator",
                    "getState": [
                        {
                            "type": "gpii.processReporter.find",
                            "command": "Narrator.exe"
                        }
                    ]
                }
            }
        },
        "isInstalled": [
            {
                "type": "gpii.deviceReporter.alwaysInstalled"
            }
        ]
    },
    "com.microsoft.windows.language": {
        "name": "Windows Display Language",
        "contexts": {
            "OS": [
                {
                    "id": "win32",
                    "version": ">=5.0"
                }
            ]
        },
        "settingsHandlers": {
            "configure1": {
                "type": "gpii.windows.registrySettingsHandler",
                "liveness": "liveRestart",
                "options": {
                    "hKey": "HKEY_CURRENT_USER",
                    "path": "Control Panel\\Desktop\\MuiCached",
                    "dataTypes": {
                        "MachinePreferredUILanguages": "REG_SZ"
                    }
                },
                "capabilities": [
                    "http://registry\\.gpii\\.net/common/language"
                ],
                "capabilitiesTransformations": {
                    "MachinePreferredUILanguages": {
                        "transform": {
                            "type": "fluid.transforms.value",
                            "inputPath": "http://registry\\.gpii\\.net/common/language"
                        }
                    }
                },
                "supportedSettings": {
                    "MachinePreferredUILanguages": {}
                }
            },
            "configure2": {
                "type": "gpii.windows.registrySettingsHandler",
                "liveness": "liveRestart",
                "options": {
                    "hKey": "HKEY_CURRENT_USER",
                    "path": "Control Panel\\Desktop",
                    "dataTypes": {
                        "PreferredUILanguages": "REG_SZ"
                    }
                },
                "capabilities": [
                    "http://registry\\.gpii\\.net/common/language"
                ],
                "capabilitiesTransformations": {
                    "PreferredUILanguages": {
                        "transform": {
                            "type": "fluid.transforms.value",
                            "inputPath": "http://registry\\.gpii\\.net/common/language"
                        }
                    }
                },
                "supportedSettings": {
                    "PreferredUILanguages": {}
                }
            }
        },
        "configure": [
            "settings.configure1",
            "settings.configure2",
            {
                "type": "gpii.windows.updateLanguage",
                "currentLanguage": "${{registry}.HKEY_CURRENT_USER\\Control Panel\\Desktop\\PreferredUILanguages}"
            }
        ],
        "restore": [
            "settings.configure1",
            "settings.configure2",
            {
                "type": "gpii.windows.updateLanguage",
                "currentLanguage": "${{registry}.HKEY_CURRENT_USER\\Control Panel\\Desktop\\PreferredUILanguages}"
            }
        ],
        "isInstalled": [
            {
                "type": "gpii.deviceReporter.alwaysInstalled"
            }
        ]
    },
    "org.nvda-project": {
        "name": "NVDA Screen Reader",
        "contexts": {
            "OS": [
                {
                    "id": "win32",
                    "version": ">=5.0"
                }
            ]
        },
        "settingsHandlers": {
            "configs": {
                "type": "gpii.settingsHandlers.INISettingsHandler",
                "liveness": "manualRestart",
                "options": {
                    "filename": "${{environment}.APPDATA}\\nvda\\nvda.ini"
                },
                "supportedSettings": {
                    "speech.espeak.pitch": {},
                    "speech.espeak.volume": {},
                    "presentation.reportHelpBalloons": {},
                    "keyboard.speakTypedCharacters": {},
                    "keyboard.speakTypedWords": {},
                    "speech.espeak.sayCapForCapitals": {},
                    "reviewCursor.followFocus": {},
                    "reviewCursor.followCaret": {},
                    "reviewCursor.followMouse": {},
                    "speech.synth": {},
                    "speech.outputDevice": {},
                    "speech.espeak.rate": {},
                    "speech.espeak.rateBoost": {},
                    "speech.symbolLevel": {},
                    "speech.espeak.voice": {}
                },
                "capabilitiesTransformations": {
                    "speech\\.espeak\\.pitch": {
                        "transform": {
                            "type": "fluid.transforms.linearScale",
                            "inputPath": "http://registry\\.gpii\\.net/common/pitch",
                            "factor": 100
                        }
                    },
                    "speech\\.espeak\\.volume": {
                        "transform": {
                            "type": "fluid.transforms.linearScale",
                            "inputPath": "http://registry\\.gpii\\.net/common/volumeTTS",
                            "factor": 100
                        }
                    },
                    "presentation\\.reportHelpBalloons": "http://registry\\.gpii\\.net/common/speakTutorialMessages",
                    "keyboard\\.speakTypedCharacters": "http://registry\\.gpii\\.net/common/keyEcho",
                    "keyboard\\.speakTypedWords": "http://registry\\.gpii\\.net/common/wordEcho",
                    "speech\\.espeak\\.sayCapForCapitals": "http://registry\\.gpii\\.net/common/announceCapitals",
                    "transform": [
                        {
                            "type": "fluid.transforms.arrayToSetMembership",
                            "inputPath": "http://registry\\.gpii\\.net/common/trackingTTS",
                            "outputPath": "",
                            "presentValue": true,
                            "missingValue": false,
                            "options": {
                                "focus": "reviewCursor\\.followFocus",
                                "caret": "reviewCursor\\.followCaret",
                                "mouse": "reviewCursor\\.followMouse"
                            }
                        },
                        {
                            "type": "fluid.transforms.valueMapper",
                            "defaultInputPath": "http://registry\\.gpii\\.net/common/screenReaderTTS/enabled",
                            "match": {
                                "false": {
                                    "outputValue": {
                                        "transform": [
                                            {
                                                "type": "fluid.transforms.literalValue",
                                                "input": "silence",
                                                "outputPath": "speech\\.synth"
                                            },
                                            {
                                                "type": "fluid.transforms.literalValue",
                                                "input": "Microsoft Sound Mapper",
                                                "outputPath": "speech\\.outputDevice"
                                            }
                                        ]
                                    }
                                }
                            }
                        }
                    ],
                    "speech\\.espeak\\.rate": {
                        "transform": {
                            "type": "fluid.transforms.round",
                            "input": {
                                "transform": {
                                    "type": "fluid.transforms.binaryOp",
                                    "right": 3.10,
                                    "operator": "/",
                                    "left": {
                                        "transform": {
                                            "type": "fluid.transforms.binaryOp",
                                            "right": 80,
                                            "operator": "-",
                                            "left": {
                                                "transform": {
                                                    "type": "fluid.transforms.condition",
                                                    "truePath": "http://registry\\.gpii\\.net/common/speechRate",
                                                    "false": {
                                                        "transform": {
                                                            "type": "fluid.transforms.binaryOp",
                                                            "leftPath": "http://registry\\.gpii\\.net/common/speechRate",
                                                            "operator": "/",
                                                            "right": 3
                                                        }
                                                    },
                                                    "condition": {
                                                        "transform": {
                                                            "type": "fluid.transforms.binaryOp",
                                                            "leftPath": "http://registry\\.gpii\\.net/common/speechRate",
                                                            "operator": "<=",
                                                            "right": 390
                                                        }
                                                    }
                                                }
                                            }
                                        }
                                    }
                                }
                            }
                        }
                    },
                    "speech\\.espeak\\.rateBoost": {
                        "transform": {
                            "type": "fluid.transforms.binaryOp",
                            "leftPath": "http://registry\\.gpii\\.net/common/speechRate",
                            "operator": ">",
                            "right": 390
                        }
                    },
                    "speech\\.symbolLevel": {
                        "transform": {
                            "type": "fluid.transforms.valueMapper",
                            "defaultInputPath": "http://registry\\.gpii\\.net/common/punctuationVerbosity",
                            "match": {
                                "none": 0,
                                "some": 100,
                                "most": 200,
                                "all": 300
                            }
                        }
                    },
                    "speech\\.espeak\\.voice": {
                        "transform": {
                            "type": "fluid.transforms.valueMapper",
                            "defaultInputPath": "http://registry\\.gpii\\.net/common/auditoryOutLanguage",
                            "match": {
                                "en": "en\\en",
                                "en-GB": "en\\en",
                                "en-US": "en\\en-us",
                                "en-scotland": "en\\en-sc",
                                "en-BZ": "en\\en-wi",
                                "en-BS": "en\\en-wi",
                                "en-AG": "en\\en-wi",
                                "en-AI": "en\\en-wi",
                                "af": "af",
                                "bg": "bg",
                                "bs": "bs",
                                "ca": "ca",
                                "cs": "cs",
                                "cy": "cy",
                                "da": "da",
                                "de": "de",
                                "el": "el",
                                "grc": "test\\grc",
                                "eo": "eo",
                                "es": "es",
                                "es-419": "es-la",
                                "et": "et",
                                "fi": "fi",
                                "fr": "fr",
                                "fr-BE": "fr-be",
                                "hi": "hi",
                                "hr": "hr",
                                "hu": "hu",
                                "hy": "hy",
                                "hy-arevmda": "hy-west",
                                "id": "id",
                                "is": "is",
                                "it": "it",
                                "jbo": "test\\jbo",
                                "ka": "ka",
                                "kn": "kn",
                                "ku": "ku",
                                "la": "la",
                                "lv": "lv",
                                "mk": "mk",
                                "ml": "ml",
                                "nci": "test\\nci",
                                "nl": "nl",
                                "no": "no",
                                "pap": "test\\pap",
                                "pl": "pl",
                                "pt-BR": "pt",
                                "pt-PT": "pt-pt",
                                "ro": "ro",
                                "ru": "ru",
                                "sk": "sk",
                                "sq": "sq",
                                "sr": "sr",
                                "sv": "sv",
                                "sw": "sw",
                                "ta": "ta",
                                "tr": "tr",
                                "vi": "vi",
                                "zh-cmn": "zh",
                                "cmn": "zh",
                                "zh-yue": "zh-yue"
                            }
                        }
                    }
                },
                "inverseCapabilitiesTransformations": {
                    "http://registry\\.gpii\\.net/common/speakTutorialMessages": "presentation\\.reportHelpBalloons",
                    "http://registry\\.gpii\\.net/common/keyEcho": "keyboard\\.speakTypedCharacters",
                    "http://registry\\.gpii\\.net/common/wordEcho": "keyboard\\.speakTypedWords",
                    "http://registry\\.gpii\\.net/common/announceCapitals": "speech\\.espeak\\.sayCapForCapitals",
                    "transform": [
                        {
                            "type": "fluid.transforms.valueMapper",
                            "defaultInputPath": "virtualBuffers\\.autoSayAllOnPageLoad.value",
                            "defaultOutputPath": "http://registry\\.gpii\\.net/common/readingUnit",
                            "match": {
                                "true": "all",
                                "false": "sentence"
                            }
                        },
                        {
                            "type": "fluid.transforms.setMembershipToArray",
                            "inputPath": "",
                            "outputPath": "http://registry\\.gpii\\.net/common/trackingTTS",
                            "presentValue": true,
                            "missingValue": false,
                            "options": {
                                "reviewCursor\\.followFocus": "focus",
                                "reviewCursor\\.followCaret": "caret",
                                "reviewCursor\\.followMouse": "mouse"
                            }
                        },
                        {
                            "type": "fluid.transforms.valueMapper",
                            "defaultOutputPath": "http://registry\\.gpii\\.net/common/punctuationVerbosity",
                            "defaultInputPath": "speech\\.symbolLevel",
                            "match": {
                                "0": "none",
                                "100": "some",
                                "200": "most",
                                "300": "all"
                            }
                        },
                        {
                            "type": "fluid.transforms.condition",
                            "outputPath": "http://registry\\.gpii\\.net/common/screenReaderTTS/enabled",
                            "false": true,
                            "true": false,
                            "condition": {
                                "transform": {
                                    "type": "fluid.transforms.binaryOp",
                                    "left": {
                                        "transform": {
                                            "type": "fluid.transforms.binaryOp",
                                            "leftPath": "speech\\.synth",
                                            "operator": "===",
                                            "right": "silence"
                                        }
                                    },
                                    "right": {
                                        "transform": {
                                            "type": "fluid.transforms.binaryOp",
                                            "leftPath": "speech\\.outputDevice",
                                            "operator": "===",
                                            "right": "Microsoft Sound Mapper"
                                        }
                                    },
                                    "operator": "&&"
                                }
                            }
                        },
                        {
                            "type": "fluid.transforms.condition",
                            "outputPath": "http://registry\\.gpii\\.net/common/speechRate",
                            "condition": {
                                "transform": {
                                    "type": "fluid.transforms.binaryOp",
                                    "right": true,
                                    "operator": "===",
                                    "leftPath": "speech\\.espeak\\.rateBoost"
                                }
                            },
                            "false": {
                                "transform": {
                                    "type": "fluid.transforms.linearScale",
                                    "inputPath": "speech\\.espeak\\.rate",
                                    "factor": 3.1,
                                    "offset": 80
                                }
                            },
                            "true": {
                                "transform": {
                                    "type": "fluid.transforms.binaryOp",
                                    "left": {
                                        "transform": {
                                            "type": "fluid.transforms.linearScale",
                                            "inputPath": "speech\\.espeak\\.rate",
                                            "factor": 3.1,
                                            "offset": 80
                                        }
                                    },
                                    "operator": "*",
                                    "right": 3
                                }
                            }
                        },
                        {
                            "type": "fluid.transforms.valueMapper",
                            "defaultInputPath": "speech\\.espeak\\.voice",
                            "defaultOutputPath": "http://registry\\.gpii\\.net/common/auditoryOutLanguage",
                            "match": {
                                "en\\en": "en",
                                "en\\en-us": "en-US",
                                "en\\en-sc": "en-scotland",
                                "en\\en-wi": "en-BZ",
                                "af": "af",
                                "bg": "bg",
                                "bs": "bs",
                                "ca": "ca",
                                "cs": "cs",
                                "cy": "cy",
                                "da": "da",
                                "de": "de",
                                "el": "el",
                                "test\\grc": "grc",
                                "eo": "eo",
                                "es": "es",
                                "es-la": "es-419",
                                "et": "et",
                                "fi": "fi",
                                "fr": "fr",
                                "fr-be": "fr-BE",
                                "hi": "hi",
                                "hr": "hr",
                                "hu": "hu",
                                "hy": "hy",
                                "hy-west": "hy-arevmda",
                                "id": "id",
                                "is": "is",
                                "it": "it",
                                "test\\jbo": "jbo",
                                "ka": "ka",
                                "kn": "kn",
                                "ku": "ku",
                                "la": "la",
                                "lv": "lv",
                                "mk": "mk",
                                "ml": "ml",
                                "test\\nci": "nci",
                                "nl": "nl",
                                "no": "no",
                                "test\\pap": "pap",
                                "pl": "pl",
                                "pt": "pt-BR",
                                "pt-pt": "pt-PT",
                                "ro": "ro",
                                "ru": "ru",
                                "sk": "sk",
                                "sq": "sq",
                                "sr": "sr",
                                "sv": "sv",
                                "sw": "sw",
                                "ta": "ta",
                                "tr": "tr",
                                "vi": "vi",
                                "zh": "zh-cmn",
                                "zh-yue": "zh-yue"
                            }
                        }
                    ]
                }
            }
        },
        "launchHandlers": {
            "launcher": {
                "type": "gpii.launchHandlers.flexibleHandler",
                "options": {
                    "verifySettings": true,
                    retryOptions: {
                        rewriteEvery: 0,
                        numRetries: 20
                    },
                    "getState": [
                        {
                            "type": "gpii.processReporter.find",
                            "command": "nvda.exe"
                        }
                    ],
                    "setTrue": [
                        {
                            "type": "gpii.launch.exec",
                            "command": "\"${{registry}.HKEY_LOCAL_MACHINE\\SOFTWARE\\Microsoft\\Windows\\CurrentVersion\\App Paths\\nvda.exe\\}\""
                        }
                    ],
                    "setFalse": [
                        {
                            "type": "gpii.windows.closeProcessByName",
                            "filename": "nvda_service.exe"
                        },
                        {
                            "type": "gpii.windows.closeProcessByName",
                            "filename": "nvda.exe"
                        }
                    ]
                }
            }
        },
        "isInstalled": [
            {
                "type": "gpii.deviceReporter.registryKeyExists",
                "hKey": "HKEY_LOCAL_MACHINE",
                "path": "Software\\Microsoft\\Windows\\CurrentVersion\\App Paths\\nvda.exe",
                "subPath": "",
                "dataType": "REG_SZ"
            }
        ]
    },
    "trace.easyOne.communicator.windows": {
        "name": "EasyOne Communicator Windows",
        "contexts": {
            "OS": [
                {
                    "id": "win32",
                    "version": ">=5.0"
                }
            ]
        },
        "capabilities": [
            "http://registry\\.gpii\\.net/common/simplification"
        ],
        "launchHandlers": {
            "launcher": {
                "type": "gpii.launchHandlers.flexibleHandler",
                "options": {
                    "setTrue": {
                        "type": "gpii.launch.exec",
                        "command": "\"${{registry}.HKEY_LOCAL_MACHINE\\SOFTWARE\\Microsoft\\Windows\\CurrentVersion\\App Paths\\firefox.exe\\}\" http://easyone.gpii.net/user/${{gpiiKey}}"
                    },
                    "setFalse": {
                        "type": "gpii.windows.closeProcessByName",
                        "filename": "firefox.exe"
                    },
                    "getState": [
                        {
                            "type": "gpii.processReporter.neverRunning"
                        }
                    ]
                }
            }
        },
        "isInstalled": [
            {
                "type": "gpii.deviceReporter.alwaysInstalled"
            }
        ]
    },
    "trace.easyOne.sudan.windows": {
        "name": "EasyOne Communicator Sudan",
        "contexts": {
            "OS": [
                {
                    "id": "win32",
                    "version": ">=5.0"
                }
            ]
        },
        "capabilities": [
            "http://registry\\.gpii\\.net/common/pictorialSimplification"
        ],
        "launchHandlers": {
            "launcher": {
                "type": "gpii.launchHandlers.flexibleHandler",
                "options": {
                    "setTrue": {
                        "type": "gpii.launch.exec",
                        "command": "\"${{registry}.HKEY_LOCAL_MACHINE\\SOFTWARE\\Microsoft\\Windows\\CurrentVersion\\App Paths\\firefox.exe\\}\" http://easyone.gpii.net/sudan"
                    },
                    "setFalse": {
                        "type": "gpii.windows.closeProcessByName",
                        "filename": "firefox.exe"
                    },
                    "getState": [
                        {
                            "type": "gpii.processReporter.neverRunning"
                        }
                    ]
                }
            }
        },
        "isInstalled": [
            {
                "type": "gpii.deviceReporter.alwaysInstalled"
            }
        ]
    },
    "webinsight.webAnywhere.windows": {
        "name": "Web Anywhere",
        "contexts": {
            "OS": [
                {
                    "id": "win32",
                    "version": ">=5.0"
                }
            ]
        },
        "capabilities": [
            "http://registry\\.gpii\\.net/common/screenReaderTTS/enabled"
        ],
        "launchHandlers": {
            "launcher": {
                "type": "gpii.launchHandlers.flexibleHandler",
                "options": {
                    "setTrue": {
                        "type": "gpii.launch.exec",
                        "command": "\"${{registry}.HKEY_LOCAL_MACHINE\\SOFTWARE\\Microsoft\\Windows\\CurrentVersion\\App Paths\\firefox.exe\\}\" \"http://webanywhere.cs.washington.edu/beta/?starting_url=http%3A%2F%2Fcloud4all.info\""
                    },
                    "setFalse": {
                        "type": "gpii.windows.closeProcessByName",
                        "filename": "firefox.exe"
                    },
                    "getState": [
                        {
                            "type": "gpii.processReporter.neverRunning"
                        }
                    ]
                }
            }
        },
        "isInstalled": [
            {
                "type": "gpii.deviceReporter.alwaysInstalled"
            }
        ]
    },
    "net.opendirective.maavis": {
        "name": "maavis",
        "contexts": {
            "OS": [
                {
                    "id": "win32",
                    "version": ">=5.0"
                }
            ]
        },
        "settingsHandlers": {
            "configuration": {
                "type": "gpii.settingsHandlers.JSONSettingsHandler",
                "liveness": "manualRestart",
                "options": {
                    "filename": "${{environment}.MAAVIS_HOME}\\MaavisMedia\\Users\\Default\\userconfig.json"
                },
                "supportedSettings": {
                    "speakOnActivate": {},
                    "speakTitles": {},
                    "speakLabels": {},
                    "theme": {}
                },
                "capabilitiesTransformations": {
                    "transform": [
                        {
                            "type": "fluid.transforms.condition",
                            "conditionPath": "http://registry\\.gpii\\.net/common/selfVoicing/enabled",
                            "outputPath": "speakOnActivate",
                            "true": "yes",
                            "false": "no"
                        },
                        {
                            "type": "fluid.transforms.condition",
                            "conditionPath": "http://registry\\.gpii\\.net/common/selfVoicing/enabled",
                            "outputPath": "speakTitles",
                            "true": "yes",
                            "false": "no"
                        },
                        {
                            "type": "fluid.transforms.condition",
                            "conditionPath": "http://registry\\.gpii\\.net/common/selfVoicing/enabled",
                            "outputPath": "speakLabels",
                            "true": "yes",
                            "false": "no"
                        },
                        {
                            "type": "fluid.transforms.condition",
                            "conditionPath": "http://registry\\.gpii\\.net/common/highContrast/enabled",
                            "condition": false,
                            "outputPath": "theme",
                            "false": "colour",
                            "true": {
                                "transform": {
                                    "type": "fluid.transforms.valueMapper",
                                    "defaultInputPath": "http://registry\\.gpii\\.net/common/highContrastTheme",
                                    "match": {
                                        "black-white": "bw",
                                        "white-black": "bw",
                                        "black-yellow": "hc",
                                        "yellow-black": "hc"
                                    },
                                    "noMatch": {
                                        "outputValue": "bw"
                                    }
                                }
                            }
                        }
                    ]
                },
                "inverseCapabilitiesTransformations": {}
            }
        },
        "launchHandlers": {
            "launcher": {
                "type": "gpii.launchHandlers.flexibleHandler",
                "options": {
                    "verifySettings": true,
                    "retryOptions": {
                        "rewriteEvery": 0,
                        "numRetries": 20
                    },
                    "setTrue": [
                        {
                            "type": "gpii.launch.exec",
                            "command": "${{environment}.ComSpec} /c \"cd ${{environment}.MAAVIS_HOME} && MaavisPortable.cmd\""
                        }
                    ],
                    "setFalse": [
                        {
                            "type": "gpii.windows.closeProcessByName",
                            "filename": "firefox.exe"
                        }
                    ],
                    "getState": [
                        {
                            "type": "gpii.processReporter.find",
                            "command": "MaavisPortable"
                        }
                    ]
                }
            }
        },
        "isInstalled": [] // Disabled due to GPII-3401
    },
    "com.microsoft.windows.highContrast": {
        "name": "Windows High Contrast",
        "contexts": {
            "OS": [
                {
                    "id": "win32",
                    "version": ">=5.0"
                }
            ]
        },
        "settingsHandlers": {
            "configure-spi": {
                "type": "gpii.windows.spiSettingsHandler",
                "liveness": "live",
                "options": {
                    "getAction": "SPI_GETHIGHCONTRAST",
                    "setAction": "SPI_SETHIGHCONTRAST",
                    "uiParam": "struct_size",
                    "pvParam": {
                        "type": "struct",
                        "name": "HIGHCONTRAST"
                    },
                    "verifySettings": true
                },
                "supportedSettings": {
                    "HighContrastOn": {
                        "schema": {
                            "title": "High Contrast",
                            "description": "Whether to enable/disable High Contrast",
                            "type": "boolean",
                            "default": false
                        }
                    }
                },
                "capabilitiesTransformations": {
                    "HighContrastOn": {
                        // (highContrast.enabled || highContrastTheme) && (highContrastTheme != "regular-contrast")
                        "transform": {
                            "type": "fluid.transforms.binaryOp",
                            "left": {
                                "transform": {
                                    "type": "fluid.transforms.binaryOp",
                                    "leftPath": "http://registry\\.gpii\\.net/common/highContrast/enabled",
                                    "left": false,
                                    "operator": "||",
                                    "rightPath": "http://registry\\.gpii\\.net/common/highContrastTheme",
                                    "right": false
                                }
                            },
                            "operator": "&&",
                            "right": {
                                "transform": {
                                    "type": "fluid.transforms.binaryOp",
                                    "left": "",
                                    "leftPath": "http://registry\\.gpii\\.net/common/highContrastTheme",
                                    "operator": "!==",
                                    "right": "regular-contrast"
                                }
                            },
                            "outputPath": "value"
                        },
                        "path": {
                            "transform": {
                                "type": "fluid.transforms.literalValue",
                                "input": "pvParam.dwFlags.HCF_HIGHCONTRASTON"
                            }
                        }
                    }
                },
                "inverseCapabilitiesTransformations": {
                    "http://registry\\.gpii\\.net/common/highContrast/enabled": "HighContrastOn.value"
                }
            },
            "configure-registry": {
                "type": "gpii.windows.registrySettingsHandler",
                "liveness": "live",
                "options": {
                    "hKey": "HKEY_CURRENT_USER",
                    "path": "SOFTWARE\\Microsoft\\Windows\\CurrentVersion\\Themes",
                    "dataTypes": {
                        "LastHighContrastTheme": "REG_SZ"
                    }
                },
                "supportedSettings": {
                    "LastHighContrastTheme": {
                        "schema": {
                            "title": "High Contrast theme",
                            "description": "High Contrast Theme",
                            "type": "string",
                            "default": "%SystemRoot%\\resources\\Ease of Access Themes\\hcwhite.theme",
                            "enum": [
                                "%SystemRoot%\\resources\\Ease of Access Themes\\hcwhite.theme",
                                "%SystemRoot%\\resources\\Ease of Access Themes\\hcblack.theme",
                                "%SystemRoot%\\resources\\Ease of Access Themes\\hc1.theme",
                                "%SystemRoot%\\resources\\Ease of Access Themes\\yellowOnBlack.theme",
                                "%SystemRoot%\\resources\\Ease of Access Themes\\hc2.theme",
                                "%SystemRoot%\\resources\\Ease of Access Themes\\blackOnBrown.theme",
                                "%SystemRoot%\\resources\\Ease of Access Themes\\grayOnDark.theme",
                                "%SystemRoot%\\resources\\Ease of Access Themes\\grayOnWhite.theme"
                            ],
                            "enumLabels": [
                                "Black on White",
                                "White on Black",
                                "Yellow on Black",
                                "Black on Yellow",
                                "Lime on Black",
                                "Black on Brown",
                                "Grey on Dark",
                                "Grey on White"
                            ]
                        }
                    }
                },
                "capabilitiesTransformations": {
                    "LastHighContrastTheme": {
                        "transform": {
                            "type": "fluid.transforms.valueMapper",
                            "defaultInputPath": "http://registry\\.gpii\\.net/common/highContrastTheme",
                            "match": {
                                "black-white": "${{environment}.SystemRoot}\\resources\\Ease of Access Themes\\hcwhite.theme",
                                "white-black": "${{environment}.SystemRoot}\\resources\\Ease of Access Themes\\hcblack.theme",
                                "yellow-black": "${{environment}.SystemRoot}\\resources\\Ease of Access Themes\\hc1.theme",
                                "black-yellow": "${{environment}.SystemRoot}\\resources\\Ease of Access Themes\\yellowOnBlack.theme",
                                "lime-black": "${{environment}.SystemRoot}\\resources\\Ease of Access Themes\\hc2.theme",
                                "black-brown": "${{environment}.SystemRoot}\\resources\\Ease of Access Themes\\blackOnBrown.theme",
                                "grey-black": "${{environment}.SystemRoot}\\resources\\Ease of Access Themes\\grayOnDark.theme",
                                "grey-white": "${{environment}.SystemRoot}\\resources\\Ease of Access Themes\\grayOnWhite.theme"
                            }
                        }
                    }
                }
            }
        },
        "configure": [
            "settings.configure-registry",
            {
                "type": "gpii.windows.spiSettingsHandler.setHighContrastTheme",
                "filename": "${{registry}HKEY_CURRENT_USER\\SOFTWARE\\Microsoft\\Windows\\CurrentVersion\\Themes\\LastHighContrastTheme}"
            },
            "settings.configure-spi"
        ],
        "isInstalled": [
            {
                "type": "gpii.deviceReporter.alwaysInstalled"
            }
        ]
    },
    "com.microsoft.windows.stickyKeys": {
        "name": "Windows StickyKeys",
        "contexts": {
            "OS": [
                {
                    "id": "win32",
                    "version": ">=5.0"
                }
            ]
        },
        "settingsHandlers": {
            "configure": {
                "type": "gpii.windows.spiSettingsHandler",
                "liveness": "live",
                "options": {
                    "getAction": "SPI_GETSTICKYKEYS",
                    "setAction": "SPI_SETSTICKYKEYS",
                    "uiParam": "struct_size",
                    "pvParam": {
                        "type": "struct",
                        "name": "STICKYKEYS"
                    },
                    "verifySettings": true
                },
                "supportedSettings": {
                    "StickyKeysOn": {}
                },
                "capabilitiesTransformations": {
                    "StickyKeysOn": {
                        "transform": {
                            "type": "fluid.transforms.value",
                            "inputPath": "http://registry\\.gpii\\.net/common/stickyKeys",
                            "outputPath": "value"
                        },
                        "path": {
                            "transform": {
                                "type": "fluid.transforms.literalValue",
                                "input": "pvParam.dwFlags.SKF_STICKYKEYSON"
                            }
                        }
                    }
                },
                "inverseCapabilitiesTransformations": {
                    "http://registry\\.gpii\\.net/common/stickyKeys": "StickyKeysOn.value"
                }
            }
        },
        "isInstalled": [
            {
                "type": "gpii.deviceReporter.alwaysInstalled"
            }
        ]
    },
    "com.microsoft.windows.filterKeys": {
        "name": "Windows FilterKeys",
        "contexts": {
            "OS": [
                {
                    "id": "win32",
                    "version": ">=5.0"
                }
            ]
        },
        "settingsHandlers": {
            "configure": {
                "type": "gpii.windows.spiSettingsHandler",
                "liveness": "live",
                "options": {
                    "getAction": "SPI_GETFILTERKEYS",
                    "setAction": "SPI_SETFILTERKEYS",
                    "uiParam": "struct_size",
                    "pvParam": {
                        "type": "struct",
                        "name": "FILTERKEYS"
                    },
                    "verifySettings": false
                },
                "supportedSettings": {
                    "FilterKeysEnable": {
                        "schema": {
                            "title": "Filter keys",
                            "description": "Enable/Disable filter keys",
                            "type": "boolean",
                            "default": false
                        }
                    },
                    "SlowKeysInterval": {
                        "schema": {
                            "title": "Slow keys interval",
                            "description": "Slow keys interval time in milliseconds",
                            "type": "number",
                            "default": 0,
                            // 0 means no interval time
                            "divisibleBy": 1
                        }
                    },
                    "BounceKeysInterval": {
                        "schema": {
                            "title": "Bounce keys interval",
                            "description": "Bounce keys interval time in milliseconds",
                            "type": "number",
                            "default": 0,
                            "divisibleBy": 1
                        }
                    }
                },
                "capabilitiesTransformations": {
                    "FilterKeysEnable": {
                        "transform": {
                            "type": "fluid.transforms.binaryOp",
                            "leftPath": "http://registry\\.gpii\\.net/common/debounce/enabled",
                            "left": false,
                            "rightPath": "http://registry\\.gpii\\.net/common/slowKeys/enabled",
                            "right": false,
                            "operator": "||",
                            "outputPath": "value"
                        },
                        "path": {
                            "transform": {
                                "type": "fluid.transforms.literalValue",
                                "input": "pvParam.dwFlags.FKF_FILTERKEYSON"
                            }
                        }
                    },
                    "SlowKeysInterval": {
                        "transform": {
                            "type": "fluid.transforms.condition",
                            "conditionPath": "http://registry\\.gpii\\.net/common/slowKeys/enabled",
                            "true": {
                                "transform": {
                                    "type": "fluid.transforms.linearScale",
                                    "inputPath": "http://registry\\.gpii\\.net/common/slowKeysInterval",
                                    "factor": 1000
                                }
                            },
                            "false": 0,
                            "outputPath": "value"
                        },
                        "path": {
                            "transform": {
                                "type": "fluid.transforms.literalValue",
                                "input": "pvParam.iWaitMSec"
                            }
                        }
                    },
                    "BounceKeysInterval": {
                        "transform": {
                            "type": "fluid.transforms.condition",
                            "condition": {
                                "transform": {
                                    "type": "fluid.transforms.binaryOp",
                                    "leftPath": "http://registry\\.gpii\\.net/common/slowKeys/enabled",
                                    "left": false,
                                    "right": false,
                                    "operator": "==="
                                }
                            },
                            "true": {
                                "transform": {
                                    "type": "fluid.transforms.condition",
                                    "conditionPath": "http://registry\\.gpii\\.net/common/debounce/enabled",
                                    "true": {
                                        "transform": {
                                            "type": "fluid.transforms.linearScale",
                                            "inputPath": "http://registry\\.gpii\\.net/common/debounceInterval",
                                            "factor": 1000
                                        }
                                    },
                                    "false": 0,
                                    "outputPath": "value"
                                }
                            },
                            "false": 0,
                            "outputPath": "value"
                        },
                        "path": {
                            "transform": {
                                "type": "fluid.transforms.literalValue",
                                "input": "pvParam.iBounceMSec"
                            }
                        }
                    }
                },
                "inverseCapabilitiesTransformations": {
                    "http://registry\\.gpii\\.net/common/slowKeys/enabled": {
                        "transform": {
                            "type": "fluid.transforms.condition",
                            "condition": {
                                "transform": {
                                    "type": "fluid.transforms.binaryOp",
                                    "leftPath": "SlowKeysInterval.value",
                                    "right": 0,
                                    "operator": ">"
                                }
                            },
                            "truePath": "FilterKeysEnable.value"
                        }
                    },
                    "http://registry\\.gpii\\.net/common/slowKeysInterval": {
                        "transform": {
                            "type": "fluid.transforms.condition",
                            "condition": {
                                "transform": {
                                    "type": "fluid.transforms.binaryOp",
                                    "leftPath": "SlowKeysInterval.value",
                                    "right": 0,
                                    "operator": ">"
                                }
                            },
                            "true": {
                                "transform": {
                                    "type": "fluid.transforms.linearScale",
                                    "inputPath": "SlowKeysInterval.value",
                                    "factor": 0.001
                                }
                            }
                        }
                    },
                    "http://registry\\.gpii\\.net/common/debounce/enabled": {
                        "transform": {
                            "type": "fluid.transforms.condition",
                            "condition": {
                                "transform": {
                                    "type": "fluid.transforms.binaryOp",
                                    "leftPath": "BounceKeysInterval.value",
                                    "right": 0,
                                    "operator": ">"
                                }
                            },
                            "truePath": "FilterKeysEnable.value"
                        }
                    },
                    "http://registry\\.gpii\\.net/common/debounceInterval": {
                        "transform": {
                            "type": "fluid.transforms.condition",
                            "condition": {
                                "transform": {
                                    "type": "fluid.transforms.binaryOp",
                                    "leftPath": "BounceKeysInterval.value",
                                    "right": 0,
                                    "operator": ">"
                                }
                            },
                            "true": {
                                "transform": {
                                    "type": "fluid.transforms.linearScale",
                                    "inputPath": "BounceKeysInterval.value",
                                    "factor": 0.001
                                }
                            }
                        }
                    }
                }
            }
        },
        "isInstalled": [
            {
                "type": "gpii.deviceReporter.alwaysInstalled"
            }
        ]
    },
    "com.microsoft.windows.mouseKeys": {
        "name": "Windows MouseKeys",
        "contexts": {
            "OS": [
                {
                    "id": "win32",
                    "version": ">=5.0"
                }
            ]
        },
        "settingsHandlers": {
            "configure": {
                "type": "gpii.windows.spiSettingsHandler",
                "liveness": "live",
                "options": {
                    "getAction": "SPI_GETMOUSEKEYS",
                    "setAction": "SPI_SETMOUSEKEYS",
                    "uiParam": "struct_size",
                    "pvParam": {
                        "type": "struct",
                        "name": "MOUSEKEYS"
                    },
                    "verifySettings": true
                },
                "supportedSettings": {
                    "MouseKeysOn": {
                        "schema": {
                            "title": "Mouse keys",
                            "description": "Enable/Disable mouse keys",
                            "type": "boolean",
                            "default": false
                        }
                    },
                    "MaxSpeed": {
                        "schema": {
                            "title": "Mouse keys speed",
                            "description": "Speed of mouse keys",
                            "type": "number",
                            "divisibleBy": 10
                        }
                    },
                    "Acceleration": {
                        "schema": {
                            "title": "Mouse keys acceleration",
                            "description": "Acceleration of mouse keys",
                            "type": "number",
                            "min": -1000,
                            // TODO: Not clear how to describe this setting
                            "max": 1000
                        }
                    }
                },
                "capabilitiesTransformations": {
                    "MouseKeysOn": {
                        "transform": {
                            "type": "fluid.transforms.value",
                            "inputPath": "http://registry\\.gpii\\.net/common/mouseEmulation/enabled",
                            "outputPath": "value"
                        },
                        "path": {
                            "transform": {
                                "type": "fluid.transforms.literalValue",
                                "input": "pvParam.dwFlags.MKF_MOUSEKEYSON"
                            }
                        }
                    },
                    "MaxSpeed": {
                        "transform": {
                            "type": "fluid.transforms.round",
                            "input": {
                                "transform": {
                                    "type": "fluid.transforms.linearScale",
                                    "inputPath": "http://registry\\.gpii\\.net/common/cursorSpeed",
                                    "factor": 350,
                                    "offset": 10
                                }
                            },
                            "outputPath": "value"
                        },
                        "path": {
                            "transform": {
                                "type": "fluid.transforms.literalValue",
                                "input": "pvParam.iMaxSpeed"
                            }
                        }
                    },
                    "Acceleration": {
                        "transform": {
                            "type": "fluid.transforms.binaryOp",
                            "left": {
                                "transform": {
                                    "type": "fluid.transforms.linearScale",
                                    "inputPath": "http://registry\\.gpii\\.net/common/initDelay",
                                    "factor": 1000,
                                    "outputPath": "value"
                                }
                            },
                            "right": {
                                "transform": {
                                    "type": "fluid.transforms.linearScale",
                                    "inputPath": "http://registry\\.gpii\\.net/common/cursorAcceleration",
                                    "factor": 1000,
                                    "offset": 1000,
                                    "outputPath": "value"
                                }
                            },
                            "operator": "+"
                        },
                        "path": {
                            "transform": {
                                "type": "fluid.transforms.literalValue",
                                "input": "pvParam.iTimeToMaxSpeed"
                            }
                        }
                    }
                },
                "inverseCapabilitiesTransformations": {
                    "http://registry\\.gpii\\.net/common/mouseEmulation/enabled": "MouseKeysOn.value",
                    "http://registry\\.gpii\\.net/common/cursorSpeed": {
                        "transform": {
                            "type": "fluid.transforms.linearScale",
                            "inputPath": "MaxSpeed.value",
                            "factor": 0.00285714285714,
                            "offset": -0.0285714285714
                        }
                    }
                }
            }
        },
        "isInstalled": [
            {
                "type": "gpii.deviceReporter.alwaysInstalled"
            }
        ]
    },
    "com.microsoft.windows.mouseTrailing": {
        "name": "Windows Mouse Trailing",
        "contexts": {
            "OS": [
                {
                    "id": "win32",
                    "version": ">=5.0"
                }
            ]
        },
        "settingsHandlers": {
            "configure": {
                "type": "gpii.windows.spiSettingsHandler",
                "liveness": "live",
                "options": {
                    "getAction": "SPI_GETMOUSETRAILS",
                    "setAction": "SPI_SETMOUSETRAILS",
                    "uiParam": 0,
                    "pvParam": {
                        "type": "UINT"
                    },
                    "verifySettings": true
                },
                "supportedSettings": {
                    "MouseTrails": {
                        "schema": {
                            // Exactly the same schema as mouseTrailing common term
                            "title": "Mouse trails",
                            "description": "Amount of mouse trailing",
                            "type": "number",
                            "min": 0,
                            "max": 10,
                            "divisibleBy": 1
                        }
                    }
                },
                "capabilitiesTransformations": {
                    "MouseTrails": {
                        "transform": {
                            "type": "fluid.transforms.value",
                            "inputPath": "http://registry\\.gpii\\.net/common/mouseTrailing",
                            "outputPath": "value"
                        },
                        "path": {
                            "transform": {
                                "type": "fluid.transforms.literalValue",
                                "input": {
                                    "get": "pvParam",
                                    "set": "uiParam"
                                }
                            }
                        }
                    }
                },
                "inverseCapabilitiesTransformations": {
                    "http://registry\\.gpii\\.net/common/mouseTrailing": "MouseTrails.value"
                }
            }
        },
        "isInstalled": [
            {
                "type": "gpii.deviceReporter.alwaysInstalled"
            }
        ]
    },
    "com.microsoft.windows.screenResolution": {
        "name": "Windows Screen Resolution",
        "contexts": {
            "OS": [
                {
                    "id": "win32",
                    "version": ">=5.0"
                }
            ]
        },
        "settingsHandlers": {
            "configuration": {
                "type": "gpii.windows.displaySettingsHandler",
                "liveness": "liveRestart",
                "supportedSettings": {
                    "screen-resolution": {
                        "schema": {
                            "title": "Screen resolution",
                            "description": "Screen resolution of the default display",
                            "type": "array",
                            // TODO: Not sure about this type
                            "enum": []
                            // TODO: This must be filled in on the fly with available screen resolutions
                        }
                    }
                }
            }
        },
        "isInstalled": [
            {
                "type": "gpii.deviceReporter.alwaysInstalled"
            }
        ]
    },
    "com.microsoft.windows.screenDPI": {
        "name": "Windows DPI",
        "contexts": {
            "OS": [
                {
                    "id": "win32",
                    "version": ">=6.2"
                }
            ]
        },
        "settingsHandlers": {
            "configure": {
                "type": "gpii.windows.displaySettingsHandler",
                "liveness": "live",
                "supportedSettings": {
                    "screen-dpi": {
                        "schema": {
                            "title": "Screen DPI",
                            "description": "Screen DPI of the default display",
                            "type": "number",
                            "minimum": 1,
                            "maximum": 5
                            // Taken from dpiWindows10.js, may not be appropriate
                        }
                    }
                },
                "capabilitiesTransformations": {
                    "screen-dpi": "http://registry\\.gpii\\.net/common/DPIScale"
                }
            }
        },
        "isInstalled": [
            {
                "type": "gpii.deviceReporter.alwaysInstalled"
            }
        ]
    },
    "com.microsoft.windows.cursors": {
        "name": "Windows Cursors",
        "contexts": {
            "OS": [
                {
                    "id": "win32",
                    "version": ">=5.0"
                }
            ]
        },
        "settingsHandlers": {
            "configure": {
                "type": "gpii.windows.registrySettingsHandler",
                "liveness": "liveRestart",
                "options": {
                    "hKey": "HKEY_CURRENT_USER",
                    "path": "Control Panel\\Cursors",
                    "dataTypes": {
                        "Arrow": "REG_SZ",
                        "Hand": "REG_SZ",
                        "Help": "REG_SZ",
                        "AppStarting": "REG_SZ",
                        "No": "REG_SZ",
                        "NWPen": "REG_SZ",
                        "SizeAll": "REG_SZ",
                        "SizeNESW": "REG_SZ",
                        "SizeNS": "REG_SZ",
                        "SizeNWSE": "REG_SZ",
                        "SizeWE": "REG_SZ",
                        "UpArrow": "REG_SZ",
                        "Wait": "REG_SZ"
                    },
                    "verifySettings": true
                },
                "supportedSettings": {
                    "Arrow": {},
                    "Hand": {},
                    "Help": {},
                    "AppStarting": {},
                    "No": {},
                    "NWPen": {},
                    "SizeAll": {},
                    "SizeNESW": {},
                    "SizeNS": {},
                    "SizeNWSE": {},
                    "SizeWE": {},
                    "UpArrow": {},
                    "Wait": {}
                },
                "capabilitiesTransformations": {
                    "AppStarting": {
                        "transform": {
                            "type": "fluid.transforms.quantize",
                            "inputPath": "http://registry\\.gpii\\.net/common/cursorSize",
                            "ranges": [
                                {
                                    "upperBound": 0.333,
<<<<<<< HEAD
                                    "output": {
                                        "transform": {
                                            "type": "fluid.transforms.valueMapper",
                                            "defaultInputPath": "http://registry\\.gpii\\.net/common/cursorColor",
                                            "match": {
                                                "White": "",
                                                "Black": "%SystemRoot%\\cursors\\wait_r.cur",
                                                "ReverseBlack": "%SystemRoot%\\cursors\\wait_i.cur"
                                            },
                                            "noMatch": {
                                                "outputValue": ""
                                            }
                                        }
                                    }
                                }, {
                                    "upperBound": 0.666,
                                    "output": {
                                        "transform": {
                                            "type": "fluid.transforms.valueMapper",
                                            "defaultInputPath": "http://registry\\.gpii\\.net/common/cursorColor",
                                            "match": {
                                                "White": "%SystemRoot%\\cursors\\wait_m.cur",
                                                "Black": "%SystemRoot%\\cursors\\wait_rm.cur",
                                                "ReverseBlack": "%SystemRoot%\\cursors\\wait_im.cur"
                                            },
                                            "noMatch": {
                                                "outputValue": "%SystemRoot%\\cursors\\wait_im.cur"
                                            }
                                        }
                                    }
                                }, {
                                    "output": {
                                        "transform": {
                                            "type": "fluid.transforms.valueMapper",
                                            "defaultInputPath": "http://registry\\.gpii\\.net/common/cursorColor",
                                            "match": {
                                                "White": "%SystemRoot%\\cursors\\wait_l.cur",
                                                "Black": "%SystemRoot%\\cursors\\wait_rl.cur",
                                                "ReverseBlack": "%SystemRoot%\\cursors\\wait_il.cur"
                                            },
                                            "noMatch": {
                                                "outputValue": "%SystemRoot%\\cursors\\wait_l.cur"
                                            }
                                        }
                                    }
=======
                                    "output": "%SystemRoot%\\cursors\\aero_arrow.cur"
                                },
                                {
                                    "upperBound": 0.666,
                                    "output": "%SystemRoot%\\cursors\\aero_arrow_l.cur"
                                },
                                {
                                    "output": "%SystemRoot%\\cursors\\aero_arrow_xl.cur"
>>>>>>> c82d3011
                                }
                            ]
                        }
                    },
                    "Arrow": {
                        "transform": {
                            "type": "fluid.transforms.quantize",
                            "inputPath": "http://registry\\.gpii\\.net/common/cursorSize",
                            "ranges": [
                                {
                                    "upperBound": 0.333,
<<<<<<< HEAD
                                    "output": {
                                        "transform": {
                                            "type": "fluid.transforms.valueMapper",
                                            "defaultInputPath": "http://registry\\.gpii\\.net/common/cursorColor",
                                            "match": {
                                                "White": "",
                                                "Black": "%SystemRoot%\\cursors\\arrow_r.cur",
                                                "ReverseBlack": "%SystemRoot%\\cursors\\arrow_i.cur"
                                            },
                                            "noMatch": {
                                                "outputValue": ""
                                            }
                                        }
                                    }
                                }, {
                                    "upperBound": 0.666,
                                    "output": {
                                        "transform": {
                                            "type": "fluid.transforms.valueMapper",
                                            "defaultInputPath": "http://registry\\.gpii\\.net/common/cursorColor",
                                            "match": {
                                                "White": "%SystemRoot%\\cursors\\arrow_m.cur",
                                                "Black": "%SystemRoot%\\cursors\\arrow_rm.cur",
                                                "ReverseBlack": "%SystemRoot%\\cursors\\arrow_im.cur"
                                            },
                                            "noMatch": {
                                                "outputValue": "%SystemRoot%\\cursors\\arrow_m.cur"
                                            }
                                        }
                                    }
                                }, {
                                    "output": {
                                        "transform": {
                                            "type": "fluid.transforms.valueMapper",
                                            "defaultInputPath": "http://registry\\.gpii\\.net/common/cursorColor",
                                            "match": {
                                                "White": "%SystemRoot%\\cursors\\arrow_l.cur",
                                                "Black": "%SystemRoot%\\cursors\\arrow_rl.cur",
                                                "ReverseBlack": "%SystemRoot%\\cursors\\arrow_il.cur"
                                            },
                                            "noMatch": {
                                                "outputValue": "%SystemRoot%\\cursors\\arrow_l.cur"
                                            }
                                        }
                                    }
=======
                                    "output": "%SystemRoot%\\cursors\\aero_link.cur"
                                },
                                {
                                    "upperBound": 0.666,
                                    "output": "%SystemRoot%\\cursors\\aero_link_l.cur"
                                },
                                {
                                    "output": "%SystemRoot%\\cursors\\aero_link_xl.cur"
>>>>>>> c82d3011
                                }
                            ]
                        }
                    },
                    "Crosshair": {
                        "transform": {
                            "type": "fluid.transforms.quantize",
                            "inputPath": "http://registry\\.gpii\\.net/common/cursorSize",
                            "ranges": [
                                {
                                    "upperBound": 0.333,
<<<<<<< HEAD
                                    "output": {
                                        "transform": {
                                            "type": "fluid.transforms.valueMapper",
                                            "defaultInputPath": "http://registry\\.gpii\\.net/common/cursorColor",
                                            "match": {
                                                "White": "",
                                                "Black": "%SystemRoot%\\cursors\\cross_r.cur",
                                                "ReverseBlack": "%SystemRoot%\\cursors\\cross_i.cur"
                                            },
                                            "noMatch": {
                                                "outputValue": ""
                                            }
                                        }
                                    }
                                }, {
                                    "upperBound": 0.666,
                                    "output": {
                                        "transform": {
                                            "type": "fluid.transforms.valueMapper",
                                            "defaultInputPath": "http://registry\\.gpii\\.net/common/cursorColor",
                                            "match": {
                                                "White": "%SystemRoot%\\cursors\\cross_m.cur",
                                                "Black": "%SystemRoot%\\cursors\\cross_rm.cur",
                                                "ReverseBlack": "%SystemRoot%\\cursors\\cross_im.cur"
                                            },
                                            "noMatch": {
                                                "outputValue": "%SystemRoot%\\cursors\\cross_m.cur"
                                            }
                                        }
                                    }
                                }, {
                                    "output": {
                                        "transform": {
                                            "type": "fluid.transforms.valueMapper",
                                            "defaultInputPath": "http://registry\\.gpii\\.net/common/cursorColor",
                                            "match": {
                                                "White": "%SystemRoot%\\cursors\\cross_l.cur",
                                                "Black": "%SystemRoot%\\cursors\\cross_rl.cur",
                                                "ReverseBlack": "%SystemRoot%\\cursors\\cross_il.cur"
                                            },
                                            "noMatch": {
                                                "outputValue": "%SystemRoot%\\cursors\\cross_l.cur"
                                            }
                                        }
                                    }
=======
                                    "output": "%SystemRoot%\\cursors\\aero_helpsel.cur"
                                },
                                {
                                    "upperBound": 0.666,
                                    "output": "%SystemRoot%\\cursors\\aero_helpsel_l.cur"
                                },
                                {
                                    "output": "%SystemRoot%\\cursors\\aero_helpsel_xl.cur"
>>>>>>> c82d3011
                                }
                            ]
                        }
                    },
                    "Hand": {
                        "transform": {
                            "type": "fluid.transforms.quantize",
                            "inputPath": "http://registry\\.gpii\\.net/common/cursorSize",
                            "ranges": [
                                {
                                    "upperBound": 0.333,
<<<<<<< HEAD
                                    "output": {
                                        "transform": {
                                            "type": "fluid.transforms.valueMapper",
                                            "defaultInputPath": "http://registry\\.gpii\\.net/common/cursorColor",
                                            "match": {
                                                "ReverseBlack": "%SystemRoot%\\cursors\\aero_link_i.cur"
                                            },
                                            "noMatch": {
                                                "outputValue": ""
                                            }
                                        }
                                    }
                                }, {
                                    "upperBound": 0.666,
                                    "output": {
                                        "transform": {
                                            "type": "fluid.transforms.valueMapper",
                                            "defaultInputPath": "http://registry\\.gpii\\.net/common/cursorColor",
                                            "match": {
                                                "ReverseBlack": "%SystemRoot%\\cursors\\aero_link_im.cur"
                                            },
                                            "noMatch": {
                                                "outputValue": ""
                                            }
                                        }
                                    }
                                }, {
                                    "output": {
                                        "transform": {
                                            "type": "fluid.transforms.valueMapper",
                                            "defaultInputPath": "http://registry\\.gpii\\.net/common/cursorColor",
                                            "match": {
                                                "ReverseBlack": "C:\\Windows\\cursors\\aero_link_il.cur"
                                            },
                                            "noMatch": {
                                                "outputValue": ""
                                            }
                                        }
                                    }
=======
                                    "output": "%SystemRoot%\\cursors\\aero_working.ani"
                                },
                                {
                                    "upperBound": 0.666,
                                    "output": "%SystemRoot%\\cursors\\aero_working_l.ani"
                                },
                                {
                                    "output": "%SystemRoot%\\cursors\\aero_working_xl.ani"
>>>>>>> c82d3011
                                }
                            ]
                        }
                    },
                    "Help": {
                        "transform": {
                            "type": "fluid.transforms.quantize",
                            "inputPath": "http://registry\\.gpii\\.net/common/cursorSize",
                            "ranges": [
                                {
                                    "upperBound": 0.333,
<<<<<<< HEAD
                                    "output": {
                                        "transform": {
                                            "type": "fluid.transforms.valueMapper",
                                            "defaultInputPath": "http://registry\\.gpii\\.net/common/cursorColor",
                                            "match": {
                                                "White": "",
                                                "Black": "%SystemRoot%\\cursors\\help_r.cur",
                                                "ReverseBlack": "%SystemRoot%\\cursors\\help_i.cur"
                                            },
                                            "noMatch": {
                                                "outputValue": ""
                                            }
                                        }
                                    }
                                }, {
                                    "upperBound": 0.666,
                                    "output": {
                                        "transform": {
                                            "type": "fluid.transforms.valueMapper",
                                            "defaultInputPath": "http://registry\\.gpii\\.net/common/cursorColor",
                                            "match": {
                                                "White": "%SystemRoot%\\cursors\\help_m.cur",
                                                "Black": "%SystemRoot%\\cursors\\help_rm.cur",
                                                "ReverseBlack": "%SystemRoot%\\cursors\\help_im.cur"
                                            },
                                            "noMatch": {
                                                "outputValue": "%SystemRoot%\\cursors\\help_m.cur"
                                            }
                                        }
                                    }
                                }, {
                                    "output": {
                                        "transform": {
                                            "type": "fluid.transforms.valueMapper",
                                            "defaultInputPath": "http://registry\\.gpii\\.net/common/cursorColor",
                                            "match": {
                                                "White": "%SystemRoot%\\cursors\\help_l.cur",
                                                "Black": "%SystemRoot%\\cursors\\help_rl.cur",
                                                "ReverseBlack": "%SystemRoot%\\cursors\\help_il.cur"
                                            },
                                            "noMatch": {
                                                "outputValue": "%SystemRoot%\\cursors\\help_l.cur"
                                            }
                                        }
                                    }
=======
                                    "output": "%SystemRoot%\\cursors\\aero_unavail.cur"
                                },
                                {
                                    "upperBound": 0.666,
                                    "output": "%SystemRoot%\\cursors\\aero_unavail_l.cur"
                                },
                                {
                                    "output": "%SystemRoot%\\cursors\\aero_unavail_xl.cur"
>>>>>>> c82d3011
                                }
                            ]
                        }
                    },
                    "IBeam": {
                        "transform": {
                            "type": "fluid.transforms.quantize",
                            "inputPath": "http://registry\\.gpii\\.net/common/cursorSize",
                            "ranges": [
                                {
                                    "upperBound": 0.333,
<<<<<<< HEAD
                                    "output": {
                                        "transform": {
                                            "type": "fluid.transforms.valueMapper",
                                            "defaultInputPath": "http://registry\\.gpii\\.net/common/cursorColor",
                                            "match": {
                                                "White": "",
                                                "Black": "%SystemRoot%\\cursors\\beam_r.cur",
                                                "ReverseBlack": "%SystemRoot%\\cursors\\beam_i.cur"
                                            },
                                            "noMatch": {
                                                "outputValue": ""
                                            }
                                        }
                                    }
                                }, {
                                    "upperBound": 0.666,
                                    "output": {
                                        "transform": {
                                            "type": "fluid.transforms.valueMapper",
                                            "defaultInputPath": "http://registry\\.gpii\\.net/common/cursorColor",
                                            "match": {
                                                "White": "%SystemRoot%\\cursors\\beam_m.cur",
                                                "Black": "%SystemRoot%\\cursors\\beam_rm.cur",
                                                "ReverseBlack": "%SystemRoot%\\cursors\\beam_im.cur"
                                            },
                                            "noMatch": {
                                                "outputValue": "%SystemRoot%\\cursors\\beam_m.cur"
                                            }
                                        }
                                    }
                                }, {
                                    "output": {
                                        "transform": {
                                            "type": "fluid.transforms.valueMapper",
                                            "defaultInputPath": "http://registry\\.gpii\\.net/common/cursorColor",
                                            "match": {
                                                "White": "%SystemRoot%\\cursors\\beam_l.cur",
                                                "Black": "%SystemRoot%\\cursors\\beam_rl.cur",
                                                "ReverseBlack": "%SystemRoot%\\cursors\\beam_il.cur"
                                            },
                                            "noMatch": {
                                                "outputValue": "%SystemRoot%\\cursors\\beam_l.cur"
                                            }
                                        }
                                    }
=======
                                    "output": "%SystemRoot%\\cursors\\aero_pen.cur"
                                },
                                {
                                    "upperBound": 0.666,
                                    "output": "%SystemRoot%\\cursors\\aero_pen_l.cur"
                                },
                                {
                                    "output": "%SystemRoot%\\cursors\\aero_pen_xl.cur"
>>>>>>> c82d3011
                                }
                            ]
                        }
                    },
                    "No": {
                        "transform": {
                            "type": "fluid.transforms.quantize",
                            "inputPath": "http://registry\\.gpii\\.net/common/cursorSize",
                            "ranges": [
                                {
                                    "upperBound": 0.333,
<<<<<<< HEAD
                                    "output": {
                                        "transform": {
                                            "type": "fluid.transforms.valueMapper",
                                            "defaultInputPath": "http://registry\\.gpii\\.net/common/cursorColor",
                                            "match": {
                                                "White": "",
                                                "Black": "%SystemRoot%\\cursors\\no_r.cur",
                                                "ReverseBlack": "%SystemRoot%\\cursors\\no_i.cur"
                                            },
                                            "noMatch": {
                                                "outputValue": ""
                                            }
                                        }
                                    }
                                }, {
                                    "upperBound": 0.666,
                                    "output": {
                                        "transform": {
                                            "type": "fluid.transforms.valueMapper",
                                            "defaultInputPath": "http://registry\\.gpii\\.net/common/cursorColor",
                                            "match": {
                                                "White": "%SystemRoot%\\cursors\\no_m.cur",
                                                "Black": "%SystemRoot%\\cursors\\no_rm.cur",
                                                "ReverseBlack": "%SystemRoot%\\cursors\\no_im.cur"
                                            },
                                            "noMatch": {
                                                "outputValue": "%SystemRoot%\\cursors\\no_m.cur"
                                            }
                                        }
                                    }
                                }, {
                                    "output": {
                                        "transform": {
                                            "type": "fluid.transforms.valueMapper",
                                            "defaultInputPath": "http://registry\\.gpii\\.net/common/cursorColor",
                                            "match": {
                                                "White": "%SystemRoot%\\cursors\\no_l.cur",
                                                "Black": "%SystemRoot%\\cursors\\no_rl.cur",
                                                "ReverseBlack": "%SystemRoot%\\cursors\\no_il.cur"
                                            },
                                            "noMatch": {
                                                "outputValue": "%SystemRoot%\\cursors\\no_l.cur"
                                            }
                                        }
                                    }
=======
                                    "output": "%SystemRoot%\\cursors\\aero_move.cur"
                                },
                                {
                                    "upperBound": 0.666,
                                    "output": "%SystemRoot%\\cursors\\aero_move_l.cur"
                                },
                                {
                                    "output": "%SystemRoot%\\cursors\\aero_move_xl.cur"
>>>>>>> c82d3011
                                }
                            ]
                        }
                    },
                    "NWPen": {
                        "transform": {
                            "type": "fluid.transforms.quantize",
                            "inputPath": "http://registry\\.gpii\\.net/common/cursorSize",
                            "ranges": [
                                {
                                    "upperBound": 0.333,
<<<<<<< HEAD
                                    "output": {
                                        "transform": {
                                            "type": "fluid.transforms.valueMapper",
                                            "defaultInputPath": "http://registry\\.gpii\\.net/common/cursorColor",
                                            "match": {
                                                "White": "",
                                                "Black": "%SystemRoot%\\cursors\\pen_r.cur",
                                                "ReverseBlack": "%SystemRoot%\\cursors\\pen_i.cur"
                                            },
                                            "noMatch": {
                                                "outputValue": ""
                                            }
                                        }
                                    }
                                }, {
                                    "upperBound": 0.666,
                                    "output": {
                                        "transform": {
                                            "type": "fluid.transforms.valueMapper",
                                            "defaultInputPath": "http://registry\\.gpii\\.net/common/cursorColor",
                                            "match": {
                                                "White": "%SystemRoot%\\cursors\\pen_m.cur",
                                                "Black": "%SystemRoot%\\cursors\\pen_rm.cur",
                                                "ReverseBlack": "%SystemRoot%\\cursors\\pen_im.cur"
                                            },
                                            "noMatch": {
                                                "outputValue": "%SystemRoot%\\cursors\\pen_m.cur"
                                            }
                                        }
                                    }
                                }, {
                                    "output": {
                                        "transform": {
                                            "type": "fluid.transforms.valueMapper",
                                            "defaultInputPath": "http://registry\\.gpii\\.net/common/cursorColor",
                                            "match": {
                                                "White": "%SystemRoot%\\cursors\\pen_l.cur",
                                                "Black": "%SystemRoot%\\cursors\\pen_rl.cur",
                                                "ReverseBlack": "%SystemRoot%\\cursors\\pen_il.cur"
                                            },
                                            "noMatch": {
                                                "outputValue": "%SystemRoot%\\cursors\\pen_l.cur"
                                            }
                                        }
                                    }
=======
                                    "output": "%SystemRoot%\\cursors\\aero_nesw.cur"
                                },
                                {
                                    "upperBound": 0.666,
                                    "output": "%SystemRoot%\\cursors\\aero_nesw_l.cur"
                                },
                                {
                                    "output": "%SystemRoot%\\cursors\\aero_nesw_xl.cur"
>>>>>>> c82d3011
                                }
                            ]
                        }
                    },
                    "Scheme Source": {
                        "transform": {
                            "type": "fluid.transforms.quantize",
                            "inputPath": "http://registry\\.gpii\\.net/common/cursorSize",
                            "ranges": [
                                {
                                    "upperBound": 0.333,
<<<<<<< HEAD
                                    "output": {
                                        "transform": {
                                            "type": "fluid.transforms.valueMapper",
                                            "defaultInputPath": "http://registry\\.gpii\\.net/common/cursorColor",
                                            "match": {
                                                "White": 0,
                                                "Black": 2,
                                                "ReverseBlack": 2
                                            },
                                            "noMatch": {
                                                "outputValue": 0
                                            }
                                        }
                                    }
                                }, {
                                    "upperBound": 0.666,
                                    "output": {
                                        "transform": {
                                            "type": "fluid.transforms.valueMapper",
                                            "defaultInputPath": "http://registry\\.gpii\\.net/common/cursorColor",
                                            "match": {
                                                "White": 0,
                                                "Black": 2,
                                                "ReverseBlack": 2
                                            },
                                            "noMatch": {
                                                "outputValue": 0
                                            }
                                        }
                                    }
                                }, {
                                    "output": {
                                        "transform": {
                                            "type": "fluid.transforms.valueMapper",
                                            "defaultInputPath": "http://registry\\.gpii\\.net/common/cursorColor",
                                            "match": {
                                                "White": 0,
                                                "Black": 2,
                                                "ReverseBlack": 2
                                            },
                                            "noMatch": {
                                                "outputValue": 0
                                            }
                                        }
                                    }
=======
                                    "output": "%SystemRoot%\\cursors\\aero_ns.cur"
                                },
                                {
                                    "upperBound": 0.666,
                                    "output": "%SystemRoot%\\cursors\\aero_ns_l.cur"
                                },
                                {
                                    "output": "%SystemRoot%\\cursors\\aero_ns_xl.cur"
>>>>>>> c82d3011
                                }
                            ]
                        }
                    },
                    "SizeAll": {
                        "transform": {
                            "type": "fluid.transforms.quantize",
                            "inputPath": "http://registry\\.gpii\\.net/common/cursorSize",
                            "ranges": [
                                {
                                    "upperBound": 0.333,
<<<<<<< HEAD
                                    "output": {
                                        "transform": {
                                            "type": "fluid.transforms.valueMapper",
                                            "defaultInputPath": "http://registry\\.gpii\\.net/common/cursorColor",
                                            "match": {
                                                "White": "",
                                                "Black": "%SystemRoot%\\cursors\\move_r.cur",
                                                "ReverseBlack": "%SystemRoot%\\cursors\\move_i.cur"
                                            },
                                            "noMatch": {
                                                "outputValue": ""
                                            }
                                        }
                                    }
                                }, {
                                    "upperBound": 0.666,
                                    "output": {
                                        "transform": {
                                            "type": "fluid.transforms.valueMapper",
                                            "defaultInputPath": "http://registry\\.gpii\\.net/common/cursorColor",
                                            "match": {
                                                "White": "%SystemRoot%\\cursors\\move_m.cur",
                                                "Black": "%SystemRoot%\\cursors\\move_rm.cur",
                                                "ReverseBlack": "%SystemRoot%\\cursors\\move_im.cur"
                                            },
                                            "noMatch": {
                                                "outputValue": "%SystemRoot%\\cursors\\move_m.cur"
                                            }
                                        }
                                    }
                                }, {
                                    "output": {
                                        "transform": {
                                            "type": "fluid.transforms.valueMapper",
                                            "defaultInputPath": "http://registry\\.gpii\\.net/common/cursorColor",
                                            "match": {
                                                "White": "%SystemRoot%\\cursors\\move_l.cur",
                                                "Black": "%SystemRoot%\\cursors\\move_rl.cur",
                                                "ReverseBlack": "%SystemRoot%\\cursors\\move_il.cur"
                                            },
                                            "noMatch": {
                                                "outputValue": "%SystemRoot%\\cursors\\move_l.cur"
                                            }
                                        }
                                    }
=======
                                    "output": "%SystemRoot%\\cursors\\aero_nwse.cur"
                                },
                                {
                                    "upperBound": 0.666,
                                    "output": "%SystemRoot%\\cursors\\aero_nwse_l.cur"
                                },
                                {
                                    "output": "%SystemRoot%\\cursors\\aero_nwse_xl.cur"
>>>>>>> c82d3011
                                }
                            ]
                        }
                    },
                    "SizeNESW": {
                        "transform": {
                            "type": "fluid.transforms.quantize",
                            "inputPath": "http://registry\\.gpii\\.net/common/cursorSize",
                            "ranges": [
                                {
                                    "upperBound": 0.333,
<<<<<<< HEAD
                                    "output": {
                                        "transform": {
                                            "type": "fluid.transforms.valueMapper",
                                            "defaultInputPath": "http://registry\\.gpii\\.net/common/cursorColor",
                                            "match": {
                                                "White": "",
                                                "Black": "%SystemRoot%\\cursors\\size1_r.cur",
                                                "ReverseBlack": "%SystemRoot%\\cursors\\size1_i.cur"
                                            },
                                            "noMatch": {
                                                "outputValue": ""
                                            }
                                        }
                                    }
                                }, {
                                    "upperBound": 0.666,
                                    "output": {
                                        "transform": {
                                            "type": "fluid.transforms.valueMapper",
                                            "defaultInputPath": "http://registry\\.gpii\\.net/common/cursorColor",
                                            "match": {
                                                "White": "%SystemRoot%\\cursors\\size1_m.cur",
                                                "Black": "%SystemRoot%\\cursors\\size1_rm.cur",
                                                "ReverseBlack": "%SystemRoot%\\cursors\\size1_im.cur"
                                            },
                                            "noMatch": {
                                                "outputValue": "%SystemRoot%\\cursors\\size1_m.cur"
                                            }
                                        }
                                    }
                                }, {
                                    "output": {
                                        "transform": {
                                            "type": "fluid.transforms.valueMapper",
                                            "defaultInputPath": "http://registry\\.gpii\\.net/common/cursorColor",
                                            "match": {
                                                "White": "%SystemRoot%\\cursors\\size1_l.cur",
                                                "Black": "%SystemRoot%\\cursors\\size1_rl.cur",
                                                "ReverseBlack": "%SystemRoot%\\cursors\\size1_il.cur"
                                            },
                                            "noMatch": {
                                                "outputValue": "%SystemRoot%\\cursors\\size1_l.cur"
                                            }
                                        }
                                    }
=======
                                    "output": "%SystemRoot%\\cursors\\aero_ew.cur"
                                },
                                {
                                    "upperBound": 0.666,
                                    "output": "%SystemRoot%\\cursors\\aero_ew_l.cur"
                                },
                                {
                                    "output": "%SystemRoot%\\cursors\\aero_ew_xl.cur"
>>>>>>> c82d3011
                                }
                            ]
                        }
                    },
                    "SizeNS": {
                        "transform": {
                            "type": "fluid.transforms.quantize",
                            "inputPath": "http://registry\\.gpii\\.net/common/cursorSize",
                            "ranges": [
                                {
                                    "upperBound": 0.333,
<<<<<<< HEAD
                                    "output": {
                                        "transform": {
                                            "type": "fluid.transforms.valueMapper",
                                            "defaultInputPath": "http://registry\\.gpii\\.net/common/cursorColor",
                                            "match": {
                                                "White": "",
                                                "Black": "%SystemRoot%\\cursors\\size4_r.cur",
                                                "ReverseBlack": "%SystemRoot%\\cursors\\size4_i.cur"
                                            },
                                            "noMatch": {
                                                "outputValue": ""
                                            }
                                        }
                                    }
                                }, {
                                    "upperBound": 0.666,
                                    "output": {
                                        "transform": {
                                            "type": "fluid.transforms.valueMapper",
                                            "defaultInputPath": "http://registry\\.gpii\\.net/common/cursorColor",
                                            "match": {
                                                "White": "%SystemRoot%\\cursors\\size4_m.cur",
                                                "Black": "%SystemRoot%\\cursors\\size4_rm.cur",
                                                "ReverseBlack": "%SystemRoot%\\cursors\\size4_im.cur"
                                            },
                                            "noMatch": {
                                                "outputValue": "%SystemRoot%\\cursors\\size4_m.cur"
                                            }
                                        }
                                    }
                                }, {
                                    "output": {
                                        "transform": {
                                            "type": "fluid.transforms.valueMapper",
                                            "defaultInputPath": "http://registry\\.gpii\\.net/common/cursorColor",
                                            "match": {
                                                "White": "%SystemRoot%\\cursors\\size4_l.cur",
                                                "Black": "%SystemRoot%\\cursors\\size4_rl.cur",
                                                "ReverseBlack": "%SystemRoot%\\cursors\\size4_il.cur"
                                            },
                                            "noMatch": {
                                                "outputValue": "%SystemRoot%\\cursors\\size4_l.cur"
                                            }
                                        }
                                    }
=======
                                    "output": "%SystemRoot%\\cursors\\aero_up.cur"
                                },
                                {
                                    "upperBound": 0.666,
                                    "output": "%SystemRoot%\\cursors\\aero_up_l.cur"
                                },
                                {
                                    "output": "%SystemRoot%\\cursors\\aero_up_xl.cur"
>>>>>>> c82d3011
                                }
                            ]
                        }
                    },
                    "SizeNWSE": {
                        "transform": {
                            "type": "fluid.transforms.quantize",
                            "inputPath": "http://registry\\.gpii\\.net/common/cursorSize",
                            "ranges": [
                                {
                                    "upperBound": 0.333,
<<<<<<< HEAD
                                    "output": {
                                        "transform": {
                                            "type": "fluid.transforms.valueMapper",
                                            "defaultInputPath": "http://registry\\.gpii\\.net/common/cursorColor",
                                            "match": {
                                                "White": "",
                                                "Black": "%SystemRoot%\\cursors\\size2_r.cur",
                                                "ReverseBlack": "%SystemRoot%\\cursors\\size2_i.cur"
                                            },
                                            "noMatch": {
                                                "outputValue": ""
                                            }
                                        }
                                    }
                                }, {
                                    "upperBound": 0.666,
                                    "output": {
                                        "transform": {
                                            "type": "fluid.transforms.valueMapper",
                                            "defaultInputPath": "http://registry\\.gpii\\.net/common/cursorColor",
                                            "match": {
                                                "White": "%SystemRoot%\\cursors\\size2_m.cur",
                                                "Black": "%SystemRoot%\\cursors\\size2_rm.cur",
                                                "ReverseBlack": "%SystemRoot%\\cursors\\size2_im.cur"
                                            },
                                            "noMatch": {
                                                "outputValue": "%SystemRoot%\\cursors\\size2_m.cur"
                                            }
                                        }
                                    }
                                }, {
                                    "output": {
                                        "transform": {
                                            "type": "fluid.transforms.valueMapper",
                                            "defaultInputPath": "http://registry\\.gpii\\.net/common/cursorColor",
                                            "match": {
                                                "White": "%SystemRoot%\\cursors\\size2_l.cur",
                                                "Black": "%SystemRoot%\\cursors\\size2_rl.cur",
                                                "ReverseBlack": "%SystemRoot%\\cursors\\size2_il.cur"
                                            },
                                            "noMatch": {
                                                "outputValue": "%SystemRoot%\\cursors\\size2_l.cur"
                                            }
                                        }
                                    }
=======
                                    "output": "%SystemRoot%\\cursors\\aero_busy.ani"
                                },
                                {
                                    "upperBound": 0.666,
                                    "output": "%SystemRoot%\\cursors\\aero_busy_l.ani"
                                },
                                {
                                    "output": "%SystemRoot%\\cursors\\aero_busy_xl.ani"
>>>>>>> c82d3011
                                }
                            ]
                        }
                    },
                    "SizeWE": {
                        "transform": {
                            "type": "fluid.transforms.quantize",
                            "inputPath": "http://registry\\.gpii\\.net/common/cursorSize",
                            "ranges": [
                                {
                                    "upperBound": 0.333,
                                    "output": {
                                        "transform": {
                                            "type": "fluid.transforms.valueMapper",
                                            "defaultInputPath": "http://registry\\.gpii\\.net/common/cursorColor",
                                            "match": {
                                                "White": "",
                                                "Black": "%SystemRoot%\\cursors\\size3_r.cur",
                                                "ReverseBlack": "%SystemRoot%\\cursors\\size3_i.cur"
                                            },
                                            "noMatch": {
                                                "outputValue": ""
                                            }
                                        }
                                    }
                                }, {
                                    "upperBound": 0.666,
                                    "output": {
                                        "transform": {
                                            "type": "fluid.transforms.valueMapper",
                                            "defaultInputPath": "http://registry\\.gpii\\.net/common/cursorColor",
                                            "match": {
                                                "White": "%SystemRoot%\\cursors\\size3_m.cur",
                                                "Black": "%SystemRoot%\\cursors\\size3_rm.cur",
                                                "ReverseBlack": "%SystemRoot%\\cursors\\size3_im.cur"
                                            },
                                            "noMatch": {
                                                "outputValue": "%SystemRoot%\\cursors\\size3_m.cur"
                                            }
                                        }
                                    }
                                }, {
                                    "output": {
                                        "transform": {
                                            "type": "fluid.transforms.valueMapper",
                                            "defaultInputPath": "http://registry\\.gpii\\.net/common/cursorColor",
                                            "match": {
                                                "White": "%SystemRoot%\\cursors\\size3_l.cur",
                                                "Black": "%SystemRoot%\\cursors\\size3_rl.cur",
                                                "ReverseBlack": "%SystemRoot%\\cursors\\size3_il.cur"
                                            },
                                            "noMatch": {
                                                "outputValue": "%SystemRoot%\\cursors\\size3_l.cur"
                                            }
                                        }
                                    }
                                }
                            ]
                        }
                    },
                    "UpArrow": {
                        "transform": {
                            "type": "fluid.transforms.quantize",
                            "inputPath": "http://registry\\.gpii\\.net/common/cursorSize",
                            "ranges": [
                                {
                                    "upperBound": 0.333,
                                    "output": {
                                        "transform": {
                                            "type": "fluid.transforms.valueMapper",
                                            "defaultInputPath": "http://registry\\.gpii\\.net/common/cursorColor",
                                            "match": {
                                                "White": "",
                                                "Black": "%SystemRoot%\\cursors\\up_r.cur",
                                                "ReverseBlack": "%SystemRoot%\\cursors\\up_i.cur"
                                            },
                                            "noMatch": {
                                                "outputValue": ""
                                            }
                                        }
                                    }
                                }, {
                                    "upperBound": 0.666,
                                    "output": {
                                        "transform": {
                                            "type": "fluid.transforms.valueMapper",
                                            "defaultInputPath": "http://registry\\.gpii\\.net/common/cursorColor",
                                            "match": {
                                                "White": "%SystemRoot%\\cursors\\up_m.cur",
                                                "Black": "%SystemRoot%\\cursors\\up_rm.cur",
                                                "ReverseBlack": "%SystemRoot%\\cursors\\up_im.cur"
                                            },
                                            "noMatch": {
                                                "outputValue": "%SystemRoot%\\cursors\\up_m.cur"
                                            }
                                        }
                                    }
                                }, {
                                    "output": {
                                        "transform": {
                                            "type": "fluid.transforms.valueMapper",
                                            "defaultInputPath": "http://registry\\.gpii\\.net/common/cursorColor",
                                            "match": {
                                                "White": "%SystemRoot%\\cursors\\up_l.cur",
                                                "Black": "%SystemRoot%\\cursors\\up_rl.cur",
                                                "ReverseBlack": "%SystemRoot%\\cursors\\up_il.cur"
                                            },
                                            "noMatch": {
                                                "outputValue": "%SystemRoot%\\cursors\\up_l.cur"
                                            }
                                        }
                                    }
                                }
                            ]
                        }
                    },
                    "Wait": {
                        "transform": {
                            "type": "fluid.transforms.quantize",
                            "inputPath": "http://registry\\.gpii\\.net/common/cursorSize",
                            "ranges": [
                                {
                                    "upperBound": 0.333,
                                    "output": {
                                        "transform": {
                                            "type": "fluid.transforms.valueMapper",
                                            "defaultInputPath": "http://registry\\.gpii\\.net/common/cursorColor",
                                            "match": {
                                                "White": "",
                                                "Black": "%SystemRoot%\\cursors\\busy_r.cur",
                                                "ReverseBlack": "%SystemRoot%\\cursors\\busy_i.cur"
                                            },
                                            "noMatch": {
                                                "outputValue": ""
                                            }
                                        }
                                    }
                                }, {
                                    "upperBound": 0.666,
                                    "output": {
                                        "transform": {
                                            "type": "fluid.transforms.valueMapper",
                                            "defaultInputPath": "http://registry\\.gpii\\.net/common/cursorColor",
                                            "match": {
                                                "White": "%SystemRoot%\\cursors\\busy_m.cur",
                                                "Black": "%SystemRoot%\\cursors\\busy_rm.cur",
                                                "ReverseBlack": "%SystemRoot%\\cursors\\busy_im.cur"
                                            },
                                            "noMatch": {
                                                "outputValue": "%SystemRoot%\\cursors\\busy_m.cur"
                                            }
                                        }
                                    }
                                }, {
                                    "output": {
                                        "transform": {
                                            "type": "fluid.transforms.valueMapper",
                                            "defaultInputPath": "http://registry\\.gpii\\.net/common/cursorColor",
                                            "match": {
                                                "White": "%SystemRoot%\\cursors\\busy_l.cur",
                                                "Black": "%SystemRoot%\\cursors\\busy_rl.cur",
                                                "ReverseBlack": "%SystemRoot%\\cursors\\busy_il.cur"
                                            },
                                            "noMatch": {
                                                "outputValue": "%SystemRoot%\\cursors\\busy_l.cur"
                                            }
                                        }
                                    }
                                }
                            ]
                        }
                    }
                },
                "inverseCapabilitiesTransformations": {
                    "transform": [
                        {
                            "type": "fluid.transforms.valueMapper",
                            "defaultInputPath": "Arrow",
                            "defaultOutputPath": "http://registry\\.gpii\\.net/common/cursorSize",
                            "match": {
                                "": 0.32,
                                "%SystemRoot%\\cursors\\arrow_r.cur": 0.32,
                                "%SystemRoot%\\cursors\\arrow_i.cur": 0.32,
                                "%SystemRoot%\\cursors\\arrow_m.cur": 0.65,
                                "%SystemRoot%\\cursors\\arrow_rm.cur": 0.65,
                                "%SystemRoot%\\cursors\\arrow_im.cur": 0.65,
                                "%SystemRoot%\\cursors\\arrow_l.cur": 1,
                                "%SystemRoot%\\cursors\\arrow_rl.cur": 1,
                                "%SystemRoot%\\cursors\\arrow_il.cur": 1
                            }
                        }
                    ]
                }
            }
        },
        "launchHandlers": {
            "launcher": {
                "type": "gpii.launchHandlers.flexibleHandler",
                "options": {
                    "setTrue": [
                        {
                            "type": "gpii.windows.spiSettingsHandler.updateCursors"
                        }
                    ],
                    "getState": [
                        {
                            "type": "gpii.processReporter.neverRunning"
                        }
                    ]
                }
            }
        },
        "start": [
            "launchers.launcher"
        ],
        "stop": [],
        "update": [
            "configure",
            "start"
        ],
        "isRunning": [
            "launchers.launcher"
        ],
        "configure": [
            "settings.configure"
        ],
        "restore": [
            "settings.configure",
            {
                "type": "gpii.windows.spiSettingsHandler.updateCursors"
            }
        ],
        "isInstalled": [
            {
                "type": "gpii.deviceReporter.alwaysInstalled"
            }
        ]
    },
<<<<<<< HEAD

    "com.microsoft.windows.mouseSettings": {
        "name": "Windows typing autocorrection",
        "contexts": {
            "OS": [
                {
                    "id": "win32",
                    "version": ">=5.0"
                }
            ]
        },
        "settingsHandlers": {
            "configureMousePrimaryButton": {
                "type": "gpii.windows.spiSettingsHandler",
                "liveness": "live",
                "options": {
                    "getAction": "SPI_GETMOUSEBUTTONSWAP",
                    "setAction": "SPI_SETMOUSEBUTTONSWAP",
                    "uiParam": 0,
                    "pvParam": {
                        "type": "BOOL"
                    },
                    "fWinIni": "SPIF_UPDATEINIFILE|SPIF_SENDCHANGE",
                    "verifySettings": true
                },
                "supportedSettings": {
                    "SwapMouseButtonsConfig": {
                        "schema": {
                            "title": "Swap mouse primary button",
                            "description": "Swap mouse left/right buttons",
                            "type": "boolean",
                            "default": false
                        }
                    }
                },
                "capabilitiesTransformations": {
                    "SwapMouseButtonsConfig": {
                        "transform": {
                            "type": "fluid.transforms.fallbackValue",
                            "inputPath": "http://registry\\.gpii\\.net/applications/com\\.microsoft\\.windows\\.mouseSettings.SwapMouseButtons",
                            "outputPath": "value",
                            "defaultValue": 0
                        },
                        "path": {
                            "transform": {
                                "type": "fluid.transforms.literalValue",
                                "input": {
                                    "get": "pvParam",
                                    "set": "uiParam"
                                }
                            }
                        }
                    }
                },
                "inverseCapabilitiesTransformations": {
                    "http://registry\\.gpii\\.net/applications/com\\.microsoft\\.windows\\.mouseSettings.SwapMouseButtons": "SwapMouseButtonsConfig.value"
                }
            },
            "configureScrollWheelMode": {
                "type": "gpii.windows.spiSettingsHandler",
                "liveness": "live",
                "options": {
                    "getAction": "SPI_GETWHEELSCROLLLINES",
                    "setAction": "SPI_SETWHEELSCROLLLINES",
                    "uiParam": 0,
                    "pvParam": {
                        "type": "UINT"
                    },
                    "fWinIni": "SPIF_UPDATEINIFILE|SPIF_SENDCHANGE",
                    "verifySettings": true
                },
                "supportedSettings": {
                    "ScrollWheelModeConfig": {
                        "schema": {
                            "title": "Mouse scroll wheel mode",
                            "description": "Changes the way scroll wheel behaves, between lines and screens",
                            "type": "number",
                            "default": 3,
                            "min": 0,
                            "max": 4294967294,
                            "divisibleBy": 1,
                            // This special value trigger the special meaning
                            // of full-page scrolling.
                            "specialValue": "'full-page' | 4294967295"
                        }
                    }
                },
                "capabilitiesTransformations": {
                    "ScrollWheelModeConfig": {
                        "transform": {
                            "type": "fluid.transforms.valueMapper",
                            "defaultInputPath": "http://registry\\.gpii\\.net/applications/com\\.microsoft\\.windows\\.mouseSettings.ScrollLines",
                            "defaultOutputPath": "value",
                            "match": {
                                "full-page": 4294967295
                            },
                            "noMatch": {
                                "outputValue": {
                                    "transform": {
                                        "type": "fluid.transforms.value",
                                        "inputPath": "http://registry\\.gpii\\.net/applications/com\\.microsoft\\.windows\\.mouseSettings.ScrollLines"
                                    }
                                }
                            }
                        },
                        "path": {
                            "transform": {
                                "type": "fluid.transforms.literalValue",
                                "input": {
                                    "get": "pvParam",
                                    "set": "uiParam"
                                }
                            }
                        }
                    }
                },
                "inverseCapabilitiesTransformations": {
                    "transform": [
                        {
                            "type": "fluid.transforms.valueMapper",
                            "defaultInputPath": "ScrollWheelModeConfig.value",
                            "defaultOutputPath": "http://registry\\.gpii\\.net/applications/com\\.microsoft\\.windows\\.mouseSettings.ScrollLines",
                            "match": {
                                "4294967295": "full-page"
                            },
                            "noMatch": "ScrollWheelModeConfig.value"
                        }
                    ]
                }
            },
            "configureScrollInactiveWindow": {
                "type": "gpii.windows.spiSettingsHandler",
                "liveness": "live",
                "options": {
                    "getAction": "SPI_GETMOUSEWHEELROUTING",
                    "setAction": "SPI_SETMOUSEWHEELROUTING",
                    "uiParam": 0,
                    "pvParam": {
                        "type": "UINT"
                    },
                    "fWinIni": "SPIF_UPDATEINIFILE|SPIF_SENDCHANGE",
                    "verifySettings": true
                },
                "supportedSettings": {
                    "ScrollFocusRoutingConfig": {
                        "schema": {
                            "title": "Mouse scroll focus routing",
                            "description": "Changes the way mouse scrolling is passed to applications",
                            "type": "string",
                            "enum": ["RoutingFocus", "RoutingHybrid"]
                        }
                    }
                },
                "capabilitiesTransformations": {
                    "ScrollFocusRoutingConfig": {
                        "transform": {
                            "type": "fluid.transforms.valueMapper",
                            "defaultInput": {
                                "transform": {
                                    "type": "fluid.transforms.fallbackValue",
                                    "inputPath": "http://registry\\.gpii\\.net/applications/com\\.microsoft\\.windows\\.mouseSettings.ScrollRouting",
                                    "defaultValue": "RoutingFocus"
                                }
                            },
                            "defaultOutputPath": "value",
                            "match": {
                                "RoutingFocus": 0,
                                "RoutingHybrid": 1
                            },
                            "noMatch": 0
                        },
                        "path": {
                            "transform": {
                                "type": "fluid.transforms.literalValue",
                                "input": "pvParam"
                            }
                        }
                    }
                },
                "inverseCapabilitiesTransformations": {
                    "transform": [
                        {
                            "type": "fluid.transforms.valueMapper",
                            "defaultInputPath": "ScrollFocusRoutingConfig.value",
                            "defaultOutputPath": "http://registry\\.gpii\\.net/applications/com\\.microsoft\\.windows\\.mouseSettings.ScrollRouting",
                            "match": {
                                "0": "RoutingFocus",
                                "1": "RoutingHybrid"
                            },
                            "noMatch": "RoutingFocus"
                        }
                    ]
                }
            },
            "configureMouseCursorShadow": {
                "type": "gpii.windows.spiSettingsHandler",
                "liveness": "live",
                "options": {
                    "getAction": "SPI_GETCURSORSHADOW",
                    "setAction": "SPI_SETCURSORSHADOW",
                    "uiParam": 0,
                    "pvParam": {
                        "type": "BOOL"
                    },
                    "fWinIni": "SPIF_UPDATEINIFILE|SPIF_SENDCHANGE",
                    "verifySettings": true
                },
                "supportedSettings": {
                    "MouseCursorShadowConfig": {
                        "schema": {
                            "title": "Enable disable mouse cursor shadow",
                            "description": "Changes the way mouse scrolling is passed to applications",
                            "type": "boolean",
                            "default": false
                        }
                    }
                },
                "capabilitiesTransformations": {
                    "MouseCursorShadowConfig": {
                        "transform": {
                            "type": "fluid.transforms.fallbackValue",
                            "inputPath": "http://registry\\.gpii\\.net/applications/com\\.microsoft\\.windows\\.mouseSettings.EnableCursorShadow",
                            "outputPath": "value",
                            "defaultValue": 0
                        },
                        "path": {
                            "transform": {
                                "type": "fluid.transforms.literalValue",
                                "input": "pvParam"
                            }
                        }
                    }
                },
                "inverseCapabilitiesTransformations": {
                    "http://registry\\.gpii\\.net/applications/com\\.microsoft\\.windows\\.mouseSettings.EnableCursorShadow":  "MouseCursorShadowConfig.value"
                }
            },
            "configureHorizontalScrollChars": {
                "type": "gpii.windows.spiSettingsHandler",
                "liveness": "live",
                "options": {
                    "getAction": "SPI_GETWHEELSCROLLCHARS",
                    "setAction": "SPI_SETWHEELSCROLLCHARS",
                    "uiParam": 0,
                    "pvParam": {
                        "type": "UINT"
                    },
                    "fWinIni": "SPIF_UPDATEINIFILE|SPIF_SENDCHANGE",
                    "verifySettings": true
                },
                "supportedSettings": {
                    "ScrollCharsConfig": {
                        "schema": {
                            "title": "Mouse wheel horizontal scroll",
                            "description": "Changes the number of chars that are scrolled horizontally",
                            "type": "number",
                            "default": 3,
                            "min": 1,
                            "max": 100,
                            "divisibleBy": 1
                        }
                    }
                },
                "capabilitiesTransformations": {
                    "ScrollCharsConfig": {
                        "transform": {
                            "type": "fluid.transforms.fallbackValue",
                            "inputPath": "http://registry\\.gpii\\.net/applications/com\\.microsoft\\.windows\\.mouseSettings.ScrollChars",
                            "outputPath": "value",
                            "defaultValue": 3
                        },
                        "path": {
                            "transform": {
                                "type": "fluid.transforms.literalValue",
                                "input": {
                                    "get": "pvParam",
                                    "set": "uiParam"
                                }
                            }
                        }
                    }
                },
                "inverseCapabilitiesTransformations": {
                    "http://registry\\.gpii\\.net/applications/com\\.microsoft\\.windows\\.mouseSettings.ScrollChars": "ScrollCharsConfig.value"
                }
            },
            "configureActiveWindowTracking": {
                "type": "gpii.windows.spiSettingsHandler",
                "liveness": "live",
                "options": {
                    "getAction": "SPI_GETACTIVEWINDOWTRACKING",
                    "setAction": "SPI_SETACTIVEWINDOWTRACKING",
                    "uiParam": 0,
                    "pvParam": {
                        "type": "BOOL"
                    },
                    "fWinIni": "SPIF_UPDATEINIFILE|SPIF_SENDCHANGE",
                    "verifySettings": true
                },
                "supportedSettings": {
                    "WindowsTrackingConfig": {
                        "schema": {
                            "title": "Mouse Windows tracking",
                            "description": "Windows are focused when mouse is stopped over them",
                            "type": "boolean",
                            "default": 0
                        }
                    }
                },
                "capabilitiesTransformations": {
                    "WindowsTrackingConfig": {
                        "transform": {
                            "type": "fluid.transforms.fallbackValue",
                            "inputPath": "http://registry\\.gpii\\.net/applications/com\\.microsoft\\.windows\\.mouseSettings.WindowsTrackingEnabled",
                            "outputPath": "value",
                            "defaultValue": 0
                        },
                        "path": {
                            "transform": {
                                "type": "fluid.transforms.literalValue",
                                "input": "pvParam"
                            }
                        }
                    }
                },
                "inverseCapabilitiesTransformations": {
                    "http://registry\\.gpii\\.net/applications/com\\.microsoft\\.windows\\.mouseSettings.WindowsTrackingEnabled": "WindowsTrackingConfig.value"
                }
            },
            "configureActiveWindowZOrder": {
                "type": "gpii.windows.spiSettingsHandler",
                "liveness": "live",
                "options": {
                    "getAction": "SPI_GETACTIVEWNDTRKZORDER",
                    "setAction": "SPI_SETACTIVEWNDTRKZORDER",
                    "uiParam": 0,
                    "pvParam": {
                        "type": "BOOL"
                    },
                    "fWinIni": "SPIF_UPDATEINIFILE|SPIF_SENDCHANGE",
                    "verifySettings": true
                },
                "supportedSettings": {
                    "ActiveZOrder": {
                        "schema": {
                            "title": "Mouse wheel horizontal scroll",
                            "description": "Changes the number of chars that are scrolled horizontally",
                            "type": "boolean",
                            "default": 0
                        }
                    }
                },
                "capabilitiesTransformations": {
                    "ActiveZOrder": {
                        "transform": {
                            "type": "fluid.transforms.fallbackValue",
                            "inputPath": "http://registry\\.gpii\\.net/applications/com\\.microsoft\\.windows\\.mouseSettings.WindowsTrackingEnabled",
                            "outputPath": "value",
                            "defaultValue": 0
                        },
                        "path": {
                            "transform": {
                                "type": "fluid.transforms.literalValue",
                                "input": "pvParam"
                            }
                        }
                    }
                }
            },
            "configureWindowsArrangement": {
                "type": "gpii.windows.spiSettingsHandler",
                "liveness": "live",
                "options": {
                    "getAction": "SPI_GETWINARRANGING",
                    "setAction": "SPI_SETWINARRANGING",
                    "uiParam": 0,
                    "pvParam": {
                        "type": "BOOL"
                    },
                    "fWinIni": "SPIF_UPDATEINIFILE|SPIF_SENDCHANGE",
                    "verifySettings": true
                },
                "supportedSettings": {
                    "WindowsArrangement": {
                        "schema": {
                            "title": "Configures Window arrangement",
                            "description": "Enable/Disables the automatic Windows arrangment when dragging windows to border with mouse",
                            "type": "boolean",
                            "default": 1
                        }
                    }
                },
                "capabilitiesTransformations": {
                    "WindowsArrangement": {
                        "transform": {
                            "type": "fluid.transforms.fallbackValue",
                            "inputPath": "http://registry\\.gpii\\.net/applications/com\\.microsoft\\.windows\\.mouseSettings.AutoWinArrangement",
                            "outputPath": "value",
                            "defaultValue": 1
                        },
                        "path": {
                            "transform": {
                                "type": "fluid.transforms.literalValue",
                                "input": {
                                    "get": "pvParam",
                                    "set": "uiParam"
                                }
                            }
                        }
                    }
                },
                "inverseCapabilitiesTransformations": {
                    "http://registry\\.gpii\\.net/applications/com\\.microsoft\\.windows\\.mouseSettings.AutoWinArrangement": "WindowsArrangement.value"
                }
            },
            "configureMouseDoubleClickTime": {
                "type": "gpii.windows.nativeSettingsHandler",
                "liveness": "live",
                "options": {
                    "functionName": "DoubleClickTime",
                    "verifySettings": true
                },
                "supportedSettings": {
                    "DoubleClickTimeConfig": {
                        "schema": {
                            "title": "Mouse scroll focus routing",
                            "description": "Changes the way mouse scrolling is passed to applications",
                            "type": "number",
                            "default": 500,
                            "min": 500,
                            "max": 5000,
                            "divisibleBy": 1
                        }
                    }
                },
                "capabilitiesTransformations": {
                    "DoubleClickTimeConfig": {
                        "transform": {
                            "type": "fluid.transforms.fallbackValue",
                            "inputPath": "http://registry\\.gpii\\.net/applications/com\\.microsoft\\.windows\\.mouseSettings.DoubleClickTime",
                            "outputPath": "value",
                            "defaultValue": 500
                        }
                    }
                },
                "inverseCapabilitiesTransformations": {
                    "http://registry\\.gpii\\.net/applications/com\\.microsoft\\.windows\\.mouseSettings.DoubleClickTime": "DoubleClickTimeConfig.value"
                }
            }
        },
        "configure": [
            "settings.configureScrollWheelMode",
            "settings.configureScrollInactiveWindow",
            "settings.configureMouseCursorShadow",
            "settings.configureHorizontalScrollChars",
            "settings.configureActiveWindowTracking",
            "settings.configureActiveWindowZOrder",
            "settings.configureWindowsArrangement",
            "settings.configureMouseDoubleClickTime",
            "settings.configureMousePrimaryButton"
        ],
        "restore": [
            "settings.configureScrollWheelMode",
            "settings.configureScrollInactiveWindow",
            "settings.configureMouseCursorShadow",
            "settings.configureHorizontalScrollChars",
            "settings.configureActiveWindowTracking",
            "settings.configureActiveWindowZOrder",
            "settings.configureWindowsArrangement",
            "settings.configureMouseDoubleClickTime",
            "settings.configureMousePrimaryButton"
        ],
        "isInstalled": [
            {
                 "type": "gpii.deviceReporter.alwaysInstalled"
            }
        ]
    },

=======
>>>>>>> c82d3011
    "com.microsoft.windows.typingEnhancement": {
        "name": "Windows typing autocorrection",
        "contexts": {
            "OS": [
                {
                    "id": "win32",
                    "version": ">=5.0"
                }
            ]
        },
        "settingsHandlers": {
            "configure": {
                "type": "gpii.windows.registrySettingsHandler",
                "options": {
                    "hKey": "HKEY_CURRENT_USER",
                    "path": "Software\\Microsoft\\TabletTip\\1.7",
                    "dataTypes": {
                        "EnableAutocorrection": "REG_DWORD",
                        "EnableSpellchecking": "REG_DWORD",
                        "EnableTextPrediction": "REG_DWORD",
                        "EnablePredictionSpaceInsertion": "REG_DWORD",
                        "EnableDoubleTapSpace": "REG_DWORD",
                        "EnableKeyAudioFeedback": "REG_DWORD",
                        "EnableAutoShiftEngage": "REG_DWORD",
                        "EnableShiftLock": "REG_DWORD",
                        "EnableCompatibilityKeyboard": "REG_DWORD",
                        "EnableDesktopModeAutoInvoke": "REG_DWORD"
                    },
                    "verifySettings": true
                },
                "supportedSettings": {
                    "EnableAutocorrection": {},
                    "EnableSpellchecking": {},
                    "EnableTextPrediction": {},
                    "EnablePredictionSpaceInsertion": {},
                    "EnableDoubleTapSpace": {},
                    "EnableKeyAudioFeedback": {},
                    "EnableAutoShiftEngage": {},
                    "EnableShiftLock": {},
                    "EnableCompatibilityKeyboard": {},
                    "EnableDesktopModeAutoInvoke": {}
                },
                "capabilities": [
                    "http://registry\\.gpii\\.net/common/autocorrectionEnabled",
                    "http://registry\\.gpii\\.net/common/spellCheckEnabled",
                    "http://registry\\.gpii\\.net/common/textPredictionEnabled",
                    "http://registry\\.gpii\\.net/common/textPredictionWithSpaceEnabled",
                    "http://registry\\.gpii\\.net/common/doubleTabSpaceEnabled",
                    "http://registry\\.gpii\\.net/common/keyAudioFeedbackEnabled",
                    "http://registry\\.gpii\\.net/common/autoShiftEngageEnabled",
                    "http://registry\\.gpii\\.net/common/shiftLockEnabled",
                    "http://registry\\.gpii\\.net/common/compatibilityKeyboardEnabled",
                    "http://registry\\.gpii\\.net/common/desktopModeAutoInvokeEnabled"
                ],
                "capabilitiesTransformations": {
                    "EnableAutocorrection": {
                        "transform": {
                            "type": "fluid.transforms.condition",
                            "false": 0,
                            "true": 1,
                            "conditionPath": "http://registry\\.gpii\\.net/common/autocorrectionEnabled"
                        }
                    },
                    "EnableSpellchecking": {
                        "transform": {
                            "type": "fluid.transforms.condition",
                            "false": 0,
                            "true": 1,
                            "conditionPath": "http://registry\\.gpii\\.net/common/spellCheckEnabled"
                        }
                    },
                    "EnableTextPrediction": {
                        "transform": {
                            "type": "fluid.transforms.condition",
                            "false": 0,
                            "true": 1,
                            "conditionPath": "http://registry\\.gpii\\.net/common/textPredictionEnabled"
                        }
                    },
                    "EnablePredictionSpaceInsertion": {
                        "transform": {
                            "type": "fluid.transforms.condition",
                            "false": 0,
                            "true": 1,
                            "conditionPath": "http://registry\\.gpii\\.net/common/textPredictionWithSpaceEnabled"
                        }
                    },
                    "EnableDoubleTapSpace": {
                        "transform": {
                            "type": "fluid.transforms.condition",
                            "false": 0,
                            "true": 1,
                            "conditionPath": "http://registry\\.gpii\\.net/common/doubleTabSpaceEnabled"
                        }
                    },
                    "EnableKeyAudioFeedback": {
                        "transform": {
                            "type": "fluid.transforms.condition",
                            "false": 0,
                            "true": 1,
                            "conditionPath": "http://registry\\.gpii\\.net/common/keyAudioFeedbackEnabled"
                        }
                    },
                    "EnableAutoShiftEngage": {
                        "transform": {
                            "type": "fluid.transforms.condition",
                            "false": 0,
                            "true": 1,
                            "conditionPath": "http://registry\\.gpii\\.net/common/autoShiftEngageEnabled"
                        }
                    },
                    "EnableShiftLock": {
                        "transform": {
                            "type": "fluid.transforms.condition",
                            "false": 0,
                            "true": 1,
                            "conditionPath": "http://registry\\.gpii\\.net/common/shiftLockEnabled"
                        }
                    },
                    "EnableCompatibilityKeyboard": {
                        "transform": {
                            "type": "fluid.transforms.condition",
                            "false": 0,
                            "true": 1,
                            "conditionPath": "http://registry\\.gpii\\.net/common/compatibilityKeyboardEnabled"
                        }
                    },
                    "EnableDesktopModeAutoInvoke": {
                        "transform": {
                            "type": "fluid.transforms.condition",
                            "false": 0,
                            "true": 1,
                            "conditionPath": "http://registry\\.gpii\\.net/common/desktopModeAutoInvokeEnabled"
                        }
                    }
                },
                "inverseCapabilitiesTransformations": {
                    "http://registry\\.gpii\\.net/common/autocorrectionEnabled": {
                        "transform": {
                            "type": "fluid.transforms.binaryOp",
                            "leftPath": "EnableAutocorrection",
                            "right": 0,
                            "operator": "!=="
                        }
                    },
                    "http://registry\\.gpii\\.net/common/spellCheckEnabled": {
                        "transform": {
                            "type": "fluid.transforms.binaryOp",
                            "leftPath": "EnableSpellchecking",
                            "right": 0,
                            "operator": "!=="
                        }
                    },
                    "http://registry\\.gpii\\.net/common/textPredictionEnabled": {
                        "transform": {
                            "type": "fluid.transforms.binaryOp",
                            "leftPath": "EnableTextPrediction",
                            "right": 0,
                            "operator": "!=="
                        }
                    },
                    "http://registry\\.gpii\\.net/common/textPredictionWithSpaceEnabled": {
                        "transform": {
                            "type": "fluid.transforms.binaryOp",
                            "leftPath": "EnablePredictionSpaceInsertion",
                            "right": 0,
                            "operator": "!=="
                        }
                    },
                    "http://registry\\.gpii\\.net/common/doubleTabSpaceEnabled": {
                        "transform": {
                            "type": "fluid.transforms.binaryOp",
                            "leftPath": "EnableDoubleTapSpace",
                            "right": 0,
                            "operator": "!=="
                        }
                    },
                    "http://registry\\.gpii\\.net/common/keyAudioFeedbackEnabled": {
                        "transform": {
                            "type": "fluid.transforms.binaryOp",
                            "leftPath": "EnableKeyAudioFeedback",
                            "right": 0,
                            "operator": "!=="
                        }
                    },
                    "http://registry\\.gpii\\.net/common/autoShiftEngageEnabled": {
                        "transform": {
                            "type": "fluid.transforms.binaryOp",
                            "leftPath": "EnableAutoShiftEngage",
                            "right": 0,
                            "operator": "!=="
                        }
                    },
                    "http://registry\\.gpii\\.net/common/shiftLockEnabled": {
                        "transform": {
                            "type": "fluid.transforms.binaryOp",
                            "leftPath": "EnableShiftLock",
                            "right": 0,
                            "operator": "!=="
                        }
                    },
                    "http://registry\\.gpii\\.net/common/compatibilityKeyboardEnabled": {
                        "transform": {
                            "type": "fluid.transforms.binaryOp",
                            "leftPath": "EnableCompatibilityKeyboard",
                            "right": 0,
                            "operator": "!=="
                        }
                    },
                    "http://registry\\.gpii\\.net/common/desktopModeAutoInvokeEnabled": {
                        "transform": {
                            "type": "fluid.transforms.binaryOp",
                            "leftPath": "EnableDesktopModeAutoInvoke",
                            "right": 0,
                            "operator": "!=="
                        }
                    }
                }
            }
        },
        "configure": [
            "settings.configure"
        ],
        "restore": [
            "settings.configure"
        ],
        "isInstalled": [
            {
                "type": "gpii.deviceReporter.alwaysInstalled"
            }
        ]
    },
    "com.microsoft.windows.nightScreen": {
        "name": "Windows night light settings",
        "contexts": {
            "OS": [
                {
                    "id": "win32",
                    "version": ">=5.0"
                }
            ]
        },
        "settingsHandlers": {
            "configure": {
                "type": "gpii.windows.systemSettingsHandler",
                "capabilities": [
                    "display.screenEnhancement.nightScreen",
                    "applications.com\\.microsoft\\.windows\\.nightScreen.id"
                ],
                "capabilitiesTransformations": {
                    "SystemSettings_Display_BlueLight_ManualToggleQuickAction": {
                        "transform": {
                            "type": "fluid.transforms.value",
                            "inputPath": "http://registry\\.gpii\\.net/common/nightScreen",
                            "outputPath": "value"
                        }
                    }
                },
                "supportedSettings": {
                    "SystemSettings_Display_BlueLight_ManualToggleQuickAction": {
                        "schema": {
                            "title": "Night Screen",
                            "description": "Reduce the blue emitted from the screen.",
                            "type": "boolean",
                            "default": 0
                        }
                    }
                },
                "inverseCapabilitiesTransformations": {
                    "http://registry\\.gpii\\.net/common/nightScreen": "SystemSettings_Display_BlueLight_ManualToggleQuickAction.value"
                }
            }
        },
        "update": [
            "configure"
        ],
        "configure": [
            "settings.configure"
        ],
        "restore": [
            "settings.configure"
        ],
        "isInstalled": [
            {
                "type": "gpii.deviceReporter.alwaysInstalled"
            }
        ]
    },
    "com.microsoft.windows.brightness": {
        "name": "Windows brightness settings",
        "contexts": {
            "OS": [
                {
                    "id": "win32",
                    "version": ">=5.0"
                }
            ]
        },
        "settingsHandlers": {
            "configure": {
                "type": "gpii.windows.wmiSettingsHandler",
                "options": {
                    "Brightness": {
                        "namespace": "root\\WMI",
                        "get": { "query": "SELECT CurrentBrightness FROM WmiMonitorBrightness" },
                        "set": {
                            "className": "WmiMonitorBrightnessMethods",
                            "method": "WmiSetBrightness",
                            "params": [0xFFFFFFFF, "$value"],
                            "returnVal": ["uint", 0]
                        }
                    }
                },
                "capabilitiesTransformations": {
                    "Brightness": {
                        "transform": {
                            "type": "fluid.transforms.value",
                            "inputPath": "http://registry\\.gpii\\.net/applications/com\\.microsoft\\.windows\\.brightness.BrightnessVal",
                            "outputPath": "value"
                        }
                    }
                },
                "supportedSettings": {
                    "Brightness": {
                        "schema": {
                            "title": "Brightness",
                            "description": "Set the screen brightness.",
                            "type": "number",
                            "default": 0,
                            "minimum": 0,
                            "maximum": 100
                        }
                    }
                },
                "inverseCapabilitiesTransformations": {
                    "http://registry\\.gpii\\.net/applications/com\\.microsoft\\.windows\\.brightness.BrightnessVal": "Brightness.value"
                }
            }
        },
        "configure": [
            "settings.configure"
        ],
        "restore": [
            "settings.configure"
        ],
        "isInstalled": [
            {
                "type": "gpii.deviceReporter.alwaysInstalled"
            }
        ]
    },
    "eu.singularlogic.pixelsense.sociable": {
        "name": "Sociable",
        "contexts": {
            "OS": [
                {
                    "id": "win32",
                    "version": ">=5.0"
                }
            ]
        },
        "settingsHandlers": {
            "configuration": {
                "type": "gpii.settingsHandlers.XMLHandler",
                "liveness": "manualRestart",
                "options": {
                    "filename": "C:\\Sociable\\Configuration.xml",
                    "encoding": "utf-8",
                    "xml-tag": "<?xml version=\"1.0\"?>"
                },
                "supportedSettings": {
                    "user.$t": {},
                    "expert.$t": {},
                    "careCenter.$t": {},
                    "screenReaderTTSEnabled": {},
                    "highContrastEnabled": {},
                    "fontSize": {}
                },
                "capabilitiesTransformations": {
                    "user.$t": {
                        "literalValue": 1
                    },
                    "expert.$t": {
                        "literalValue": 1
                    },
                    "careCenter.$t": {
                        "literalValue": 1
                    },
                    "screenReaderTTSEnabled": {
                        "value": "http://registry\\.gpii\\.net/common/screenReaderTTS/enabled"
                    },
                    "highContrastEnabled": {
                        "value": "http://registry\\.gpii\\.net/common/highContrast/enabled"
                    },
                    "fontSize": {
                        "value": {
                            "transform": {
                                "type": "fluid.transforms.quantize",
                                "inputPath": "http://registry\\.gpii\\.net/common/fontSize",
                                "ranges": [
                                    {
                                        "upperBound": 14,
                                        "output": "normal"
                                    },
                                    {
                                        "output": "large"
                                    }
                                ]
                            }
                        }
                    }
                },
                "inverseCapabilitiesTransformations": {}
            }
        },
        "launchHandlers": {
            "launcher": {
                "type": "gpii.launchHandlers.flexibleHandler",
                "options": {
                    "setTrue": [
                        {
                            "type": "gpii.launch.exec",
                            "command": "C:\\Sociable\\Cloud4All.exe"
                        }
                    ],
                    "setFalse": [
                        {
                            "type": "gpii.launch.exec",
                            "command": "C:\\Sociable\\Cloud4All.exe -stop"
                        }
                    ],
                    "getState": [
                        {
                            "type": "gpii.processReporter.find",
                            "command": "Cloud4Allcd "
                        }
                    ]
                }
            }
        }
    },
    "net.gpii.uioPlus": {
        "name": "UIO+",
        "contexts": {
            "OS": [
                {
                    "id": "win32",
                    "version": ">=5.0"
                }
            ]
        },
        "settingsHandlers": {
            "configuration": {
                "type": "gpii.settingsHandlers.webSockets",
                "liveness": "live",
                "options": {
                    "path": "net.gpii.uioPlus"
                },
                "supportedSettings": {
                    "captionsEnabled": {
                        "schema": {
                            "title": "Captions",
                            "description": "Request videos to display captions.",
                            "type": "boolean",
                            "default": false
                        }
                    },
                    "characterSpace": {
                        "schema": {
                            "title": "Character Space",
                            "description": "Adjust the space between characters.",
                            "type": "number",
                            "default": 0,
                            "minimum": -0.1,
                            "maximum": 1,
                            "multipleOf": 0.1
                        }
                    },
                    "contrastTheme": {
                        "schema": {
                            "title": "Contrast Theme",
                            "description": "Change text and background colors.",
                            "default": "default",
                            "enum": [
                                "default",
                                "bw",
                                "wb",
                                "by",
                                "yb",
                                "gd",
                                "gw",
                                "bbr"
                            ],
                            "enumLabels": [
                                "Default Theme",
                                "Black Foreground on a White Background",
                                "White Foreground on a Black Background",
                                "Black Foreground on a Yellow Background",
                                "Yellow Foreground on a Black Background",
                                "Light Gray Foreground on a Dark Gray Background",
                                "Gray Foreground on a White Background",
                                "Black Foreground on a Brown Background"
                            ]
                        }
                    },
                    "fontSize": {
                        "schema": {
                            "title": "Font Size",
                            "description": "Adjust text size.",
                            "type": "number",
                            "default": 12,
                            "minimum": 3,
                            "maximum": 60,
                            "multipleOf": 1
                        }
                    },
                    "inputsLargerEnabled": {
                        "schema": {
                            "title": "Enhance Inputs",
                            "description": "Emphasize links, buttons, menus, textfields, and other inputs.",
                            "type": "boolean",
                            "default": false
                        }
                    },
                    "lineSpace": {
                        "schema": {
                            "title": "Line Space",
                            "description": "Adjusts the spacing between lines of text.",
                            "type": "number",
                            "default": 1,
                            "minimum": 0.7,
                            "maximum": 3,
                            "multipleOf": 0.1
                        }
                    },
                    "selectionTheme": {
                        "schema": {
                            "title": "Selection Theme",
                            "description": "Change the highlight colour for text selections.",
                            "default": "default",
                            "enum": [
                                "default",
                                "yellow",
                                "green",
                                "pink"
                            ],
                            "enumLabels": [
                                "Default Selection Highlight",
                                "Yellow Selection Highlight",
                                "Green Selection Highlight",
                                "Pink Selection Highlight"
                            ]
                        }
                    },
                    "selfVoicingEnabled": {
                        "schema": {
                            "title": "Self Voicing",
                            "description": "Let the device read site content aloud.",
                            "type": "boolean",
                            "default": false
                        }
                    },
                    "simplifiedUiEnabled": {
                        "schema": {
                            "title": "Simplified UI",
                            "description": "Only display the main content.",
                            "type": "boolean",
                            "default": false
                        }
                    },
                    "syllabificationEnabled": {
                        "schema": {
                            "title": "Syllabification",
                            "description": "Display words broken down into their syllables.",
                            "type": "boolean",
                            "default": false
                        }
                    },
                    "tableOfContentsEnabled": {
                        "schema": {
                            "title": "Table of Contents",
                            "description": "Create a table of contents.",
                            "type": "boolean",
                            "default": false
                        }
                    },
                    "wordSpace": {
                        "schema": {
                            "type": "number",
                            "default": 0,
                            "minimum": -0.3,
                            "maximum": 3,
                            "multipleOf": 0.1
                        }
                    }
                },
                "capabilitiesTransformations": {
                    "captionsEnabled": "http://registry\\.gpii\\.net/common/captions/enabled",
                    "characterSpace": {
                        "transform": {
                            "type": "fluid.transforms.round",
                            "scale": 1,
                            "input": {
                                "transform": {
                                    "type": "fluid.transforms.linearScale",
                                    "offset": 1,
                                    "inputPath": "http://registry\\.gpii\\.net/common/characterSpace"
                                }
                            }
                        }
                    },
                    "contrastTheme": {
                        "transform": {
                            // Use the same condition for applying a high contrast theme to windows:
                            // (highContrast.enabled || highContrastTheme) && (highContrastTheme != "regular-contrast")
                            "type": "fluid.transforms.condition",
                            "condition": {
                                "transform": {
                                    "type": "fluid.transforms.binaryOp",
                                    "left": {
                                        "transform": {
                                            "type": "fluid.transforms.binaryOp",
                                            "leftPath": "http://registry\\.gpii\\.net/common/highContrast/enabled",
                                            "left": false,
                                            "operator": "||",
                                            "rightPath": "http://registry\\.gpii\\.net/common/highContrastTheme",
                                            "right": false
                                        }
                                    },
                                    "operator": "&&",
                                    "right": {
                                        "transform": {
                                            "type": "fluid.transforms.binaryOp",
                                            "left": "",
                                            "leftPath": "http://registry\\.gpii\\.net/common/highContrastTheme",
                                            "operator": "!==",
                                            "right": "regular-contrast"
                                        }
                                    }
                                }
                            },
                            "true": {
                                "transform": {
                                    "type": "fluid.transforms.valueMapper",
                                    "defaultInputPath": "http://registry\\.gpii\\.net/common/highContrastTheme",
                                    "defaultOutputValue": "default",
                                    "match": {
                                        "black-white": "bw",
                                        "white-black": "wb",
                                        "black-yellow": "by",
                                        "yellow-black": "yb",
                                        "grey-black": "gd",
                                        "grey-white": "gw",
                                        "black-brown": "bbr"
                                    }
                                }
                            },
                            "false": "default"
                        }
                    },
                    "fontSize": {
                        "transform": {
                            "type": "fluid.transforms.round",
                            "scale": 1,
                            "input": {
                                "transform": {
                                    "type": "fluid.transforms.binaryOp",
                                    "leftPath": "http://registry\\.gpii\\.net/common/fontSize",
                                    "right": 12,
                                    "operator": "/"
                                }
                            }
                        }
                    },
                    "inputsLargerEnabled": "http://registry\\.gpii\\.net/common/inputsLarger/enabled",
                    "lineSpace": "http://registry\\.gpii\\.net/common/lineSpace",
                    "selectionTheme": "http://registry\\.gpii\\.net/common/highlightColor",
                    "selfVoicingEnabled": "http://registry\\.gpii\\.net/common/selfVoicing/enabled",
                    "simplifiedUiEnabled": "http://registry\\.gpii\\.net/common/simplifiedUi/enabled",
                    "syllabificationEnabled": "http://registry\\.gpii\\.net/common/syllabification/enabled",
                    "tableOfContentsEnabled": "http://registry\\.gpii\\.net/common/tableOfContents",
                    "wordSpace": {
                        "transform": {
                            "type": "fluid.transforms.round",
                            "scale": 1,
                            "input": {
                                "transform": {
                                    "type": "fluid.transforms.linearScale",
                                    "offset": 1,
                                    "inputPath": "http://registry\\.gpii\\.net/common/wordSpace"
                                }
                            }
                        }
                    }
                },
                "inverseCapabilitiesTransformations": {}
            }
        },
        "isInstalled": [
            {
                "type": "gpii.deviceReporter.alwaysInstalled"
            }
        ]
    },
    "net.gpii.test.speechControl": {
        // This solution does not exist in real life and has been added strictly for user testing/demoing of a solution
        // which requires the OS to be restarted in order to respond to changed settings (e.g. DPI on Windows 7)
        "name": "GPII Test solution for speech control of the computer",
        "contexts": {
            "OS": [
                {
                    "id": "win32",
                    "version": ">=5.0"
                }
            ]
        },
        "settingsHandlers": {
            "configure": {
                "type": "gpii.settingsHandlers.noSettings",
                "liveness": "OSRestart",
                "capabilitiesTransformations": {
                    "sc": "http://registry\\.gpii\\.net/common/speechControl"
                },
                "supportedSettings": {
                    "sc": {}
                }
            }
        },
        "configure": [],
        "restore": [],
        "start": [],
        "stop": [],
        "isInstalled": [
            {
                "type": "gpii.deviceReporter.alwaysInstalled"
            }
        ],
        "isRunning": []
    },
    "com.microsoft.windows.volumeControl": {
        // This solution has not yet been implemented but has been mocked in the solutions registry to aid
        // presentation of the PSP's volume control referenced by one of the standard snapsets
        "name": "GPII Test solution for volume control of the computer",
        "contexts": {
            "OS": [
                {
                    "id": "win32",
                    "version": ">=5.0"
                }
            ]
        },
        "settingsHandlers": {
            "configure": {
                "type": "gpii.settingsHandlers.noSettings",
                "liveness": "live",
                "capabilitiesTransformations": {
                    "volume": "http://registry\\.gpii\\.net/common/volume"
                },
                "supportedSettings": {
                    "volume": {}
                }
            }
        },
        "configure": ["settings.configure"],
        "restore": [],
        "start": [],
        "stop": [],
        "isInstalled": [
            {
                "type": "gpii.deviceReporter.alwaysInstalled"
            }
        ],
        "isRunning": []
    },
    "net.gpii.explode": {
        // This solution exists only to support manual and automated testing of GPII's error support. It references the
        // "exploding settings handler" which will trigger a failure using a configurable strategy during either the
        // get, set or launch settingsHandler action
        "name": "GPII Test solution for triggering settingsHandler errors",
        "contexts": {
            "OS": [
                {
                    "id": "win32",
                    "version": ">=5.0"
                }
            ]
        },
        "settingsHandlers": {
            "configure": {
                "type": "gpii.settingsHandlers.exploding",
                "supportedSettings": {
                    "explodeMethod": {
                        "schema": {
                            "title": "Explode Method",
                            "description": "The strategy to be used when exploding",
                            "type": "string",
                            "enum": [
                                "reject",
                                "fail",
                                "throw"
                            ]
                        }
                    },
                    "explodeOn": {
                        "schema": {
                            "title": "Explode On",
                            "description": "Whether to explode during the get or set settingsHandler method",
                            "type": "string",
                            "enum": [
                                "get",
                                "set"
                            ]
                        }
                    }
                }
            }
        },
        "launchHandlers": {
            "launch": {
                "type": "gpii.settingsHandlers.exploding",
                "options": {
                    "launchHandler": true,
                    // We tunnel this through since we blundered in the initial design of settings handlers in not contextualising them.
                    // This is preferable to the other approaches of i) Rewriting the matchmaker/lifecycle manager so that it routes other
                    // settings to launch handlers, or ii) Rewriting the settingshandler contract so that it supports arbitrary interception
                    // Real solutions should never read directly from the session in this way
                    "preferences": "${{session}.preferences}"
                }
            }
        },
        "isRunning": [
            "launchers.launch"
        ],
        "isInstalled": [
            {
                "type": "gpii.deviceReporter.alwaysInstalled"
            }
        ]
    }
}<|MERGE_RESOLUTION|>--- conflicted
+++ resolved
@@ -5457,7 +5457,6 @@
                             "ranges": [
                                 {
                                     "upperBound": 0.333,
-<<<<<<< HEAD
                                     "output": {
                                         "transform": {
                                             "type": "fluid.transforms.valueMapper",
@@ -5503,16 +5502,6 @@
                                             }
                                         }
                                     }
-=======
-                                    "output": "%SystemRoot%\\cursors\\aero_arrow.cur"
-                                },
-                                {
-                                    "upperBound": 0.666,
-                                    "output": "%SystemRoot%\\cursors\\aero_arrow_l.cur"
-                                },
-                                {
-                                    "output": "%SystemRoot%\\cursors\\aero_arrow_xl.cur"
->>>>>>> c82d3011
                                 }
                             ]
                         }
@@ -5524,7 +5513,6 @@
                             "ranges": [
                                 {
                                     "upperBound": 0.333,
-<<<<<<< HEAD
                                     "output": {
                                         "transform": {
                                             "type": "fluid.transforms.valueMapper",
@@ -5570,16 +5558,6 @@
                                             }
                                         }
                                     }
-=======
-                                    "output": "%SystemRoot%\\cursors\\aero_link.cur"
-                                },
-                                {
-                                    "upperBound": 0.666,
-                                    "output": "%SystemRoot%\\cursors\\aero_link_l.cur"
-                                },
-                                {
-                                    "output": "%SystemRoot%\\cursors\\aero_link_xl.cur"
->>>>>>> c82d3011
                                 }
                             ]
                         }
@@ -5591,7 +5569,6 @@
                             "ranges": [
                                 {
                                     "upperBound": 0.333,
-<<<<<<< HEAD
                                     "output": {
                                         "transform": {
                                             "type": "fluid.transforms.valueMapper",
@@ -5637,16 +5614,6 @@
                                             }
                                         }
                                     }
-=======
-                                    "output": "%SystemRoot%\\cursors\\aero_helpsel.cur"
-                                },
-                                {
-                                    "upperBound": 0.666,
-                                    "output": "%SystemRoot%\\cursors\\aero_helpsel_l.cur"
-                                },
-                                {
-                                    "output": "%SystemRoot%\\cursors\\aero_helpsel_xl.cur"
->>>>>>> c82d3011
                                 }
                             ]
                         }
@@ -5658,7 +5625,6 @@
                             "ranges": [
                                 {
                                     "upperBound": 0.333,
-<<<<<<< HEAD
                                     "output": {
                                         "transform": {
                                             "type": "fluid.transforms.valueMapper",
@@ -5698,16 +5664,6 @@
                                             }
                                         }
                                     }
-=======
-                                    "output": "%SystemRoot%\\cursors\\aero_working.ani"
-                                },
-                                {
-                                    "upperBound": 0.666,
-                                    "output": "%SystemRoot%\\cursors\\aero_working_l.ani"
-                                },
-                                {
-                                    "output": "%SystemRoot%\\cursors\\aero_working_xl.ani"
->>>>>>> c82d3011
                                 }
                             ]
                         }
@@ -5719,7 +5675,6 @@
                             "ranges": [
                                 {
                                     "upperBound": 0.333,
-<<<<<<< HEAD
                                     "output": {
                                         "transform": {
                                             "type": "fluid.transforms.valueMapper",
@@ -5765,16 +5720,6 @@
                                             }
                                         }
                                     }
-=======
-                                    "output": "%SystemRoot%\\cursors\\aero_unavail.cur"
-                                },
-                                {
-                                    "upperBound": 0.666,
-                                    "output": "%SystemRoot%\\cursors\\aero_unavail_l.cur"
-                                },
-                                {
-                                    "output": "%SystemRoot%\\cursors\\aero_unavail_xl.cur"
->>>>>>> c82d3011
                                 }
                             ]
                         }
@@ -5786,7 +5731,6 @@
                             "ranges": [
                                 {
                                     "upperBound": 0.333,
-<<<<<<< HEAD
                                     "output": {
                                         "transform": {
                                             "type": "fluid.transforms.valueMapper",
@@ -5832,16 +5776,6 @@
                                             }
                                         }
                                     }
-=======
-                                    "output": "%SystemRoot%\\cursors\\aero_pen.cur"
-                                },
-                                {
-                                    "upperBound": 0.666,
-                                    "output": "%SystemRoot%\\cursors\\aero_pen_l.cur"
-                                },
-                                {
-                                    "output": "%SystemRoot%\\cursors\\aero_pen_xl.cur"
->>>>>>> c82d3011
                                 }
                             ]
                         }
@@ -5853,7 +5787,6 @@
                             "ranges": [
                                 {
                                     "upperBound": 0.333,
-<<<<<<< HEAD
                                     "output": {
                                         "transform": {
                                             "type": "fluid.transforms.valueMapper",
@@ -5899,16 +5832,6 @@
                                             }
                                         }
                                     }
-=======
-                                    "output": "%SystemRoot%\\cursors\\aero_move.cur"
-                                },
-                                {
-                                    "upperBound": 0.666,
-                                    "output": "%SystemRoot%\\cursors\\aero_move_l.cur"
-                                },
-                                {
-                                    "output": "%SystemRoot%\\cursors\\aero_move_xl.cur"
->>>>>>> c82d3011
                                 }
                             ]
                         }
@@ -5920,7 +5843,6 @@
                             "ranges": [
                                 {
                                     "upperBound": 0.333,
-<<<<<<< HEAD
                                     "output": {
                                         "transform": {
                                             "type": "fluid.transforms.valueMapper",
@@ -5966,16 +5888,6 @@
                                             }
                                         }
                                     }
-=======
-                                    "output": "%SystemRoot%\\cursors\\aero_nesw.cur"
-                                },
-                                {
-                                    "upperBound": 0.666,
-                                    "output": "%SystemRoot%\\cursors\\aero_nesw_l.cur"
-                                },
-                                {
-                                    "output": "%SystemRoot%\\cursors\\aero_nesw_xl.cur"
->>>>>>> c82d3011
                                 }
                             ]
                         }
@@ -5987,7 +5899,6 @@
                             "ranges": [
                                 {
                                     "upperBound": 0.333,
-<<<<<<< HEAD
                                     "output": {
                                         "transform": {
                                             "type": "fluid.transforms.valueMapper",
@@ -6033,16 +5944,6 @@
                                             }
                                         }
                                     }
-=======
-                                    "output": "%SystemRoot%\\cursors\\aero_ns.cur"
-                                },
-                                {
-                                    "upperBound": 0.666,
-                                    "output": "%SystemRoot%\\cursors\\aero_ns_l.cur"
-                                },
-                                {
-                                    "output": "%SystemRoot%\\cursors\\aero_ns_xl.cur"
->>>>>>> c82d3011
                                 }
                             ]
                         }
@@ -6054,7 +5955,6 @@
                             "ranges": [
                                 {
                                     "upperBound": 0.333,
-<<<<<<< HEAD
                                     "output": {
                                         "transform": {
                                             "type": "fluid.transforms.valueMapper",
@@ -6100,16 +6000,6 @@
                                             }
                                         }
                                     }
-=======
-                                    "output": "%SystemRoot%\\cursors\\aero_nwse.cur"
-                                },
-                                {
-                                    "upperBound": 0.666,
-                                    "output": "%SystemRoot%\\cursors\\aero_nwse_l.cur"
-                                },
-                                {
-                                    "output": "%SystemRoot%\\cursors\\aero_nwse_xl.cur"
->>>>>>> c82d3011
                                 }
                             ]
                         }
@@ -6121,7 +6011,6 @@
                             "ranges": [
                                 {
                                     "upperBound": 0.333,
-<<<<<<< HEAD
                                     "output": {
                                         "transform": {
                                             "type": "fluid.transforms.valueMapper",
@@ -6167,16 +6056,6 @@
                                             }
                                         }
                                     }
-=======
-                                    "output": "%SystemRoot%\\cursors\\aero_ew.cur"
-                                },
-                                {
-                                    "upperBound": 0.666,
-                                    "output": "%SystemRoot%\\cursors\\aero_ew_l.cur"
-                                },
-                                {
-                                    "output": "%SystemRoot%\\cursors\\aero_ew_xl.cur"
->>>>>>> c82d3011
                                 }
                             ]
                         }
@@ -6188,7 +6067,6 @@
                             "ranges": [
                                 {
                                     "upperBound": 0.333,
-<<<<<<< HEAD
                                     "output": {
                                         "transform": {
                                             "type": "fluid.transforms.valueMapper",
@@ -6234,16 +6112,6 @@
                                             }
                                         }
                                     }
-=======
-                                    "output": "%SystemRoot%\\cursors\\aero_up.cur"
-                                },
-                                {
-                                    "upperBound": 0.666,
-                                    "output": "%SystemRoot%\\cursors\\aero_up_l.cur"
-                                },
-                                {
-                                    "output": "%SystemRoot%\\cursors\\aero_up_xl.cur"
->>>>>>> c82d3011
                                 }
                             ]
                         }
@@ -6255,7 +6123,6 @@
                             "ranges": [
                                 {
                                     "upperBound": 0.333,
-<<<<<<< HEAD
                                     "output": {
                                         "transform": {
                                             "type": "fluid.transforms.valueMapper",
@@ -6301,16 +6168,6 @@
                                             }
                                         }
                                     }
-=======
-                                    "output": "%SystemRoot%\\cursors\\aero_busy.ani"
-                                },
-                                {
-                                    "upperBound": 0.666,
-                                    "output": "%SystemRoot%\\cursors\\aero_busy_l.ani"
-                                },
-                                {
-                                    "output": "%SystemRoot%\\cursors\\aero_busy_xl.ani"
->>>>>>> c82d3011
                                 }
                             ]
                         }
@@ -6549,8 +6406,6 @@
             }
         ]
     },
-<<<<<<< HEAD
-
     "com.microsoft.windows.mouseSettings": {
         "name": "Windows typing autocorrection",
         "contexts": {
@@ -7028,9 +6883,6 @@
             }
         ]
     },
-
-=======
->>>>>>> c82d3011
     "com.microsoft.windows.typingEnhancement": {
         "name": "Windows typing autocorrection",
         "contexts": {
