{
    "com.freedomscientific.jaws": {
        "name": "JAWS",
        "contexts": {
            "OS": [
                {
                    "id": "win32"
                }
            ]
        },
        "capabilities": [
            "http://registry\\.gpii\\.net/common/screenReaderTTS/enabled"
        ],
        "settingsHandlers": {
            "configuration1": {
                "type": "gpii.settingsHandlers.INISettingsHandler",
                "liveness": "manualRestart",
                "options": {
                    "filename": "${{environment}.APPDATA}\\Freedom Scientific\\JAWS\\17.0\\Settings\\enu\\DEFAULT.JCF"
                },
                "supportedSettings": {
                    "Voice Profiles.ActiveVoiceProfileName": {
                        // I don't think this is something that the user should change since we always store the voice settings into our own profile name "GPII"
                        "schema": {
                            "title": "Active Voice Profile Name",
                            "description": "The active voice profile",
                            "type": "string",
                            "default": "GPII"
                        }
                    },
                    "options.SayAllIndicateCaps": {
                        // The same as http://registry.gpii.net/common/announceCapitals. We should just reuse it and override with custom values
                        "schema": {
                            "title": "Announce capitals",
                            "description": "During SayAll, indicate initial cap or capitalized word",
                            "type": "boolean",
                            "default": 0
                        }
                    },
                    "options.TypingEcho": {
                        "schema": {
                            "title": "Typing echo",
                            "description": "Typing echo mode, its value can be either character, word, char&Word or none",
                            "type": "number",
                            "default": 0,
                            "enum": [0, 1, 2, 3]
                            // TODO: We should present the value to the user in a human readable format
                            // 0: "off", 1: "character", 2: "words", 3: "character and words"
                        }
                    },
                    "options.SayAllMode": {
                        "schema": {
                            "title": "SayAllMode",
                            "description": "Sets the amount of text which SayAll sends to the synthesizer as a single unit",
                            "type": "number",
                            "default": 0,
                            "enum": [0, 1, 2]
                            // TODO: We should present the value to the user in a human readable format
                            // 0: "line", 1: "sentence", 2: "paragraph"
                        }
                    },
                    "Braille.BrailleMode": {
                        "schema": {
                            "title": "Braille mode",
                            "description": "",
                            "type": "number",
                            "default": 1,
                            "enum": [0, 1, 2, 3]
                            // TODO: We should present the value to the user in a human readable format
                            // 0: "line", 1: "structured", 2: "speech output", 3: "attribute indicators"
                        }
                    },
                    "options.SayAllIgnoreShiftKeys": {
                        "schema": {
                            "title": "SayAll Ignore Shift Keys",
                            "description": "Allows sticky keys to be used, i.e.: ignores shift keys during SayAll. User can use left/right arrow to do same functions",
                            "type": "boolean",
                            "default": 0
                        }
                    }
                },
                "capabilitiesTransformations": {
                    "Voice Profiles\\.ActiveVoiceProfileName": {
                        "literalValue": "GPII"
                    },
                    "options\\.SayAllIndicateCaps": "http://registry\\.gpii\\.net/common/announceCapitals",
                    "options\\.TypingEcho": { // (1=keyEcho, 2=wordEcho, 3=key&wordEcho)
                        "transform": {
                            "type": "fluid.transforms.condition",
                            "condition": {
                                "transform": {
                                    "type": "fluid.transforms.binaryOp",
                                    "leftPath": "http://registry\\.gpii\\.net/common/keyEcho",
                                    "rightPath": "http://registry\\.gpii\\.net/common/wordEcho",
                                    "operator": "&&"
                                }
                            },
                            "true": 3,
                            "false": {
                                "transform": {
                                    "type": "fluid.transforms.condition",
                                    "conditionPath": "http://registry\\.gpii\\.net/common/keyEcho",
                                    "true": 1,
                                    "false": {
                                        "transform": {
                                            "type": "fluid.transforms.condition",
                                            "conditionPath": "http://registry\\.gpii\\.net/common/wordEcho",
                                            "true": 2
                                        }
                                    }
                                }
                            }
                        }
                    },
                    "options\\.SayAllMode": {
                        "transform": {
                            "type": "fluid.transforms.valueMapper",
                            "defaultInputPath": "http://registry\\.gpii\\.net/common/readingUnit",
                            "match": {
                                "line": 0,
                                "sentence": 1,
                                "paragraph": 2
                            }
                        }
                    },
                    "Braille\\.BrailleMode": {
                        "transform": {
                            "type": "fluid.transforms.valueMapper",
                            "defaultInputPath": "http://registry\\.gpii\\.net/common/brailleMode",
                            "match": {
                                "line": 0,
                                "structured": 1,
                                "speechHistory": 2
                            }
                        }
                    },
                    "options\\.SayAllIgnoreShiftKeys": "http://registry\\.gpii\\.net/common/stickyKeys"
                },
                "inverseCapabilitiesTransformations": {
                    "http://registry\\.gpii\\.net/common/announceCapitals": "options\\.SayAllIndicateCaps",
                    "http://registry\\.gpii\\.net/common/keyEcho": {
                        "transform": {
                            "type": "valueMapper",
                            "defaultInputPath": "options\\.TypingEcho", // (1=keyEcho, 2=wordEcho, 3=key&wordEcho)
                            "match": [{
                                inputValue: 1,
                                outputValue: true
                            }, {
                                inputValue: 3,
                                outputValue: true
                            }],
                            "noMatch": {
                                "outputValue": false
                            }
                        }
                    },
                    "http://registry\\.gpii\\.net/common/wordEcho": {
                        "transform": {
                            "type": "valueMapper",
                            "defaultInputPath": "options\\.TypingEcho", // (1=keyEcho, 2=wordEcho, 3=key&wordEcho)
                            "match": [{
                                inputValue: 2,
                                outputValue: true
                            }, {
                                inputValue: 3,
                                outputValue: true
                            }],
                            "noMatch": {
                                "outputValue": false
                            }
                        }
                    },
                    "http://registry\\.gpii\\.net/common/readingUnit": {
                        "transform": {
                            "type": "fluid.transforms.valueMapper",
                            "defaultInputPath": "options\\.SayAllMode",
                            "match": [{
                                inputValue: 0,
                                outputValue: "line"
                            }, {
                                inputValue: 1,
                                outputValue: "sentence"
                            }, {
                                inputValue: 2,
                                outputValue: "paragraph"
                            }]
                        }
                    },
                    "http://registry\\.gpii\\.net/common/brailleMode": {
                        "transform": {
                            "type": "fluid.transforms.valueMapper",
                            "defaultInputPath": "Braille\\.BrailleMode",
                            "match": [{
                                inputValue: 0,
                                outputValue: "line"
                            }, {
                                inputValue: 1,
                                outputValue: "structured"
                            }, {
                                inputValue: 2,
                                outputValue: "speechHistory"
                            }]
                        }
                    }
                }
            },
            "configuration2": {
                "type": "gpii.settingsHandlers.INISettingsHandler",
                "liveness": "manualRestart",
                "options": {
                    "filename": "${{environment}.APPDATA}\\Freedom Scientific\\JAWS\\17.0\\Settings\\VoiceProfiles\\GPII.VPF"
                },
                "supportedSettings": {
                    "Options.PrimarySynthesizer": {},
                    "ENU-Global.Rate": {},
                    "ENU-JAWSCursor.Rate": {},
                    "ENU-Keyboard.Rate": {},
                    "ENU-MenuAndDialog.Rate": {},
                    "ENU-Message.Rate": {},
                    "ENU-PCCursor.Rate": {},
                    "ENU-Global.Pitch": {},
                    "ENU-JAWSCursor.Pitch": {},
                    "ENU-Keyboard.Pitch": {},
                    "ENU-MenuAndDialog.Pitch": {},
                    "ENU-Message.Pitch": {},
                    "ENU-PCCursor.Pitch": {},
                    "ENU-Global.Volume": {},
                    "ENU-JAWSCursor.Volume": {},
                    "ENU-Keyboard.Volume": {},
                    "ENU-MenuAndDialog.Volume": {},
                    "ENU-Message.Volume": {},
                    "ENU-PCCursor.Volume": {},
                    "ENU-Global.Punctuation": {},
                    "ENU-JAWSCursor.Punctuation": {},
                    "ENU-Keyboard.Punctuation": {},
                    "ENU-MenuAndDialog.Punctuation": {},
                    "ENU-Message.Punctuation": {},
                    "ENU-PCCursor.Punctuation": {},
                    "ENU-Global.SynthLangString": {},
                    "ENU-JAWSCursor.SynthLangString": {},
                    "ENU-Keyboard.SynthLangString": {},
                    "ENU-MenuAndDialog.SynthLangString": {},
                    "ENU-Message.SynthLangString": {},
                    "ENU-PCCursor.SynthLangString": {}
                },
                "capabilitiesTransformations": {
                    "Options\\.PrimarySynthesizer": "http://registry\\.gpii\\.net/common/speechSynthesizer",
                    "ENU-Global\\.Rate": "http://registry\\.gpii\\.net/common/speechRate",
                    "ENU-JAWSCursor\\.Rate": "http://registry\\.gpii\\.net/common/speechRate",
                    "ENU-Keyboard\\.Rate": "http://registry\\.gpii\\.net/common/speechRate",
                    "ENU-MenuAndDialog\\.Rate": "http://registry\\.gpii\\.net/common/speechRate",
                    "ENU-Message\\.Rate": "http://registry\\.gpii\\.net/common/speechRate",
                    "ENU-PCCursor\\.Rate": "http://registry\\.gpii\\.net/common/speechRate",
                    "ENU-Global\\.Pitch": {
                        "transform": {
                            "type": "fluid.transforms.round",
                            "input": {
                                "transform": {
                                    "type": "fluid.transforms.linearScale",
                                    "inputPath": "http://registry\\.gpii\\.net/common/pitch",
                                    "factor": 99,
                                    "offset": 1
                                }
                            }
                        }
                    },
                    "ENU-JAWSCursor\\.Pitch": {
                        "transform": {
                            "type": "fluid.transforms.round",
                            "input": {
                                "transform": {
                                    "type": "fluid.transforms.linearScale",
                                    "inputPath": "http://registry\\.gpii\\.net/common/pitch",
                                    "factor": 99,
                                    "offset": 1
                                }
                            }
                        }
                    },
                    "ENU-Keyboard\\.Pitch": {
                        "transform": {
                            "type": "fluid.transforms.round",
                            "input": {
                                "transform": {
                                    "type": "fluid.transforms.linearScale",
                                    "inputPath": "http://registry\\.gpii\\.net/common/pitch",
                                    "factor": 99,
                                    "offset": 1
                                }
                            }
                        }
                    },
                    "ENU-MenuAndDialog\\.Pitch": {
                        "transform": {
                            "type": "fluid.transforms.round",
                            "input": {
                                "transform": {
                                    "type": "fluid.transforms.linearScale",
                                    "inputPath": "http://registry\\.gpii\\.net/common/pitch",
                                    "factor": 99,
                                    "offset": 1
                                }
                            }
                        }
                    },
                    "ENU-Message\\.Pitch": {
                        "transform": {
                            "type": "fluid.transforms.round",
                            "input": {
                                "transform": {
                                    "type": "fluid.transforms.linearScale",
                                    "inputPath": "http://registry\\.gpii\\.net/common/pitch",
                                    "factor": 99,
                                    "offset": 1
                                }
                            }
                        }
                    },
                    "ENU-PCCursor\\.Pitch": {
                        "transform": {
                            "type": "fluid.transforms.round",
                            "input": {
                                "transform": {
                                    "type": "fluid.transforms.linearScale",
                                    "inputPath": "http://registry\\.gpii\\.net/common/pitch",
                                    "factor": 99,
                                    "offset": 1
                                }
                            }
                        }
                    },
                    "ENU-Global\\.Volume": {
                        "transform": {
                            "type": "fluid.transforms.linearScale",
                            "inputPath": "http://registry\\.gpii\\.net/common/volume",
                            "factor": 100
                        }
                    },
                    "ENU-JAWSCursor\\.Volume": {
                        "transform": {
                            "type": "fluid.transforms.linearScale",
                            "inputPath": "http://registry\\.gpii\\.net/common/volume",
                            "factor": 100
                        }
                    },
                    "ENU-Keyboard\\.Volume": {
                        "transform": {
                            "type": "fluid.transforms.linearScale",
                            "inputPath": "http://registry\\.gpii\\.net/common/volume",
                            "factor": 100
                        }
                    },
                    "ENU-MenuAndDialog\\.Volume": {
                        "transform": {
                            "type": "fluid.transforms.linearScale",
                            "inputPath": "http://registry\\.gpii\\.net/common/volume",
                            "factor": 100
                        }
                    },
                    "ENU-Message\\.Volume": {
                        "transform": {
                            "type": "fluid.transforms.linearScale",
                            "inputPath": "http://registry\\.gpii\\.net/common/volume",
                            "factor": 100
                        }
                    },
                    "ENU-PCCursor\\.Volume": {
                        "transform": {
                            "type": "fluid.transforms.linearScale",
                            "inputPath": "http://registry\\.gpii\\.net/common/volume",
                            "factor": 100
                        }
                    },
                    "ENU-Global\\.Punctuation": {
                        "transform": {
                            "type": "fluid.transforms.valueMapper",
                            "defaultInputPath": "http://registry\\.gpii\\.net/common/punctuationVerbosity",
                            "match": {
                                "none": 0,
                                "some": 1,
                                "most": 2,
                                "all": 3
                            }
                        }
                    },
                    "ENU-JAWSCursor\\.Punctuation": {
                        "transform": {
                            "type": "fluid.transforms.valueMapper",
                            "defaultInputPath": "http://registry\\.gpii\\.net/common/punctuationVerbosity",
                            "match": {
                                "none": 0,
                                "some": 1,
                                "most": 2,
                                "all": 3
                            }
                        }
                    },
                    "ENU-Keyboard\\.Punctuation": {
                        "transform": {
                            "type": "fluid.transforms.valueMapper",
                            "defaultInputPath": "http://registry\\.gpii\\.net/common/punctuationVerbosity",
                            "match": {
                                "none": 0,
                                "some": 1,
                                "most": 2,
                                "all": 3
                            }
                        }
                    },
                    "ENU-MenuAndDialog\\.Punctuation": {
                        "transform": {
                            "type": "fluid.transforms.valueMapper",
                            "defaultInputPath": "http://registry\\.gpii\\.net/common/punctuationVerbosity",
                            "match": {
                                "none": 0,
                                "some": 1,
                                "most": 2,
                                "all": 3
                            }
                        }
                    },
                    "ENU-Message\\.Punctuation": {
                        "transform": {
                            "type": "fluid.transforms.valueMapper",
                            "defaultInputPath": "http://registry\\.gpii\\.net/common/punctuationVerbosity",
                            "match": {
                                "none": 0,
                                "some": 1,
                                "most": 2,
                                "all": 3
                            }
                        }
                    },
                    "ENU-PCCursor\\.Punctuation": {
                        "transform": {
                            "type": "fluid.transforms.valueMapper",
                            "defaultInputPath": "http://registry\\.gpii\\.net/common/punctuationVerbosity",
                            "match": {
                                "none": 0,
                                "some": 1,
                                "most": 2,
                                "all": 3
                            }
                        }
                    },
                    "ENU-Global\\.SynthLangString": {
                        "transform": {
                            "type": "fluid.transforms.valueMapper",
                            "defaultInputPath": "http://registry\\.gpii\\.net/common/auditoryOutLanguage",
                            "match": {
                                "en-US": "American English",
                                "en-GB": "British English",
                                "fr": "French",
                                "fr-CA": "French Canadian",
                                "it": "Italian",
                                "pt-BR": "Brazilian Portuguese",
                                "de": "German",
                                "es-US": "Latin American Spanish",
                                "es-ES": "Castilian Spanish",
                                "fi": "Finnish"
                            }
                        }
                    },
                    "ENU-JAWSCursor\\.SynthLangString": {
                        "transform": {
                            "type": "fluid.transforms.valueMapper",
                            "defaultInputPath": "http://registry\\.gpii\\.net/common/auditoryOutLanguage",
                            "match": {
                                "en-US": "American English",
                                "en-GB": "British English",
                                "fr": "French",
                                "fr-CA": "French Canadian",
                                "it": "Italian",
                                "pt-BR": "Brazilian Portuguese",
                                "de": "German",
                                "es-US": "Latin American Spanish",
                                "es-ES": "Castilian Spanish",
                                "fi": "Finnish"
                            }
                        }
                    },
                    "ENU-Keyboard\\.SynthLangString": {
                        "transform": {
                            "type": "fluid.transforms.valueMapper",
                            "defaultInputPath": "http://registry\\.gpii\\.net/common/auditoryOutLanguage",
                            "match": {
                                "en-US": "American English",
                                "en-GB": "British English",
                                "fr": "French",
                                "fr-CA": "French Canadian",
                                "it": "Italian",
                                "pt-BR": "Brazilian Portuguese",
                                "de": "German",
                                "es-US": "Latin American Spanish",
                                "es-ES": "Castilian Spanish",
                                "fi": "Finnish"
                            }
                        }
                    },
                    "ENU-MenuAndDialog\\.SynthLangString": {
                        "transform": {
                            "type": "fluid.transforms.valueMapper",
                            "defaultInputPath": "http://registry\\.gpii\\.net/common/auditoryOutLanguage",
                            "match": {
                                "en-US": "American English",
                                "en-GB": "British English",
                                "fr": "French",
                                "fr-CA": "French Canadian",
                                "it": "Italian",
                                "pt-BR": "Brazilian Portuguese",
                                "de": "German",
                                "es-US": "Latin American Spanish",
                                "es-ES": "Castilian Spanish",
                                "fi": "Finnish"
                            }
                        }
                    },
                    "ENU-Message\\.SynthLangString": {
                        "transform": {
                            "type": "fluid.transforms.valueMapper",
                            "defaultInputPath": "http://registry\\.gpii\\.net/common/auditoryOutLanguage",
                            "match": {
                                "en-US": "American English",
                                "en-GB": "British English",
                                "fr": "French",
                                "fr-CA": "French Canadian",
                                "it": "Italian",
                                "pt-BR": "Brazilian Portuguese",
                                "de": "German",
                                "es-US": "Latin American Spanish",
                                "es-ES": "Castilian Spanish",
                                "fi": "Finnish"
                            }
                        }
                    },
                    "ENU-PCCursor\\.SynthLangString": {
                        "transform": {
                            "type": "fluid.transforms.valueMapper",
                            "defaultInputPath": "http://registry\\.gpii\\.net/common/auditoryOutLanguage",
                            "match": {
                                "en-US": "American English",
                                "en-GB": "British English",
                                "fr": "French",
                                "fr-CA": "French Canadian",
                                "it": "Italian",
                                "pt-BR": "Brazilian Portuguese",
                                "de": "German",
                                "es-US": "Latin American Spanish",
                                "es-ES": "Castilian Spanish",
                                "fi": "Finnish"
                            }
                        }
                    }
                },
                "inverseCapabilitiesTransformations": {
                    "http://registry\\.gpii\\.net/common/speechSynthesizer": "Options\\.PrimarySynthesizer",
                    "http://registry\\.gpii\\.net/common/speechRate": "ENU-Global\\.Rate",
                    "http://registry\\.gpii\\.net/common/pitch": {
                        "transform": {
                            "type": "fluid.transforms.linearScale",
                            "inputPath": "ENU-Global\\.Pitch",
                            "factor": 0.010101,
                            "offset": -0.010101
                        }
                    },
                    "http://registry\\.gpii\\.net/common/volume": {
                        "transform": {
                            "type": "fluid.transforms.linearScale",
                            "inputPath": "ENU-Global\\.Volume",
                            "factor": 0.01
                        }
                    },
                    "http://registry\\.gpii\\.net/common/punctuationVerbosity": {
                        "transform": {
                            "type": "fluid.transforms.valueMapper",
                            "defaultInputPath": "ENU-Global\\.Punctuation",
                            "match": [{
                                inputValue: 0,
                                outputValue: "none"
                            }, {
                                inputValue: 1,
                                outputValue: "some"
                            }, {
                                inputValue: 2,
                                outputValue: "most"
                            }, {
                                inputValue: 3,
                                outputValue: "all"
                            }]
                        }
                    },
                    "http://registry\\.gpii\\.net/common/auditoryOutLanguage": {
                        "transform": {
                            "type": "fluid.transforms.valueMapper",
                            "defaultInputPath": "ENU-Global\\.SynthLangString",
                            "match": {
                                "American English": "en-US",
                                "British English": "en-GB",
                                "French": "fr",
                                "French Canadian": "fr-CA",
                                "Italian": "it",
                                "Brazilian Portuguese": "pt-BR",
                                "German": "de",
                                "Latin American Spanish": "es-US",
                                "Castilian Spanish": "es-ES",
                                "Finnish": "fi"
                            }
                        }
                    }
                }
            }
        },
        "launchHandlers": {
            "launcher": {
                "type": "gpii.launchHandlers.flexibleHandler",
                "options": {
                    "verifySettings": true,
                    retryOptions: {
                        rewriteEvery: 0,
                        numRetries: 20
                    },
                    "getState": [
                        {
                            "type": "gpii.processReporter.find",
                            "command": "jfw"
                        }
                    ],
                    "setTrue": [
                        {
                            "type": "gpii.launch.exec",
                            "command": "\"${{registry}.HKEY_LOCAL_MACHINE\\SOFTWARE\\Microsoft\\Windows\\CurrentVersion\\App Paths\\JAWS17.exe\\}\""
                        }
                    ],
                    "setFalse": [
                        {
                            "type": "gpii.windows.closeProcessByName",
                            "filename": "jfw.exe"
                        },
                        {
                            "type": "gpii.windows.closeProcessByName",
                            "filename": "fsSynth32.exe"
                        },
                        {
                            "type": "gpii.windows.closeProcessByName",
                            "filename": "jhookldr.exe"
                        }
                    ]
                }
            }
        },
        "isInstalled": [
            {
                "type": "gpii.deviceReporter.registryKeyExists",
                "hKey": "HKEY_LOCAL_MACHINE",
                "path": "Software\\Microsoft\\Windows\\CurrentVersion\\App Paths\\JAWS17.exe",
                "subPath": "",
                "dataType": "REG_SZ"
            }
        ]
    },

    "com.texthelp.readWriteGold": {
        "name": "Read Write Gold",
        "contexts": {
            "OS": [
                {
                    "id": "win32",
                    "version": ">=5.0"
                }
            ]
        },
        "capabilities": [
            "http://registry\\.gpii\\.net/common/languageAssistance"
        ],
        "settingsHandlers": {
            "configuration": {
                "type": "gpii.settingsHandlers.XMLHandler",
                "liveness": "manualRestart",
                "options": {
                    "filename": "${{environment}.APPDATA}\\Texthelp\\ReadAndWrite\\11\\RWSettings11.xml",
                    "encoding": "utf-8",
                    "xml-tag": "<?xml version=\"1.0\" encoding=\"utf-8\"?>"
                },
                "capabilitiesTransformations": {
                    "ApplicationSettings": "ApplicationSettings"
                },
                "supportedSettings": {
                    "ApplicationSettings.AppBar.optToolbarIconSet.$t": {},
                    "ApplicationSettings.AppBar.optToolbarButtonGroupNameCurrent.$t": {},
                    "ApplicationSettings.AppBar.DocType.$t": {},
                    "ApplicationSettings.AppBar.Width.$t": {},
                    "ApplicationSettings.AppBar.ShowText.$t": {},
                    "ApplicationSettings.AppBar.optToolbarShowText.$t": {},
                    "ApplicationSettings.AppBar.LargeIcons.$t": {},
                    "ApplicationSettings.AppBar.optToolbarLargeIcons.$t": {},
                    "ApplicationSettings.Speech.optSAPI5Pitch.$t": {},
                    "ApplicationSettings.Speech.optSAPI5Speed.$t": {},
                    "ApplicationSettings.Speech.optSAPI5Volume.$t": {},
                    "ApplicationSettings.Speech.optSAPI5PauseBetweenWords.$t": {},
                    "ApplicationSettings.Speech.optSAPI5Voice.$t": {},
                    "ApplicationSettings.Speech.WebHighlighting.$t": {},
                    "ApplicationSettings.Translation.ToLanguage.$t": {},
                    "ApplicationSettings.Speech.optSAPI5SpeechHighlightContext.$t": {},
                    "ApplicationSettings.Scanning.ScanDestination.$t": {},
                    "ApplicationSettings.Scanning.ScanToFile.$t": {},
                    "ApplicationSettings.Spelling.SpellAsIType.$t": {},
                    "ApplicationSettings.Speech.optAutoUseScreenReading.$t": {}
                }
            }
        },
        "launchHandlers": {
            "launcher": {
                "type": "gpii.launchHandlers.flexibleHandler",
                "options": {
                    "verifySettings": true,
                    "retryOptions": {
                        rewriteEvery: 0,
                        numRetries: 40
                    },
                    "setTrue": [
                        {
                            "type": "gpii.launch.exec",
                            "command": "\"${{registry}.HKEY_CURRENT_USER\\Software\\Texthelp\\Read&Write11\\InstallPath}\\ReadAndWrite.exe\""
                        }
                    ],
                    "setFalse": [
                        {
                            "type": "gpii.windows.closeProcessByName",
                            "filename": "ReadAndWrite.exe"
                        }
                    ],
                    "getState": [
                        {
                            "type": "gpii.processReporter.find",
                            "command": "ReadAndWrite"
                        }
                    ]
                }
            }
        },
        "isInstalled": [
            {
                "type": "gpii.deviceReporter.registryKeyExists",
                "hKey": "HKEY_CURRENT_USER",
                "path": "Software\\Texthelp\\Read&Write11",
                "subPath": "InstallPath",
                "dataType": "REG_SZ"
            }
        ]
    },

    "com.microsoft.windows.magnifier": {
        "name": "Windows Built-in Screen Magnifier",
        "contexts": {
            "OS": [
                {
                    "id": "win32",
                    "version": ">=5.0"
                }
            ]
        },
        "capabilities": [
            "http://registry\\.gpii\\.net/common/magnification/enabled"
        ],
        "settingsHandlers": {
            "configure": {
                "type": "gpii.windows.registrySettingsHandler",
                "liveness": "liveRestart",
                "options": {
                    "hKey": "HKEY_CURRENT_USER",
                    "path": "Software\\Microsoft\\ScreenMagnifier",
                    "dataTypes": {
                        "Magnification": "REG_DWORD",
                        "Invert": "REG_DWORD",
                        "FollowFocus": "REG_DWORD",
                        "FollowCaret": "REG_DWORD",
                        "FollowMouse": "REG_DWORD",
                        "MagnificationMode": "REG_DWORD",
                        "ZoomIncrement": "REG_DWORD"
                    }
                },
                "supportedSettings": {
                    "Invert": { // I don't think this is something that the user should change since we always store the voice settings into our own profile name "GPII"
                        "schema": {
                            "title": "Invert Colours",
                            "description": "Enable colour inversion for Magnifier",
                            "type": "boolean",
                            "default": false
                        }
                    },
                    "Magnification": {
                        "schema": {
                            "title": "Magnification",
                            "description": "Set up magnification level",
                            "type": "number",
                            "default": 200,
                            "min": 100,
                            "max": 1600,
                            "divisibleBy": 1
                        }
                    },
                    "FollowFocus": {
                        "schema": {
                            "title": "Magnifier follows focus",
                            "description": "Magnifier follows the keyboard focus",
                            "type": "boolean",
                            "default": false
                        }
                    },
                    "FollowCaret": {
                        "schema": {
                            "title": "Magnifier follows caret",
                            "description": "Magnifier follows the text insertion point",
                            "type": "boolean",
                            "default": false
                        }
                    },
                    "FollowMouse": {
                        "schema": {
                            "title": "Magnifier follows mouse",
                            "description": "Magnifier follows the mouse pointer",
                            "type": "boolean",
                            "default": false
                        }
                    },
                    "MagnificationMode": {
                        "schema": {
                            "title": "Magnifier position",
                            "description": "Position of the magnified area",
                            "type": "number",
                            "default": 2,
                            "enum": [1, 2, 3]
                            // TODO: We must present these values in a human readable form
                            // 1: "TopHalf", 2: "FullScreen", 3: "Lens"
                        }
                    },
                    "ZoomIncrement": {}
                },
                "capabilitiesTransformations": {
                    "Invert": {
                        "transform": {
                            "type": "gpii.transformer.booleanToNumber",
                            "inputPath": "http://registry\\.gpii\\.net/common/invertColours"
                        }
                    },
                    "Magnification": {
                        "transform": {
                            "type": "fluid.transforms.round",
                            "input": {
                                "transform": {
                                    "type": "fluid.transforms.linearScale",
                                    "inputPath": "http://registry\\.gpii\\.net/common/magnification",
                                    "factor": 100
                                }
                            }
                        }
                    },
                    "transform": [{
                        "type": "fluid.transforms.arrayToSetMembership",
                        "inputPath": "http://registry\\.gpii\\.net/common/tracking",
                        "outputPath": "",
                        "presentValue": 1,
                        "missingValue": 0,
                        "options": {
                            "focus": "FollowFocus",
                            "caret": "FollowCaret",
                            "mouse": "FollowMouse"
                        }
                    }],
                    "MagnificationMode": {
                        "transform": {
                            "type": "fluid.transforms.valueMapper",
                            "defaultInputPath": "http://registry\\.gpii\\.net/common/magnifierPosition",
                            "match": {
                                "FullScreen": 2,
                                "Lens": 3,
                                "LeftHalf": 1,
                                "RightHalf": 1,
                                "TopHalf": 1,
                                "BottomHalf": 1,
                                "Custom": 2
                            }
                        }
                    }
                },
                "inverseCapabilitiesTransformations": {
                    "http://registry\\.gpii\\.net/common/invertColours": "Invert",
                    "transform": [
                        {
                            "type": "fluid.transforms.linearScale",
                            "inputPath": "Magnification",
                            "outputPath": "http://registry\\.gpii\\.net/common/magnification",
                            "factor": 0.01
                        },
                        {
                            "type": "fluid.transforms.setMembershipToArray",
                            "inputPath": "",
                            "outputPath": "http://registry\\.gpii\\.net/common/tracking",
                            "presentValue": 1,
                            "missingValue": 0,
                            "options": {
                                "FollowFocus": "focus",
                                "FollowMouse": "mouse",
                                "FollowCaret": "caret"
                            }
                        },
                        {
                            "type": "fluid.transforms.valueMapper",
                            "defaultInputPath": "MagnificationMode",
                            "defaultOutputPath": "http://registry\\.gpii\\.net/common/magnifierPosition",
                            "match": {
                                "2": "FullScreen",
                                "3": "Lens",
                                "1": "TopHalf"
                            }
                        }
                    ]
                }
            }
        },
        "launchHandlers": {
            "launcher": {
                "type": "gpii.windows.enableRegisteredAT",
                "options": {
                    "verifySettings": true,
                    "retryOptions": {
                        "rewriteEvery": 0,
                        "numRetries": 20,
                        "retryInterval": 1000
                    },
                    "registryName": "magnifierpane",
                    "getState": [
                        {
                            "type": "gpii.processReporter.find",
                            "command": "Magnify.exe"
                        }
                    ]
                }
            }
        },
        "isInstalled": [
            {
                "type": "gpii.deviceReporter.alwaysInstalled"
            }
        ]
    },

    "com.microsoft.windows.onscreenKeyboard": {
        "name": "Windows Built-in Onscreen Keyboard",
        "contexts": {
            "OS": [
                {
                    "id": "win32",
                    "version": ">=5.0"
                }
            ]
        },
        "capabilities": [
            "http://registry\\.gpii\\.net/common/onScreenKeyboard/enabled"
        ],
        "settingsHandlers": {
            "configure": {
                "type": "gpii.windows.registrySettingsHandler",
                "liveness": "liveRestart",
                "options": {
                    "hKey": "HKEY_CURRENT_USER",
                    "path": "Software\\Microsoft\\Osk",
                    "dataTypes": {
                        "NavigationMode": "REG_DWORD"
                    }
                },
                "supportedSettings": {
                    "NavigationMode": { // TODO: Weird supported setting - How do we provide such use case?
                        "schema": {
                            "title": "On-Screen Keyboard",
                            "description": "Enable/Disable On-Screen Keyboard",
                            "type": "boolean",
                            "default": false
                        }
                    }
                },
                "capabilitiesTransformations": {
                    "NavigationMode": {
                        "literalValue": 0
                    }
                }
            }
        },
        "launchHandlers": {
            "launcher": {
                "type": "gpii.windows.enableRegisteredAT",
                "options": {
                    "registryName": "osk",
                    "getState": [
                        {
                            "type": "gpii.processReporter.find",
                            "command": "osk.exe"
                        }
                    ]
                }
            }
        },
        "isInstalled": [
            {
                "type": "gpii.deviceReporter.alwaysInstalled"
            }
        ]
    },


    "com.microsoft.windows.narrator": {
        "name": "Windows Built-in Narrator",
        "contexts": {
            "OS": [
                {
                    "id": "win32",
                    "version": ">=5.0"
                }
            ]
        },
        "capabilities": [
            "http://registry\\.gpii\\.net/common/screenReaderTTS/enabled"
        ],
        "settingsHandlers": {
            "configure": {
                "type": "gpii.windows.registrySettingsHandler",
                "liveness": "liveRestart",
                "options": {
                    "hKey": "HKEY_CURRENT_USER",
                    "path": "Software\\Microsoft\\Narrator",
                    "dataTypes": {
                        "SpeechSpeed": "REG_DWORD",
                        "SpeechPitch": "REG_DWORD",
                        "InteractionMouse": "REG_DWORD",
                        "CoupleNarratorCursorKeyboard": "REG_DWORD",
                        "FollowInsertion": "REG_DWORD",
                        "EchoChars": "REG_DWORD",
                        "EchoWords": "REG_DWORD"
                    }
                },
                "supportedSettings": {
                    "SpeechSpeed": {},
                    "SpeechPitch": {},
                    "CoupleNarratorCursorKeyboard": {},
                    "FollowInsertion": {},
                    "InteractionMouse": {},
                    "EchoChars": {},
                    "EchoWords": {}
                },
                "capabilitiesTransformations": {
                    "SpeechSpeed": {
                        "transform": {
                            "type": "fluid.transforms.round",
                            "input": {
                                "transform": {
                                    "type": "fluid.transforms.quantize",
                                    "inputPath": "http://registry\\.gpii\\.net/common/speechRate",
                                    /* https://msdn.microsoft.com/library/ee431826
                                     * The speed range is -10 to +10. 0 being normal, -10 is a third of normal and +10
                                     * is three times normal. The registry value is actually 0 to 20.
                                     * So this maps values between (default-speechRate / 3) and (default-speechRage * 3)
                                     * into values between 0 and 20.
                                     */
                                    "ranges": [
                                        {
                                            "upperBound": 50,
                                            "output": 0
                                        },
                                        {
                                            "upperBound": 150,
                                            "output": {
                                                "transform": {
                                                    "type": "fluid.transforms.linearScale",
                                                    "inputPath": "http://registry\\.gpii\\.net/common/speechRate",
                                                    "factor": 0.1,
                                                    "offset": -5
                                                }
                                            }
                                        },
                                        {
                                            "upperBound": 450,
                                            "output": {
                                                "transform": {
                                                    "type": "fluid.transforms.linearScale",
                                                    "inputPath": "http://registry\\.gpii\\.net/common/speechRate",
                                                    "factor": 0.033333333333,
                                                    "offset": -5
                                                }
                                            }
                                        },
                                        {
                                            "output": 20
                                        }
                                    ]
                                }
                            }
                        }
                    },
                    "SpeechPitch": {
                        "transform": {
                            "type": "fluid.transforms.linearScale",
                            "inputPath": "http://registry\\.gpii\\.net/common/pitch",
                            "factor": 20,
                            "offset": 0
                        }
                    },
                    "transform": [{
                        "type": "fluid.transforms.arrayToSetMembership",
                        "inputPath": "http://registry\\.gpii\\.net/common/trackingTTS",
                        "outputPath": "",
                        "presentValue": 1,
                        "missingValue": 0,
                        "options": {
                            "focus": "CoupleNarratorCursorKeyboard",
                            "caret": "FollowInsertion",
                            "mouse": "InteractionMouse"
                        }
                    }],
                    "EchoChars": {
                        "transform": {
                            "type": "fluid.transforms.condition",
                            "false": 0,
                            "true": 1,
                            "conditionPath": "http://registry\\.gpii\\.net/common/keyEcho"
                        }
                    },
                    "EchoWords": {
                        "transform": {
                            "type": "fluid.transforms.condition",
                            "false": 0,
                            "true": 1,
                            "conditionPath": "http://registry\\.gpii\\.net/common/wordEcho"
                        }
                    }
                },
                "inverseCapabilitiesTransformations": {
                    "http://registry\\.gpii\\.net/common/speechRate": {
                        "transform": {
                            "type": "fluid.transforms.condition",
                            "condition": {
                                "transform": {
                                    "type": "fluid.transforms.binaryOp",
                                    "leftPath": "SpeechSpeed",
                                    "right": 10,
                                    "operator": "<"
                                }
                            },
                            "true": {
                                "transform": {
                                    "type": "fluid.transforms.linearScale",
                                    "inputPath": "SpeechSpeed",
                                    "factor": 10,
                                    "offset": 50
                                }
                            },
                            "false": {
                                "transform": {
                                    "type": "fluid.transforms.linearScale",
                                    "inputPath": "SpeechSpeed",
                                    "factor": 30,
                                    "offset": -150
                                }
                            }
                        }
                    },
                    "http://registry\\.gpii\\.net/common/pitch": {
                        "transform": {
                            "type": "fluid.transforms.linearScale",
                            "inputPath": "SpeechPitch",
                            "factor": 0.05,
                            "offset": 0
                        }
                    },
                    "transform": [{
                        "type": "fluid.transforms.setMembershipToArray",
                        "inputPath": "",
                        "outputPath": "http://registry\\.gpii\\.net/common/trackingTTS",
                        "presentValue": 1,
                        "missingValue": 0,
                        "options": {
                            "CoupleNarratorCursorKeyboard": "focus",
                            "FollowInsertion": "caret",
                            "InteractionMouse": "mouse"
                        }
                    }],
                    "http://registry\\.gpii\\.net/common/keyEcho": {
                        "transform": {
                            "type": "fluid.transforms.binaryOp",
                            "leftPath": "EchoChars",
                            "right": 0,
                            "operator": "!=="
                        }
                    },
                    "http://registry\\.gpii\\.net/common/wordEcho": {
                        "transform": {
                            "type": "fluid.transforms.binaryOp",
                            "leftPath": "EchoWords",
                            "right": 0,
                            "operator": "!=="
                        }
                    }
                }
            },
            "configureNoRoam": {
                "type": "gpii.windows.registrySettingsHandler",
                "options": {
                    "hKey": "HKEY_CURRENT_USER",
                    "path": "Software\\Microsoft\\Narrator\\NoRoam",
                    "dataTypes": {
                        "SpeechVolume": "REG_DWORD",
                        "ShowKeyboardIntroduction": "REG_DWORD",
                        "ShowBrowserSelection": "REG_DWORD"
                    }
                },
                "supportedSettings": {
                    "SpeechVolume": {},
                    "ShowKeyboardIntroduction": {},
                    "ShowBrowserSelection": {}
                },
                "capabilitiesTransformations": {
                    "SpeechVolume": {
                        "transform": {
                            "type": "fluid.transforms.linearScale",
                            "inputPath": "http://registry\\.gpii\\.net/common/volumeTTS",
                            "factor": 100,
                            "offset": 0
                        }
                    },
                    "ShowKeyboardIntroduction": {
                        "transform": {
                            "type": "fluid.transforms.condition",
                            "false": 0,
                            "true": 1,
                            "conditionPath": "http://registry\\.gpii\\.net/common/speakTutorialMessages"
                        }
                    },
                    "ShowBrowserSelection": {
                        "transform": {
                            "type": "fluid.transforms.literalValue",
                            "input": 0
                        }
                    }
                }
            }
        },
        "launchHandlers": {
            "launcher": {
                "type": "gpii.windows.enableRegisteredAT",
                "options": {
                    "registryName": "Narrator",
                    "getState": [
                        {
                            "type": "gpii.processReporter.find",
                            "command": "Narrator.exe"
                        }
                    ]
                }
            }
        },
        "isInstalled": [
            {
                "type": "gpii.deviceReporter.alwaysInstalled"
            }
        ]
    },

    "org.nvda-project": {
        "name": "NVDA Screen Reader",
        "contexts": {
            "OS": [
                {
                    "id": "win32",
                    "version": ">=5.0"
                }
            ]
        },
        "settingsHandlers": {
            "configs": {
                "type": "gpii.settingsHandlers.INISettingsHandler",
                "liveness": "manualRestart",
                "options": {
                    "filename": "${{environment}.APPDATA}\\nvda\\nvda.ini",
                    "allowNumberSignComments": true,
                    "allowSubSections": true
                },
                "supportedSettings": {
                    "speech.espeak.pitch": {},
                    "speech.espeak.volume": {},
                    "presentation.reportHelpBalloons": {},
                    "keyboard.speakTypedCharacters": {},
                    "keyboard.speakTypedWords": {},
                    "speech.espeak.sayCapForCapitals": {},
                    "reviewCursor.followFocus": {},
                    "reviewCursor.followCaret": {},
                    "reviewCursor.followMouse": {},
                    "speech.synth": {},
                    "speech.outputDevice": {},
                    "speech.espeak.rate": {},
                    "speech.espeak.rateBoost": {},
                    "speech.symbolLevel": {},
                    "speech.espeak.voice": {}
                },
                "capabilitiesTransformations": {
                    "speech\\.espeak\\.pitch": {
                        "transform": {
                            "type": "fluid.transforms.linearScale",
                            "inputPath": "http://registry\\.gpii\\.net/common/pitch",
                            "factor": 100
                        }
                    },
                    "speech\\.espeak\\.volume": {
                        "transform": {
                            "type": "fluid.transforms.linearScale",
                            "inputPath": "http://registry\\.gpii\\.net/common/volumeTTS",
                            "factor": 100
                        }
                    },
                    "presentation\\.reportHelpBalloons": "http://registry\\.gpii\\.net/common/speakTutorialMessages",
                    "keyboard\\.speakTypedCharacters": "http://registry\\.gpii\\.net/common/keyEcho",
                    "keyboard\\.speakTypedWords": "http://registry\\.gpii\\.net/common/wordEcho",
                    "speech\\.espeak\\.sayCapForCapitals": "http://registry\\.gpii\\.net/common/announceCapitals",
                    "transform": [
                        {
                            "type": "fluid.transforms.arrayToSetMembership",
                            "inputPath": "http://registry\\.gpii\\.net/common/trackingTTS",
                            "outputPath": "",
                            "presentValue": true,
                            "missingValue": false,
                            "options": {
                                "focus": "reviewCursor\\.followFocus",
                                "caret": "reviewCursor\\.followCaret",
                                "mouse": "reviewCursor\\.followMouse"
                            }
                        },
                        {
                            "type": "fluid.transforms.valueMapper",
                            "defaultInputPath": "http://registry\\.gpii\\.net/common/screenReaderTTS/enabled",
                            "match": {
                                "false": {
                                    "outputValue": {
                                        "transform": [
                                            {
                                                "type": "fluid.transforms.literalValue",
                                                "input": "silence",
                                                "outputPath": "speech\\.synth"
                                            },
                                            {
                                                "type": "fluid.transforms.literalValue",
                                                "input": "Microsoft Sound Mapper",
                                                "outputPath": "speech\\.outputDevice"
                                            }
                                        ]
                                    }
                                }
                            }
                        }
                    ],
                    "speech\\.espeak\\.rate": {
                        "transform": {
                            "type": "fluid.transforms.round",
                            "input": {
                                "transform": {
                                    "type": "fluid.transforms.binaryOp",
                                    "right": 3.10,
                                    "operator": "/",
                                    "left": {
                                        "transform": {
                                            "type": "fluid.transforms.binaryOp",
                                            "right": 80,
                                            "operator": "-",
                                            "left": {
                                                "transform": {
                                                    "type": "fluid.transforms.condition",
                                                    "truePath": "http://registry\\.gpii\\.net/common/speechRate",
                                                    "false": {
                                                        "transform": {
                                                            "type": "fluid.transforms.binaryOp",
                                                            "leftPath": "http://registry\\.gpii\\.net/common/speechRate",
                                                            "operator": "/",
                                                            "right": 3
                                                        }
                                                    },
                                                    "condition": {
                                                        "transform": {
                                                            "type": "fluid.transforms.binaryOp",
                                                            "leftPath": "http://registry\\.gpii\\.net/common/speechRate",
                                                            "operator": "<=",
                                                            "right": 390
                                                        }
                                                    }
                                                }
                                            }
                                        }
                                    }
                                }
                            }
                        }
                    },
                    "speech\\.espeak\\.rateBoost": {
                        "transform": {
                            "type": "fluid.transforms.binaryOp",
                            "leftPath": "http://registry\\.gpii\\.net/common/speechRate",
                            "operator": ">",
                            "right": 390
                        }
                    },
                    "speech\\.symbolLevel": {
                        "transform": {
                            "type": "fluid.transforms.valueMapper",
                            "defaultInputPath": "http://registry\\.gpii\\.net/common/punctuationVerbosity",
                            "match": {
                                "none": 0,
                                "some": 100,
                                "most": 200,
                                "all": 300
                            }
                        }
                    },
                    "speech\\.espeak\\.voice": {
                        "transform": {
                            "type": "fluid.transforms.valueMapper",
                            "defaultInputPath": "http://registry\\.gpii\\.net/common/auditoryOutLanguage",
                            "match": {
                                "en": "en\\en",
                                "en-GB": "en\\en",
                                "en-US": "en\\en-us",
                                "en-scotland": "en\\en-sc",
                                "en-BZ": "en\\en-wi",
                                "en-BS": "en\\en-wi",
                                "en-AG": "en\\en-wi",
                                "en-AI": "en\\en-wi",
                                "af": "af",
                                "bg": "bg",
                                "bs": "bs",
                                "ca": "ca",
                                "cs": "cs",
                                "cy": "cy",
                                "da": "da",
                                "de": "de",
                                "el": "el",
                                "grc": "test\\grc",
                                "eo": "eo",
                                "es": "es",
                                "es-419": "es-la",
                                "et": "et",
                                "fi": "fi",
                                "fr": "fr",
                                "fr-BE": "fr-be",
                                "hi": "hi",
                                "hr": "hr",
                                "hu": "hu",
                                "hy": "hy",
                                "hy-arevmda": "hy-west",
                                "id": "id",
                                "is": "is",
                                "it": "it",
                                "jbo": "test\\jbo",
                                "ka": "ka",
                                "kn": "kn",
                                "ku": "ku",
                                "la": "la",
                                "lv": "lv",
                                "mk": "mk",
                                "ml": "ml",
                                "nci": "test\\nci",
                                "nl": "nl",
                                "no": "no",
                                "pap": "test\\pap",
                                "pl": "pl",
                                "pt-BR": "pt",
                                "pt-PT": "pt-pt",
                                "ro": "ro",
                                "ru": "ru",
                                "sk": "sk",
                                "sq": "sq",
                                "sr": "sr",
                                "sv": "sv",
                                "sw": "sw",
                                "ta": "ta",
                                "tr": "tr",
                                "vi": "vi",
                                "zh-cmn": "zh",
                                "cmn": "zh",
                                "zh-yue": "zh-yue"
                            }
                        }
                    }
                },
                "inverseCapabilitiesTransformations": {
                    "http://registry\\.gpii\\.net/common/speakTutorialMessages": "presentation\\.reportHelpBalloons",
                    "http://registry\\.gpii\\.net/common/keyEcho": "keyboard\\.speakTypedCharacters",
                    "http://registry\\.gpii\\.net/common/wordEcho": "keyboard\\.speakTypedWords",
                    "http://registry\\.gpii\\.net/common/announceCapitals": "speech\\.espeak\\.sayCapForCapitals",
                    "transform": [
                        {
                            "type": "fluid.transforms.valueMapper",
                            "defaultInputPath": "virtualBuffers\\.autoSayAllOnPageLoad.value",
                            "defaultOutputPath": "http://registry\\.gpii\\.net/common/readingUnit",
                            "match": {
                                "true": "all",
                                "false": "sentence"
                            }
                        },
                        {
                            "type": "fluid.transforms.setMembershipToArray",
                            "inputPath": "",
                            "outputPath": "http://registry\\.gpii\\.net/common/trackingTTS",
                            "presentValue": true,
                            "missingValue": false,
                            "options": {
                                "reviewCursor\\.followFocus": "focus",
                                "reviewCursor\\.followCaret": "caret",
                                "reviewCursor\\.followMouse": "mouse"
                            }
                        },
                        {
                            "type": "fluid.transforms.valueMapper",
                            "defaultOutputPath": "http://registry\\.gpii\\.net/common/punctuationVerbosity",
                            "defaultInputPath": "speech\\.symbolLevel",
                            "match": {
                                "0": "none",
                                "100": "some",
                                "200": "most",
                                "300": "all"
                            }
                        },
                        {
                            "type": "fluid.transforms.condition",
                            "outputPath": "http://registry\\.gpii\\.net/common/screenReaderTTS/enabled",
                            "false": true,
                            "true": false,
                            "condition": {
                                "transform": {
                                    "type": "fluid.transforms.binaryOp",
                                    "left": {
                                        "transform": {
                                            "type": "fluid.transforms.binaryOp",
                                            "leftPath": "speech\\.synth",
                                            "operator": "===",
                                            "right": "silence"
                                        }
                                    },
                                    "right": {
                                        "transform": {
                                            "type": "fluid.transforms.binaryOp",
                                            "leftPath": "speech\\.outputDevice",
                                            "operator": "===",
                                            "right": "Microsoft Sound Mapper"
                                        }
                                    },
                                    "operator": "&&"
                                }
                            }
                        },
                        {
                            "type": "fluid.transforms.condition",
                            "outputPath": "http://registry\\.gpii\\.net/common/speechRate",
                            "condition": {
                                "transform": {
                                    "type": "fluid.transforms.binaryOp",
                                    "right": true,
                                    "operator": "===",
                                    "leftPath": "speech\\.espeak\\.rateBoost"
                                }
                            },
                            "false": {
                                "transform": {
                                    "type": "fluid.transforms.linearScale",
                                    "inputPath": "speech\\.espeak\\.rate",
                                    "factor": 3.1,
                                    "offset": 80
                                }
                            },
                            "true": {
                                "transform": {
                                    "type": "fluid.transforms.binaryOp",
                                    "left": {
                                        "transform": {
                                            "type": "fluid.transforms.linearScale",
                                            "inputPath": "speech\\.espeak\\.rate",
                                            "factor": 3.1,
                                            "offset": 80
                                        }
                                    },
                                    "operator": "*",
                                    "right": 3
                                }
                            }
                        },
                        {
                            "type": "fluid.transforms.valueMapper",
                            "defaultInputPath": "speech\\.espeak\\.voice",
                            "defaultOutputPath": "http://registry\\.gpii\\.net/common/auditoryOutLanguage",
                            "match": {
                                "en\\en": "en",
                                "en\\en-us": "en-US",
                                "en\\en-sc": "en-scotland",
                                "en\\en-wi": "en-BZ",
                                "af": "af",
                                "bg": "bg",
                                "bs": "bs",
                                "ca": "ca",
                                "cs": "cs",
                                "cy": "cy",
                                "da": "da",
                                "de": "de",
                                "el": "el",
                                "test\\grc": "grc",
                                "eo": "eo",
                                "es": "es",
                                "es-la": "es-419",
                                "et": "et",
                                "fi": "fi",
                                "fr": "fr",
                                "fr-be": "fr-BE",
                                "hi": "hi",
                                "hr": "hr",
                                "hu": "hu",
                                "hy": "hy",
                                "hy-west": "hy-arevmda",
                                "id": "id",
                                "is": "is",
                                "it": "it",
                                "test\\jbo": "jbo",
                                "ka": "ka",
                                "kn": "kn",
                                "ku": "ku",
                                "la": "la",
                                "lv": "lv",
                                "mk": "mk",
                                "ml": "ml",
                                "test\\nci": "nci",
                                "nl": "nl",
                                "no": "no",
                                "test\\pap": "pap",
                                "pl": "pl",
                                "pt": "pt-BR",
                                "pt-pt": "pt-PT",
                                "ro": "ro",
                                "ru": "ru",
                                "sk": "sk",
                                "sq": "sq",
                                "sr": "sr",
                                "sv": "sv",
                                "sw": "sw",
                                "ta": "ta",
                                "tr": "tr",
                                "vi": "vi",
                                "zh": "zh-cmn",
                                "zh-yue": "zh-yue"
                            }
                        }
                    ]
                }
            }
        },
        "launchHandlers": {
            "launcher": {
                "type": "gpii.launchHandlers.flexibleHandler",
                "options": {
                    "verifySettings": true,
                    retryOptions: {
                        rewriteEvery: 0,
                        numRetries: 20
                    },
                    "getState": [
                        {
                            "type": "gpii.processReporter.find",
                            "command": "nvda"
                        }
                    ],
                    "setTrue": [
                        {
                            "type": "gpii.launch.exec",
                            "command": "\"${{registry}.HKEY_LOCAL_MACHINE\\SOFTWARE\\Microsoft\\Windows\\CurrentVersion\\App Paths\\nvda.exe\\}\""
                        }
                    ],
                    "setFalse": [
                        {
                            "type": "gpii.windows.closeProcessByName",
                            "filename": "nvda_service.exe"
                        }, {
                            "type": "gpii.windows.closeProcessByName",
                            "filename": "nvda.exe"
                        }
                    ]
                }
            }
        },
        "isInstalled": [
            {
                "type": "gpii.deviceReporter.registryKeyExists",
                "hKey": "HKEY_LOCAL_MACHINE",
                "path": "Software\\Microsoft\\Windows\\CurrentVersion\\App Paths\\nvda.exe",
                "subPath": "",
                "dataType": "REG_SZ"
            }
        ]
    },

    "trace.easyOne.communicator.windows": {
        "name": "EasyOne Communicator Windows",
        "contexts": {
            "OS": [
                {
                    "id": "win32",
                    "version": ">=5.0"
                }
            ]
        },
        "capabilities": [
            "http://registry\\.gpii\\.net/common/simplification"
        ],
        "launchHandlers": {
            "launcher": {
                "type": "gpii.launchHandlers.flexibleHandler",
                "options": {
                    "setTrue": {
                        "type": "gpii.launch.exec",
                        "command": "\"${{registry}.HKEY_LOCAL_MACHINE\\SOFTWARE\\Microsoft\\Windows\\CurrentVersion\\App Paths\\firefox.exe\\}\" http://easyone.gpii.net/user/${{gpiiKey}}"
                    },
                    "setFalse": {
                        "type": "gpii.windows.closeProcessByName",
                        "filename": "firefox.exe"
                    },
                    "getState": [{
                        "type": "gpii.processReporter.neverRunning"
                    }]
                }
            }
        },
        "isInstalled": [
            {
                "type": "gpii.deviceReporter.alwaysInstalled"
            }
        ]
    },

    "trace.easyOne.sudan.windows": {
        "name": "EasyOne Communicator Sudan",
        "contexts": {
            "OS": [
                {
                    "id": "win32",
                    "version": ">=5.0"
                }
            ]
        },
        "capabilities": [
            "http://registry\\.gpii\\.net/common/pictorialSimplification"
        ],
        "launchHandlers": {
            "launcher": {
                "type": "gpii.launchHandlers.flexibleHandler",
                "options": {
                    "setTrue": {
                        "type": "gpii.launch.exec",
                        "command": "\"${{registry}.HKEY_LOCAL_MACHINE\\SOFTWARE\\Microsoft\\Windows\\CurrentVersion\\App Paths\\firefox.exe\\}\" http://easyone.gpii.net/sudan"
                    },
                    "setFalse": {
                        "type": "gpii.windows.closeProcessByName",
                        "filename": "firefox.exe"
                    },
                    "getState": [{
                        "type": "gpii.processReporter.neverRunning"
                    }]
                }
            }
        },
        "isInstalled": [
            {
                "type": "gpii.deviceReporter.alwaysInstalled"
            }
        ]
    },

    "webinsight.webAnywhere.windows": {
        "name": "Web Anywhere",
        "contexts": {
            "OS": [
                {
                    "id": "win32",
                    "version": ">=5.0"
                }
            ]
        },
        "capabilities": [
            "http://registry\\.gpii\\.net/common/screenReaderTTS/enabled"
        ],
        "launchHandlers": {
            "launcher": {
                "type": "gpii.launchHandlers.flexibleHandler",
                "options": {
                    "setTrue": {
                        "type": "gpii.launch.exec",
                        "command": "\"${{registry}.HKEY_LOCAL_MACHINE\\SOFTWARE\\Microsoft\\Windows\\CurrentVersion\\App Paths\\firefox.exe\\}\" \"http://webanywhere.cs.washington.edu/beta/?starting_url=http%3A%2F%2Fcloud4all.info\""
                    },
                    "setFalse": {
                        "type": "gpii.windows.closeProcessByName",
                        "filename": "firefox.exe"
                    },
                    "getState": [{
                        "type": "gpii.processReporter.neverRunning"
                    }]
                }
            }
        },
        "isInstalled": [
            {
                "type": "gpii.deviceReporter.alwaysInstalled"
            }
        ]
    },

    "net.opendirective.maavis": {
        "name": "maavis",
        "contexts": {
            "OS": [
                {
                    "id": "win32",
                    "version": ">=5.0"
                }
            ]
        },
        "settingsHandlers": {
            "configuration": {
                "type": "gpii.settingsHandlers.JSONSettingsHandler",
                "liveness": "manualRestart",
                "options": {
                    "filename": "${{environment}.MAAVIS_HOME}\\MaavisMedia\\Users\\Default\\userconfig.json"
                },
                "supportedSettings": {
                    "speakOnActivate": {},
                    "speakTitles": {},
                    "speakLabels": {},
                    "theme": {}
                },
                "capabilitiesTransformations": {
                    "transform": [
                        {
                            "type": "fluid.transforms.condition",
                            "conditionPath": "http://registry\\.gpii\\.net/common/selfVoicing/enabled",
                            "outputPath": "speakOnActivate",
                            "true": "yes",
                            "false": "no"
                        }, {
                            "type": "fluid.transforms.condition",
                            "conditionPath": "http://registry\\.gpii\\.net/common/selfVoicing/enabled",
                            "outputPath": "speakTitles",
                            "true": "yes",
                            "false": "no"
                        }, {
                            "type": "fluid.transforms.condition",
                            "conditionPath": "http://registry\\.gpii\\.net/common/selfVoicing/enabled",
                            "outputPath": "speakLabels",
                            "true": "yes",
                            "false": "no"
                        }, {
                            "type": "fluid.transforms.condition",
                            "conditionPath": "http://registry\\.gpii\\.net/common/highContrast/enabled",
                            "condition": false,
                            "outputPath": "theme",
                            "false": "colour",
                            "true": {
                                "transform": {
                                    "type": "fluid.transforms.valueMapper",
                                    "defaultInputPath": "http://registry\\.gpii\\.net/common/highContrastTheme",
                                    "match": {
                                        "black-white": "bw",
                                        "white-black": "bw",
                                        "black-yellow": "hc",
                                        "yellow-black": "hc"
                                    },
                                    "noMatch": {
                                        "outputValue": "bw"
                                    }
                                }
                            }
                        }
                    ]
                },
                "inverseCapabilitiesTransformations": {}
            }
        },
        "launchHandlers": {
            "launcher": {
                "type": "gpii.launchHandlers.flexibleHandler",
                "options": {
                    "verifySettings": true,
                    "retryOptions": {
                        "rewriteEvery": 0,
                        "numRetries": 20
                    },
                    "setTrue": [
                        {
                            "type": "gpii.launch.exec",
                            "command": "${{environment}.ComSpec} /c \"cd ${{environment}.MAAVIS_HOME} && MaavisPortable.cmd\""
                        }
                    ],
                    "setFalse": [
                        {
                            "type": "gpii.windows.closeProcessByName",
                            "filename": "firefox.exe"
                        }
                    ],
                    "getState": [
                        {
                            "type": "gpii.processReporter.find",
                            "command": "MaavisPortable"
                        }
                    ]
                }
            }
        },
        "isInstalled": [
            {
                "type": "gpii.deviceReporter.alwaysInstalled"
            }
        ]
    },

    "com.microsoft.windows.highContrast": {
        "name": "Windows High Contrast",
        "contexts": {
            "OS": [
                {
                    "id": "win32",
                    "version": ">=5.0"
                }
            ]
        },
        "settingsHandlers": {
            "configure": {
                "type": "gpii.windows.spiSettingsHandler",
                "liveness": "live",
                "options": {
                    "getAction": "SPI_GETHIGHCONTRAST",
                    "setAction": "SPI_SETHIGHCONTRAST",
                    "uiParam": "struct_size",
                    "pvParam": {
                        "type": "struct",
                        "name": "HIGHCONTRAST"
                    },
                    "verifySettings": true
                },
                "supportedSettings": {
                    "HighContrastOn": {
                        "schema": {
                            "title": "High Contrast",
                            "description": "Whether to enable/disable High Contrast",
                            "type": "boolean",
                            "default": false
                        }
                    }
                },
                "capabilitiesTransformations": {
                    "HighContrastOn": {
                        "transform": {
                            "type": "fluid.transforms.value",
                            "inputPath": "http://registry\\.gpii\\.net/common/highContrast/enabled",
                            "outputPath": "value"
                        },
                        "path": {
                            "transform": {
                                "type": "fluid.transforms.literalValue",
                                "input": "pvParam.dwFlags.HCF_HIGHCONTRASTON"
                            }
                        }
                    }
                },
                "inverseCapabilitiesTransformations": {
                    "http://registry\\.gpii\\.net/common/highContrast/enabled": "HighContrastOn.value"
                }
            },
            "configureTheme": {
                "type": "gpii.windows.registrySettingsHandler",
                "liveness": "live",
                "options": {
                    "hKey": "HKEY_CURRENT_USER",
                    "path": "SOFTWARE\\Microsoft\\Windows\\CurrentVersion\\Themes",
                    "dataTypes": {
                        "LastHighContrastTheme": "REG_SZ"
                    }
                },
                "supportedSettings": {
                    "LastHighContrastTheme": {
                        "schema": {
                            "title": "High Contrast theme",
                            "description": "High Contrast Theme",
                            "type": "string",
                            "default": "%SystemRoot%\\resources\\Ease of Access Themes\\hcwhite.theme",
                            "enum": [
                                "%SystemRoot%\\resources\\Ease of Access Themes\\hcwhite.theme",
                                "%SystemRoot%\\resources\\Ease of Access Themes\\hcblack.theme",
                                "%SystemRoot%\\resources\\Ease of Access Themes\\hc1.theme",
                                "%SystemRoot%\\resources\\Ease of Access Themes\\hc1.theme"]
                        }
                    }
                },
                "capabilitiesTransformations": {
                    "LastHighContrastTheme": {
                        "transform": {
                            "type": "fluid.transforms.valueMapper",
                            "defaultInputPath": "http://registry\\.gpii\\.net/common/highContrastTheme",
                            "match": {
                                "black-white": "%SystemRoot%\\resources\\Ease of Access Themes\\hcwhite.theme",
                                "white-black": "%SystemRoot%\\resources\\Ease of Access Themes\\hcblack.theme",
                                "black-yellow": "%SystemRoot%\\resources\\Ease of Access Themes\\hc1.theme",
                                "yellow-black": "%SystemRoot%\\resources\\Ease of Access Themes\\hc1.theme",
                                "lime-black": "%SystemRoot%\\resources\\Ease of Access Themes\\hc2.theme"
                            }
                        }
                    }
                }
            }
        },
        "isInstalled": [
            {
                "type": "gpii.deviceReporter.alwaysInstalled"
            }
        ]
    },

    "com.microsoft.windows.audioDescription": {
        "name": "Windows video audio description feature",
        "contexts": {
            "OS": [
                {
                    "id": "win32",
                    "version": ">=5.0"
                }
            ]
        },
        "settingsHandlers": {
            "configure": {
                "type": "gpii.windows.spiSettingsHandler",
                "liveness": "live",
                "options": {
                    "getAction": "SPI_GETAUDIODESCRIPTION",
                    "setAction": "SPI_SETAUDIODESCRIPTION",
                    "uiParam": "struct_size",
                    "pvParam": {
                        "type": "struct",
                        "name": "AUDIODESCRIPTION"
                    },
                    verifySettings: true
                },
                "supportedSettings": {
                    "AudioDescriptionOn": {
                        "schema": {
                            "title": "Video audio description",
                            "description": "Hear descriptions of what's happening in videos",
                            "type": "boolean",
                            "default": false
                        }
                    }
                },
                "capabilitiesTransformations": {
                    "AudioDescriptionOn": {
                        "transform": {
                            "type": "fluid.transforms.condition",
                            "conditionPath": "http://registry\\.gpii\\.net/applications/com\\.microsoft\\.windows\\.audioDescription.AudioDescriptionEnabled",
                            "false": 0,
                            "true": 1,
                            "outputPath": "value"
                        },
                        "path": {
                            "transform": {
                                "type": "fluid.transforms.literalValue",
                                "input": "pvParam.Enabled"
                            }
                        }
                    }
                },
                "inverseCapabilitiesTransformations": {
                    "http://registry\\.gpii\\.net/applications/com\\.microsoft\\.windows\\.audioDescription.AudioDescriptionEnabled": {
                        "transform": {
                            "type": "fluid.transforms.binaryOp",
                            "leftPath": "AudioDescriptionOn.value",
                            "right": 0,
                            "operator": "!=="
                        }
                    }
                }
            }
        },
        "isInstalled": [
            {
                "type": "gpii.deviceReporter.alwaysInstalled"
            }
        ]
    },

    "com.microsoft.windows.notificationDuration": {
        "name": "Windows notification duration",
        "contexts": {
            "OS": [
                {
                    "id": "win32",
                    "version": ">=5.0"
                }
            ]
        },
        "settingsHandlers": {
            "configure": {
                "type": "gpii.windows.spiSettingsHandler",
                "liveness": "live",
                "options": {
                    "getAction": "SPI_GETMESSAGEDURATION",
                    "setAction": "SPI_SETMESSAGEDURATION",
                    "uiParam": 0,
                    "pvParam": {
                        "type": "UINT"
                    },
                    "verifySettings": true
                },
                "supportedSettings": {
                    "Duration": {
                        "schema": {
                            "title": "Notification duration",
                            "description": "Changes the time system notifications are displayed",
                            "type": "number",
                            "default": 5,
                            "enum": [5, 7, 15, 30, 60, 300]
                        }
                    }
                },
                "capabilitiesTransformations": {
                    "Duration": {
                        "transform": {
                            "type": "fluid.transforms.value",
                            "inputPath": "http://registry\\.gpii\\.net/applications/com\\.microsoft\\.windows\\.notificationDuration.NotificationDuration",
                            "outputPath": "value"
                        },
                        "path": {
                            "transform": {
                                "type": "fluid.transforms.literalValue",
                                "input": "pvParam"
                            }
                        }
                    }
                },
                "inverseCapabilitiesTransformations": {
                    "http://registry\\.gpii\\.net/applications/com\\.microsoft\\.windows\\.notificationDuration.NotificationDuration": "Duration.value"
                }
            }
        },
        "isInstalled": [
            {
                "type": "gpii.deviceReporter.alwaysInstalled"
            }
        ]
    },

    "com.microsoft.windows.stickyKeys": {
        "name": "Windows StickyKeys",
        "contexts": {
            "OS": [
                {
                    "id": "win32",
                    "version": ">=5.0"
                }
            ]
        },
        "settingsHandlers": {
            "configure": {
                "type": "gpii.windows.spiSettingsHandler",
                "liveness": "live",
                "options": {
                    "getAction": "SPI_GETSTICKYKEYS",
                    "setAction": "SPI_SETSTICKYKEYS",
                    "uiParam": "struct_size",
                    "pvParam": {
                        "type": "struct",
                        "name": "STICKYKEYS"
                    },
                    "verifySettings": true
                },
                "supportedSettings": {
                    "StickyKeysOn": {}
                },
                "capabilitiesTransformations": {
                    "StickyKeysOn": {
                        "transform": {
                            "type": "fluid.transforms.value",
                            "inputPath": "http://registry\\.gpii\\.net/common/stickyKeys",
                            "outputPath": "value"
                        },
                        "path": {
                            "transform": {
                                "type": "fluid.transforms.literalValue",
                                "input": "pvParam.dwFlags.SKF_STICKYKEYSON"
                            }
                        }
                    }
                },
                "inverseCapabilitiesTransformations": {
                    "http://registry\\.gpii\\.net/common/stickyKeys": "StickyKeysOn.value"
                }
            }
        },
        "isInstalled": [
            {
                "type": "gpii.deviceReporter.alwaysInstalled"
            }
        ]
    },

    "com.microsoft.windows.filterKeys": {
        "name": "Windows FilterKeys",
        "contexts": {
            "OS": [
                {
                    "id": "win32",
                    "version": ">=5.0"
                }
            ]
        },
        "settingsHandlers": {
            "configure": {
                "type": "gpii.windows.spiSettingsHandler",
                "liveness": "live",
                "options": {
                    "getAction": "SPI_GETFILTERKEYS",
                    "setAction": "SPI_SETFILTERKEYS",
                    "uiParam": "struct_size",
                    "pvParam": {
                        "type": "struct",
                        "name": "FILTERKEYS"
                    },
                    "verifySettings": false
                },
                "supportedSettings": {
                    "FilterKeysEnable": {
                        "schema": {
                            "title": "Filter keys",
                            "description": "Enable/Disable filter keys",
                            "type": "boolean",
                            "default": false
                        }
                    },
                    "SlowKeysInterval": {
                        "schema": {
                            "title": "Slow keys interval",
                            "description": "Slow keys interval time in milliseconds",
                            "type": "number",
                            "default": 0,  // 0 means no interval time
                            "divisibleBy": 1
                        }
                    },
                    "BounceKeysInterval": {
                        "schema": {
                            "title": "Bounce keys interval",
                            "description": "Bounce keys interval time in milliseconds",
                            "type": "number",
                            "default": 0,
                            "divisibleBy": 1
                        }
                    }
                },
                "capabilitiesTransformations": {
                    "FilterKeysEnable": {
                        "transform": {
                            "type": "fluid.transforms.binaryOp",
                            "leftPath": "http://registry\\.gpii\\.net/common/debounce/enabled",
                            "left": false,
                            "rightPath": "http://registry\\.gpii\\.net/common/slowKeys/enabled",
                            "right": false,
                            "operator": "||",
                            "outputPath": "value"
                        },
                        "path": {
                            "transform": {
                                "type": "fluid.transforms.literalValue",
                                "input": "pvParam.dwFlags.FKF_FILTERKEYSON"
                            }
                        }
                    },
                    "SlowKeysInterval": {
                        "transform": {
                            "type": "fluid.transforms.condition",
                            "conditionPath": "http://registry\\.gpii\\.net/common/slowKeys/enabled",
                            "true": {
                                "transform": {
                                    "type": "fluid.transforms.linearScale",
                                    "inputPath": "http://registry\\.gpii\\.net/common/slowKeysInterval",
                                    "factor": 1000
                                }
                            },
                            "false": 0,
                            "outputPath": "value"
                        },
                        "path": {
                            "transform": {
                                "type": "fluid.transforms.literalValue",
                                "input": "pvParam.iWaitMSec"
                            }
                        }
                    },
                    "BounceKeysInterval": {
                        "transform": {
                            "type": "fluid.transforms.condition",
                            "condition": {
                                "transform": {
                                    "type": "fluid.transforms.binaryOp",
                                    "leftPath": "http://registry\\.gpii\\.net/common/slowKeys/enabled",
                                    "left": false,
                                    "right": false,
                                    "operator": "==="
                                }
                            },
                            "true": {
                                "transform": {
                                    "type": "fluid.transforms.condition",
                                    "conditionPath": "http://registry\\.gpii\\.net/common/debounce/enabled",
                                    "true": {
                                        "transform": {
                                            "type": "fluid.transforms.linearScale",
                                            "inputPath": "http://registry\\.gpii\\.net/common/debounceInterval",
                                            "factor": 1000
                                        }
                                    },
                                    "false": 0,
                                    "outputPath": "value"
                                }
                            },
                            "false": 0,
                            "outputPath": "value"
                        },
                        "path": {
                            "transform": {
                                "type": "fluid.transforms.literalValue",
                                "input": "pvParam.iBounceMSec"
                            }
                        }
                    }
                },
                "inverseCapabilitiesTransformations": {
                    "http://registry\\.gpii\\.net/common/slowKeys/enabled": {
                        "transform": {
                            "type": "fluid.transforms.condition",
                            "condition": {
                                "transform": {
                                    "type": "fluid.transforms.binaryOp",
                                    "leftPath": "SlowKeysInterval.value",
                                    "right": 0,
                                    "operator": ">"
                                }
                            },
                            "truePath": "FilterKeysEnable.value"
                        }
                    },
                    "http://registry\\.gpii\\.net/common/slowKeysInterval": {
                        "transform": {
                            "type": "fluid.transforms.condition",
                            "condition": {
                                "transform": {
                                    "type": "fluid.transforms.binaryOp",
                                    "leftPath": "SlowKeysInterval.value",
                                    "right": 0,
                                    "operator": ">"
                                }
                            },
                            "true": {
                                "transform": {
                                    "type": "fluid.transforms.linearScale",
                                    "inputPath": "SlowKeysInterval.value",
                                    "factor": 0.001
                                }
                            }
                        }
                    },
                    "http://registry\\.gpii\\.net/common/debounce/enabled": {
                        "transform": {
                            "type": "fluid.transforms.condition",
                            "condition": {
                                "transform": {
                                    "type": "fluid.transforms.binaryOp",
                                    "leftPath": "BounceKeysInterval.value",
                                    "right": 0,
                                    "operator": ">"
                                }
                            },
                            "truePath": "FilterKeysEnable.value"
                        }
                    },
                    "http://registry\\.gpii\\.net/common/debounceInterval": {
                        "transform": {
                            "type": "fluid.transforms.condition",
                            "condition": {
                                "transform": {
                                    "type": "fluid.transforms.binaryOp",
                                    "leftPath": "BounceKeysInterval.value",
                                    "right": 0,
                                    "operator": ">"
                                }
                            },
                            "true": {
                                "transform": {
                                    "type": "fluid.transforms.linearScale",
                                    "inputPath": "BounceKeysInterval.value",
                                    "factor": 0.001
                                }
                            }
                        }
                    }
                }
            }
        },
        "isInstalled": [
            {
                "type": "gpii.deviceReporter.alwaysInstalled"
            }
        ]
    },

    "com.microsoft.windows.mouseKeys": {
        "name": "Windows MouseKeys",
        "contexts": {
            "OS": [
                {
                    "id": "win32",
                    "version": ">=5.0"
                }
            ]
        },
        "settingsHandlers": {
            "configure": {
                "type": "gpii.windows.spiSettingsHandler",
                "liveness": "live",
                "options": {
                    "getAction": "SPI_GETMOUSEKEYS",
                    "setAction": "SPI_SETMOUSEKEYS",
                    "uiParam": "struct_size",
                    "pvParam": {
                        "type": "struct",
                        "name": "MOUSEKEYS"
                    },
                    "verifySettings": true
                },
                "supportedSettings": {
                    "MouseKeysOn": {
                        "schema": {
                            "title": "Mouse keys",
                            "description": "Enable/Disable mouse keys",
                            "type": "boolean",
                            "default": false
                        }
                    },
                    "MaxSpeed": {
                        "schema": {
                            "title": "Mouse keys speed",
                            "description": "Speed of mouse keys",
                            "type": "number",
                            "divisibleBy": 10
                        }
                    },
                    "Acceleration": {
                        "schema": {
                            "title": "Mouse keys acceleration",
                            "description": "Acceleration of mouse keys",
                            "type": "number",
                            "min": -1000, // TODO: Not clear how to describe this setting
                            "max": 1000
                        }
                    }
                },
                "capabilitiesTransformations": {
                    "MouseKeysOn": {
                        "transform": {
                            "type": "fluid.transforms.value",
                            "inputPath": "http://registry\\.gpii\\.net/common/mouseEmulation/enabled",
                            "outputPath": "value"
                        },
                        "path": {
                            "transform": {
                                "type": "fluid.transforms.literalValue",
                                "input": "pvParam.dwFlags.MKF_MOUSEKEYSON"
                            }
                        }
                    },
                    "MaxSpeed": {
                        "transform": {
                            "type": "fluid.transforms.round",
                            "input": {
                                "transform": {
                                    "type": "fluid.transforms.linearScale",
                                    "inputPath": "http://registry\\.gpii\\.net/common/cursorSpeed",
                                    "factor": 350,
                                    "offset": 10
                                }
                            },
                            "outputPath": "value"
                        },
                        "path": {
                            "transform": {
                                "type": "fluid.transforms.literalValue",
                                "input": "pvParam.iMaxSpeed"
                            }
                        }
                    },
                    "Acceleration": {
                        "transform": {
                            "type": "fluid.transforms.binaryOp",
                            "left": {
                                "transform": {
                                    "type": "fluid.transforms.linearScale",
                                    "inputPath": "http://registry\\.gpii\\.net/common/initDelay",
                                    "factor": 1000,
                                    "outputPath": "value"
                                }
                            },
                            "right": {
                                "transform": {
                                    "type": "fluid.transforms.linearScale",
                                    "inputPath": "http://registry\\.gpii\\.net/common/cursorAcceleration",
                                    "factor": 1000,
                                    "offset": 1000,
                                    "outputPath": "value"
                                }
                            },
                            "operator": "+"
                        },
                        "path": {
                            "transform": {
                                "type": "fluid.transforms.literalValue",
                                "input": "pvParam.iTimeToMaxSpeed"
                            }
                        }
                    }
                },
                "inverseCapabilitiesTransformations": {
                    "http://registry\\.gpii\\.net/common/mouseEmulation/enabled": "MouseKeysOn.value",
                    "http://registry\\.gpii\\.net/common/cursorSpeed": {
                        "transform": {
                            "type": "fluid.transforms.linearScale",
                            "inputPath": "MaxSpeed.value",
                            "factor": 0.00285714285714,
                            "offset": -0.0285714285714

                        }
                    }
                }
            }
        },
        "isInstalled": [
            {
                "type": "gpii.deviceReporter.alwaysInstalled"
            }
        ]
    },

    "com.microsoft.windows.mouseTrailing": {
        "name": "Windows Mouse Trailing",
        "contexts": {
            "OS": [
                {
                    "id": "win32",
                    "version": ">=5.0"
                }
            ]
        },
        "settingsHandlers": {
            "configure": {
                "type": "gpii.windows.spiSettingsHandler",
                "liveness": "live",
                "options": {
                    "getAction": "SPI_GETMOUSETRAILS",
                    "setAction": "SPI_SETMOUSETRAILS",
                    "uiParam": 0,
                    "pvParam": {
                        "type": "UINT"
                    },
                    "verifySettings": true
                },
                "supportedSettings": {
                    "MouseTrails": {
                        "schema": { // Exactly the same schema as mouseTrailing common term
                            "title": "Mouse trails",
                            "description": "Amount of mouse trailing",
                            "type": "number",
                            "min": 0,
                            "max": 10,
                            "divisibleBy": 1
                        }
                    }
                },
                "capabilitiesTransformations": {
                    "MouseTrails": {
                        "transform": {
                            "type": "fluid.transforms.value",
                            "inputPath": "http://registry\\.gpii\\.net/common/mouseTrailing",
                            "outputPath": "value"
                        },
                        "path": {
                            "transform": {
                                "type": "fluid.transforms.literalValue",
                                "input": {
                                    "get": "pvParam",
                                    "set": "uiParam"
                                }
                            }
                        }
                    }
                },
                "inverseCapabilitiesTransformations": {
                    "http://registry\\.gpii\\.net/common/mouseTrailing": "MouseTrails.value"
                }
            }
        },
        "isInstalled": [
            {
                "type": "gpii.deviceReporter.alwaysInstalled"
            }
        ]
    },

    "com.microsoft.windows.screenResolution": {
        "name": "Windows Screen Resolution",
        "contexts": {
            "OS": [
                {
                    "id": "win32",
                    "version": ">=5.0"
                }
            ]
        },
        "settingsHandlers": {
            "configuration": {
                "type": "gpii.windows.displaySettingsHandler",
                "liveness": "liveRestart",
                "supportedSettings": {
                    "screen-resolution": {
                        "schema": {
                            "title": "Screen resolution",
                            "description": "Screen resolution of the default display",
                            "type": "array", // TODO: Not sure about this type
                            "enum": [] // TODO: This must be filled in on the fly with available screen resolutions
                        }
                    }
                }
            }
        },
        "isInstalled": [
            {
                "type": "gpii.deviceReporter.alwaysInstalled"
            }
        ]
    },

    "com.microsoft.windows.screenDPI": {
        "name": "Windows DPI",
        "contexts": {
            "OS": [
                {
                    "id": "win32",
                    "version": ">=6.2"
                }
            ]
        },
        "settingsHandlers": {
            "configure": {
                "type": "gpii.windows.displaySettingsHandler",
                "liveness": "live",
                "supportedSettings": {
                    "screen-dpi": {
                        "schema": {
                            "title": "Screen DPI",
                            "description": "Screen DPI of the default display",
                            "type": "number",
                            "minimum": 1,
                            "maximum": 5 // Taken from dpiWindows10.js, may not be appropriate
                        }
                    }
                },
                "capabilitiesTransformations": {
                    "screen-dpi": "http://registry\\.gpii\\.net/common/DPIScale"
                }
            }
        },
        "isInstalled": [
            {
                "type": "gpii.deviceReporter.alwaysInstalled"
            }
        ]
    },

    "com.microsoft.windows.cursors": {
        "name": "Windows Cursors",
        "contexts": {
            "OS": [
                {
                    "id": "win32",
                    "version": ">=5.0"
                }
            ]
        },
        "settingsHandlers": {
            "configure": {
                "type": "gpii.windows.registrySettingsHandler",
                "liveness": "liveRestart",
                "options": {
                    "hKey": "HKEY_CURRENT_USER",
                    "path": "Control Panel\\Cursors",
                    "dataTypes": {
                        "Arrow": "REG_SZ",
                        "Hand": "REG_SZ",
                        "Help": "REG_SZ",
                        "AppStarting": "REG_SZ",
                        "No": "REG_SZ",
                        "NWPen": "REG_SZ",
                        "SizeAll": "REG_SZ",
                        "SizeNESW": "REG_SZ",
                        "SizeNS": "REG_SZ",
                        "SizeNWSE": "REG_SZ",
                        "SizeWE": "REG_SZ",
                        "UpArrow": "REG_SZ",
                        "Wait": "REG_SZ"
                    },
                    "verifySettings": true
                },
                "supportedSettings": {
                    "Arrow": {},
                    "Hand": {},
                    "Help": {},
                    "AppStarting": {},
                    "No": {},
                    "NWPen": {},
                    "SizeAll": {},
                    "SizeNESW": {},
                    "SizeNS": {},
                    "SizeNWSE": {},
                    "SizeWE": {},
                    "UpArrow": {},
                    "Wait": {}
                },
                "capabilitiesTransformations": {
                    "Arrow": {
                        "transform": {
                            "type": "fluid.transforms.quantize",
                            "inputPath": "http://registry\\.gpii\\.net/common/cursorSize",
                            "ranges": [
                                {
                                    "upperBound": 0.333,
                                    "output": "%SystemRoot%\\cursors\\aero_arrow.cur"
                                }, {
                                    "upperBound": 0.666,
                                    "output": "%SystemRoot%\\cursors\\aero_arrow_l.cur"
                                }, {
                                    "output": "%SystemRoot%\\cursors\\aero_arrow_xl.cur"
                                }
                            ]
                        }
                    },
                    "Hand": {
                        "transform": {
                            "type": "fluid.transforms.quantize",
                            "inputPath": "http://registry\\.gpii\\.net/common/cursorSize",
                            "ranges": [
                                {
                                    "upperBound": 0.333,
                                    "output": "%SystemRoot%\\cursors\\aero_link.cur"
                                }, {
                                    "upperBound": 0.666,
                                    "output": "%SystemRoot%\\cursors\\aero_link_l.cur"
                                }, {
                                    "output": "%SystemRoot%\\cursors\\aero_link_xl.cur"
                                }
                            ]
                        }
                    },
                    "Help": {
                        "transform": {
                            "type": "fluid.transforms.quantize",
                            "inputPath": "http://registry\\.gpii\\.net/common/cursorSize",
                            "ranges": [
                                {
                                    "upperBound": 0.333,
                                    "output": "%SystemRoot%\\cursors\\aero_helpsel.cur"
                                }, {
                                    "upperBound": 0.666,
                                    "output": "%SystemRoot%\\cursors\\aero_helpsel_l.cur"
                                }, {
                                    "output": "%SystemRoot%\\cursors\\aero_helpsel_xl.cur"
                                }
                            ]
                        }
                    },
                    "AppStarting": {
                        "transform": {
                            "type": "fluid.transforms.quantize",
                            "inputPath": "http://registry\\.gpii\\.net/common/cursorSize",
                            "ranges": [
                                {
                                    "upperBound": 0.333,
                                    "output": "%SystemRoot%\\cursors\\aero_working.ani"
                                }, {
                                    "upperBound": 0.666,
                                    "output": "%SystemRoot%\\cursors\\aero_working_l.ani"
                                }, {
                                    "output": "%SystemRoot%\\cursors\\aero_working_xl.ani"
                                }
                            ]
                        }
                    },
                    "No": {
                        "transform": {
                            "type": "fluid.transforms.quantize",
                            "inputPath": "http://registry\\.gpii\\.net/common/cursorSize",
                            "ranges": [
                                {
                                    "upperBound": 0.333,
                                    "output": "%SystemRoot%\\cursors\\aero_unavail.cur"
                                }, {
                                    "upperBound": 0.666,
                                    "output": "%SystemRoot%\\cursors\\aero_unavail_l.cur"
                                }, {
                                    "output": "%SystemRoot%\\cursors\\aero_unavail_xl.cur"
                                }
                            ]
                        }
                    },
                    "NWPen": {
                        "transform": {
                            "type": "fluid.transforms.quantize",
                            "inputPath": "http://registry\\.gpii\\.net/common/cursorSize",
                            "ranges": [
                                {
                                    "upperBound": 0.333,
                                    "output": "%SystemRoot%\\cursors\\aero_pen.cur"
                                }, {
                                    "upperBound": 0.666,
                                    "output": "%SystemRoot%\\cursors\\aero_pen_l.cur"
                                }, {
                                    "output": "%SystemRoot%\\cursors\\aero_pen_xl.cur"
                                }
                            ]
                        }
                    },
                    "SizeAll": {
                        "transform": {
                            "type": "fluid.transforms.quantize",
                            "inputPath": "http://registry\\.gpii\\.net/common/cursorSize",
                            "ranges": [
                                {
                                    "upperBound": 0.333,
                                    "output": "%SystemRoot%\\cursors\\aero_move.cur"
                                }, {
                                    "upperBound": 0.666,
                                    "output": "%SystemRoot%\\cursors\\aero_move_l.cur"
                                }, {
                                    "output": "%SystemRoot%\\cursors\\aero_move_xl.cur"
                                }
                            ]
                        }
                    },
                    "SizeNESW": {
                        "transform": {
                            "type": "fluid.transforms.quantize",
                            "inputPath": "http://registry\\.gpii\\.net/common/cursorSize",
                            "ranges": [
                                {
                                    "upperBound": 0.333,
                                    "output": "%SystemRoot%\\cursors\\aero_nesw.cur"
                                }, {
                                    "upperBound": 0.666,
                                    "output": "%SystemRoot%\\cursors\\aero_nesw_l.cur"
                                }, {
                                    "output": "%SystemRoot%\\cursors\\aero_nesw_xl.cur"
                                }
                            ]
                        }
                    },
                    "SizeNS": {
                        "transform": {
                            "type": "fluid.transforms.quantize",
                            "inputPath": "http://registry\\.gpii\\.net/common/cursorSize",
                            "ranges": [
                                {
                                    "upperBound": 0.333,
                                    "output": "%SystemRoot%\\cursors\\aero_ns.cur"
                                }, {
                                    "upperBound": 0.666,
                                    "output": "%SystemRoot%\\cursors\\aero_ns_l.cur"
                                }, {
                                    "output": "%SystemRoot%\\cursors\\aero_ns_xl.cur"
                                }
                            ]
                        }
                    },
                    "SizeNWSE": {
                        "transform": {
                            "type": "fluid.transforms.quantize",
                            "inputPath": "http://registry\\.gpii\\.net/common/cursorSize",
                            "ranges": [
                                {
                                    "upperBound": 0.333,
                                    "output": "%SystemRoot%\\cursors\\aero_nwse.cur"
                                }, {
                                    "upperBound": 0.666,
                                    "output": "%SystemRoot%\\cursors\\aero_nwse_l.cur"
                                }, {
                                    "output": "%SystemRoot%\\cursors\\aero_nwse_xl.cur"
                                }
                            ]
                        }
                    },
                    "SizeWE": {
                        "transform": {
                            "type": "fluid.transforms.quantize",
                            "inputPath": "http://registry\\.gpii\\.net/common/cursorSize",
                            "ranges": [
                                {
                                    "upperBound": 0.333,
                                    "output": "%SystemRoot%\\cursors\\aero_ew.cur"
                                }, {
                                    "upperBound": 0.666,
                                    "output": "%SystemRoot%\\cursors\\aero_ew_l.cur"
                                }, {
                                    "output": "%SystemRoot%\\cursors\\aero_ew_xl.cur"
                                }
                            ]
                        }
                    },
                    "UpArrow": {
                        "transform": {
                            "type": "fluid.transforms.quantize",
                            "inputPath": "http://registry\\.gpii\\.net/common/cursorSize",
                            "ranges": [
                                {
                                    "upperBound": 0.333,
                                    "output": "%SystemRoot%\\cursors\\aero_up.cur"
                                }, {
                                    "upperBound": 0.666,
                                    "output": "%SystemRoot%\\cursors\\aero_up_l.cur"
                                }, {
                                    "output": "%SystemRoot%\\cursors\\aero_up_xl.cur"
                                }
                            ]
                        }
                    },
                    "Wait": {
                        "transform": {
                            "type": "fluid.transforms.quantize",
                            "inputPath": "http://registry\\.gpii\\.net/common/cursorSize",
                            "ranges": [
                                {
                                    "upperBound": 0.333,
                                    "output": "%SystemRoot%\\cursors\\aero_busy.ani"
                                }, {
                                    "upperBound": 0.666,
                                    "output": "%SystemRoot%\\cursors\\aero_busy_l.ani"
                                }, {
                                    "output": "%SystemRoot%\\cursors\\aero_busy_xl.ani"
                                }
                            ]
                        }
                    }
                },
                "inverseCapabilitiesTransformations": {
                    "transform": [
                        {
                            "type": "fluid.transforms.valueMapper",
                            "defaultInputPath": "Arrow",
                            "defaultOutputPath": "http://registry\\.gpii\\.net/common/cursorSize",
                            "match": {
                                "%SystemRoot%\\cursors\\aero_arrow.cur": 0.32,
                                "%SystemRoot%\\cursors\\aero_arrow_l.cur": 0.65,
                                "%SystemRoot%\\cursors\\aero_arrow_xl.cur": 1
                            }
                        }
                    ]
                }
            }
        },
        "launchHandlers": {
            "launcher": {
                "type": "gpii.launchHandlers.flexibleHandler",
                "options": {
                    "setTrue": [{
                        "type": "gpii.windows.spiSettingsHandler.updateCursors"
                    }],
                    "getState": [{
                        "type": "gpii.processReporter.neverRunning"
                    }]
                }
            }
        },
        "start": [
            "launchers.launcher"
        ],
        "stop": [],
        "update": [
            "configure",
            "start"
        ],
        "isRunning": [
            "launchers.launcher"
        ],
        "configure": [
            "settings.configure"
        ],
        "restore": [
            "settings.configure",
            {
                "type": "gpii.windows.spiSettingsHandler.updateCursors"
            }
        ],
        "isInstalled": [
            {
                "type": "gpii.deviceReporter.alwaysInstalled"
            }
        ]
    },

    "com.microsoft.windows.typingEnhancement": {
        "name": "Windows typing autocorrection",
        "contexts": {
            "OS": [
                {
                    "id": "win32",
                    "version": ">=5.0"
                }
            ]
        },
        "settingsHandlers": {
            "configure": {
                "type": "gpii.windows.registrySettingsHandler",
                "options": {
                    "hKey": "HKEY_CURRENT_USER",
                    "path": "Software\\Microsoft\\TabletTip\\1.7",
                    "dataTypes": {
                        "EnableAutocorrection": "REG_DWORD",
                        "EnableSpellchecking": "REG_DWORD",
                        "EnableTextPrediction": "REG_DWORD",
                        "EnablePredictionSpaceInsertion": "REG_DWORD",
                        "EnableDoubleTapSpace": "REG_DWORD",
                        "EnableKeyAudioFeedback": "REG_DWORD",
                        "EnableAutoShiftEngage": "REG_DWORD",
                        "EnableShiftLock": "REG_DWORD",
                        "EnableCompatibilityKeyboard": "REG_DWORD",
                        "EnableDesktopModeAutoInvoke": "REG_DWORD"
                    },
                    "verifySettings": true
                },
                "supportedSettings": {
                    "EnableAutocorrection": {},
                    "EnableSpellchecking": {},
                    "EnableTextPrediction": {},
                    "EnablePredictionSpaceInsertion": {},
                    "EnableDoubleTapSpace": {},
                    "EnableKeyAudioFeedback": {},
                    "EnableAutoShiftEngage": {},
                    "EnableShiftLock": {},
                    "EnableCompatibilityKeyboard": {},
                    "EnableDesktopModeAutoInvoke": {}
                },
                "capabilities": [
                    "http://registry\\.gpii\\.net/common/autocorrectionEnabled",
                    "http://registry\\.gpii\\.net/common/spellCheckEnabled",
                    "http://registry\\.gpii\\.net/common/textPredictionEnabled",
                    "http://registry\\.gpii\\.net/common/textPredictionWithSpaceEnabled",
                    "http://registry\\.gpii\\.net/common/doubleTabSpaceEnabled",
                    "http://registry\\.gpii\\.net/common/keyAudioFeedbackEnabled",
                    "http://registry\\.gpii\\.net/common/autoShiftEngageEnabled",
                    "http://registry\\.gpii\\.net/common/shiftLockEnabled",
                    "http://registry\\.gpii\\.net/common/compatibilityKeyboardEnabled",
                    "http://registry\\.gpii\\.net/common/desktopModeAutoInvokeEnabled"
                ],
                "capabilitiesTransformations": {
                    "EnableAutocorrection": {
                        "transform": {
                            "type": "fluid.transforms.condition",
                            "false": 0,
                            "true": 1,
                            "conditionPath": "http://registry\\.gpii\\.net/common/autocorrectionEnabled"
                        }
                    },
                    "EnableSpellchecking": {
                        "transform": {
                            "type": "fluid.transforms.condition",
                            "false": 0,
                            "true": 1,
                            "conditionPath": "http://registry\\.gpii\\.net/common/spellCheckEnabled"
                        }
                    },
                    "EnableTextPrediction": {
                        "transform": {
                            "type": "fluid.transforms.condition",
                            "false": 0,
                            "true": 1,
                            "conditionPath": "http://registry\\.gpii\\.net/common/textPredictionEnabled"
                        }
                    },
                    "EnablePredictionSpaceInsertion": {
                        "transform": {
                            "type": "fluid.transforms.condition",
                            "false": 0,
                            "true": 1,
                            "conditionPath": "http://registry\\.gpii\\.net/common/textPredictionWithSpaceEnabled"
                        }
                    },
                    "EnableDoubleTapSpace": {
                        "transform": {
                            "type": "fluid.transforms.condition",
                            "false": 0,
                            "true": 1,
                            "conditionPath": "http://registry\\.gpii\\.net/common/doubleTabSpaceEnabled"
                        }
                    },
                    "EnableKeyAudioFeedback": {
                        "transform": {
                            "type": "fluid.transforms.condition",
                            "false": 0,
                            "true": 1,
                            "conditionPath": "http://registry\\.gpii\\.net/common/keyAudioFeedbackEnabled"
                        }
                    },
                    "EnableAutoShiftEngage": {
                        "transform": {
                            "type": "fluid.transforms.condition",
                            "false": 0,
                            "true": 1,
                            "conditionPath": "http://registry\\.gpii\\.net/common/autoShiftEngageEnabled"
                        }
                    },
                    "EnableShiftLock": {
                        "transform": {
                            "type": "fluid.transforms.condition",
                            "false": 0,
                            "true": 1,
                            "conditionPath": "http://registry\\.gpii\\.net/common/shiftLockEnabled"
                        }
                    },
                    "EnableCompatibilityKeyboard": {
                        "transform": {
                            "type": "fluid.transforms.condition",
                            "false": 0,
                            "true": 1,
                            "conditionPath": "http://registry\\.gpii\\.net/common/compatibilityKeyboardEnabled"
                        }
                    },
                    "EnableDesktopModeAutoInvoke": {
                        "transform": {
                            "type": "fluid.transforms.condition",
                            "false": 0,
                            "true": 1,
                            "conditionPath": "http://registry\\.gpii\\.net/common/desktopModeAutoInvokeEnabled"
                        }
                    }
                },
                "inverseCapabilitiesTransformations": {
                    "http://registry\\.gpii\\.net/common/autocorrectionEnabled": {
                        "transform": {
                            "type": "fluid.transforms.binaryOp",
                            "leftPath": "EnableAutocorrection",
                            "right": 0,
                            "operator": "!=="
                        }
                    },
                    "http://registry\\.gpii\\.net/common/spellCheckEnabled": {
                        "transform": {
                            "type": "fluid.transforms.binaryOp",
                            "leftPath": "EnableSpellchecking",
                            "right": 0,
                            "operator": "!=="
                        }
                    },
                    "http://registry\\.gpii\\.net/common/textPredictionEnabled": {
                        "transform": {
                            "type": "fluid.transforms.binaryOp",
                            "leftPath": "EnableTextPrediction",
                            "right": 0,
                            "operator": "!=="
                        }
                    },
                    "http://registry\\.gpii\\.net/common/textPredictionWithSpaceEnabled": {
                        "transform": {
                            "type": "fluid.transforms.binaryOp",
                            "leftPath": "EnablePredictionSpaceInsertion",
                            "right": 0,
                            "operator": "!=="
                        }
                    },
                    "http://registry\\.gpii\\.net/common/doubleTabSpaceEnabled": {
                        "transform": {
                            "type": "fluid.transforms.binaryOp",
                            "leftPath": "EnableDoubleTapSpace",
                            "right": 0,
                            "operator": "!=="
                        }
                    },
                    "http://registry\\.gpii\\.net/common/keyAudioFeedbackEnabled": {
                        "transform": {
                            "type": "fluid.transforms.binaryOp",
                            "leftPath": "EnableKeyAudioFeedback",
                            "right": 0,
                            "operator": "!=="
                        }
                    },
                    "http://registry\\.gpii\\.net/common/autoShiftEngageEnabled": {
                        "transform": {
                            "type": "fluid.transforms.binaryOp",
                            "leftPath": "EnableAutoShiftEngage",
                            "right": 0,
                            "operator": "!=="
                        }
                    },
                    "http://registry\\.gpii\\.net/common/shiftLockEnabled": {
                        "transform": {
                            "type": "fluid.transforms.binaryOp",
                            "leftPath": "EnableShiftLock",
                            "right": 0,
                            "operator": "!=="
                        }
                    },
                    "http://registry\\.gpii\\.net/common/compatibilityKeyboardEnabled": {
                        "transform": {
                            "type": "fluid.transforms.binaryOp",
                            "leftPath": "EnableCompatibilityKeyboard",
                            "right": 0,
                            "operator": "!=="
                        }
                    },
                    "http://registry\\.gpii\\.net/common/desktopModeAutoInvokeEnabled": {
                        "transform": {
                            "type": "fluid.transforms.binaryOp",
                            "leftPath": "EnableDesktopModeAutoInvoke",
                            "right": 0,
                            "operator": "!=="
                        }
                    }
                }
            }
        },
        "configure": [
            "settings.configure"
        ],
        "restore": [
            "settings.configure"
        ],
        "isInstalled": [
            {
                "type": "gpii.deviceReporter.alwaysInstalled"
            }
        ]
    },

    "com.microsoft.windows.nightScreen": {
        "name": "Windows night light settings",
        "contexts": {
            "OS": [
                {
                    "id": "win32",
                    "version": ">=5.0"
                }
            ]
        },
        "settingsHandlers": {
            "configure": {
                "type": "gpii.windows.systemSettingsHandler",
                "capabilities": [
                    "display.screenEnhancement.nightScreen",
                    "applications.com\\.microsoft\\.windows\\.nightScreen.id"
                ],
                "capabilitiesTransformations": {
                    "SystemSettings_Display_BlueLight_ManualToggleQuickAction": {
                        "transform": {
                            "type": "fluid.transforms.value",
                            "inputPath": "http://registry\\.gpii\\.net/common/nightScreen",
                            "outputPath": "value"
                        }
                    }
                },
                "supportedSettings": {
                    "SystemSettings_Display_BlueLight_ManualToggleQuickAction": {
                        "schema": {
                            "title": "Night Screen",
                            "description": "Reduce the blue emitted from the screen.",
                            "type": "boolean",
                            "default": 0
                        }
                    }
                },
                "inverseCapabilitiesTransformations": {
                    "http://registry\\.gpii\\.net/common/nightScreen": "SystemSettings_Display_BlueLight_ManualToggleQuickAction.value"
                }
            }
        },
        "update": [
            "configure"
        ],
        "configure": [
            "settings.configure"
        ],
        "restore": [
            "settings.configure"
        ],
        "isInstalled": [
            {
                "type": "gpii.deviceReporter.alwaysInstalled"
            }
        ]
    },

    "eu.singularlogic.pixelsense.sociable": {
        "name": "Sociable",
        "contexts": {
            "OS": [
                {
                    "id": "win32",
                    "version": ">=5.0"
                }
            ]
        },
        "settingsHandlers": {
            "configuration": {
                "type": "gpii.settingsHandlers.XMLHandler",
                "liveness": "manualRestart",
                "options": {
                    "filename": "C:\\Sociable\\Configuration.xml",
                    "encoding": "utf-8",
                    "xml-tag": "<?xml version=\"1.0\"?>"
                },
                "supportedSettings": {
                    "user.$t": {},
                    "expert.$t": {},
                    "careCenter.$t": {},
                    "screenReaderTTSEnabled": {},
                    "highContrastEnabled": {},
                    "fontSize": {}
                },
                "capabilitiesTransformations": {
                    "user.$t": {
                        "literalValue": 1
                    },
                    "expert.$t": {
                        "literalValue": 1
                    },
                    "careCenter.$t": {
                        "literalValue": 1
                    },
                    "screenReaderTTSEnabled": {
                        "value": "http://registry\\.gpii\\.net/common/screenReaderTTS/enabled"
                    },
                    "highContrastEnabled": {
                        "value": "http://registry\\.gpii\\.net/common/highContrast/enabled"
                    },
                    "fontSize": {
                        "value": {
                            "transform": {
                                "type": "fluid.transforms.quantize",
                                "inputPath": "http://registry\\.gpii\\.net/common/fontSize",
                                "ranges": [{
                                    "upperBound": 14,
                                    "output": "normal"
                                },{
                                    "output": "large"
                                }]
                            }
                        }
                    }
                },
                "inverseCapabilitiesTransformations": {}
            }
        },
        "launchHandlers": {
            "launcher": {
                "type": "gpii.launchHandlers.flexibleHandler",
                "options": {
                    "setTrue": [
                        {
                            "type": "gpii.launch.exec",
                            "command": "C:\\Sociable\\Cloud4All.exe"
                        }
                    ],
                    "setFalse": [
                        {
                            "type": "gpii.launch.exec",
                            "command": "C:\\Sociable\\Cloud4All.exe -stop"
                        }
                    ],
                    "getState": [
                        {
                            "type": "gpii.processReporter.find",
                            "command": "Cloud4Allcd "
                        }
                    ]
                }
            }
        }
    },

    "net.gpii.uioPlus": {
        "name": "UIO+",
        "contexts": {
            "OS": [{
                    "id": "win32",
                    "version": ">=5.0"
            }]
        },
        "settingsHandlers": {
            "configuration": {
                "type": "gpii.settingsHandlers.webSockets",
                "liveness": "live",
                "options": {
                    "path": "net.gpii.uioPlus"
                },
                "supportedSettings": {
                    "lineSpace": {},
                    "fontSize": {},
                    "characterSpace": {},
                    "inputsLargerEnabled": {},
                    "contrastTheme": {},
                    "selfVoicingEnabled": {},
                    "selectionTheme": {},
                    "tableOfContentsEnabled": {},
                    "dictionaryEnabled": {},
                    "simplifiedUiEnabled": {},
                    "syllabificationEnabled": {}
                },
                "capabilitiesTransformations": {
                    "lineSpace": "http://registry\\.gpii\\.net/common/lineSpace",
                    "fontSize": {
                        "transform": {
                            "type": "fluid.transforms.round",
                            "scale": 1,
                            "input": {
                                "transform": {
                                    "type": "fluid.transforms.binaryOp",
                                    "leftPath": "http://registry\\.gpii\\.net/common/fontSize",
                                    "right": 12,
                                    "operator": "/"
                                }
                            }
                        }
                    },
                    "characterSpace": {
                        "transform": {
                            "type": "fluid.transforms.round",
                            "scale": 1,
                            "input": {
                                "transform": {
                                    "type": "fluid.transforms.linearScale",
                                    "offset": 1,
                                    "inputPath": "http://registry\\.gpii\\.net/common/characterSpace"
                                }
                            }
                        }
                    },
                    "inputsLargerEnabled": "http://registry\\.gpii\\.net/common/inputsLarger/enabled",
                    "contrastTheme": {
                        "transform": {
                            "type": "fluid.transforms.condition",
                            "conditionPath": "http://registry\\.gpii\\.net/common/highContrast/enabled",
                            "true": {
                                "transform": {
                                    "type": "fluid.transforms.valueMapper",
                                    "defaultInputPath": "http://registry\\.gpii\\.net/common/highContrastTheme",
                                    "defaultOutputValue": "default",
                                    "match": {
                                        "black-white": "bw",
                                        "white-black": "wb",
                                        "black-yellow": "by",
                                        "yellow-black": "yb"
                                    }
                                }
                            },
                            "false": "default"
                        }
                    },
                    "selfVoicingEnabled": "http://registry\\.gpii\\.net/common/selfVoicing/enabled",
                    "selectionTheme": "http://registry\\.gpii\\.net/common/highlightColor",
                    "tableOfContentsEnabled": "http://registry\\.gpii\\.net/common/tableOfContents",
                    "dictionaryEnabled": {
                        "transform": {
                            "type": "fluid.transforms.valueMapper",
                            "match": [{
                                "inputValue": {
                                    "dictionaryEnabled": true
                                },
                                "outputValue": true
                            }],
                            "noMatch": {
                                "outputValue": false
                            },
                            "defaultInput": {
                                "transform": {
                                    "type": "fluid.transforms.arrayToSetMembership",
                                    "inputPath": "http://registry\\.gpii\\.net/common/supportTool",
                                    "options": {
                                        "dictionary": "dictionaryEnabled"
                                    }
                                }
                            }
                        }
                    },
                    "simplifiedUiEnabled": "http://registry\\.gpii\\.net/common/simplifiedUi/enabled",
                    "syllabificationEnabled": "http://registry\\.gpii\\.net/common/syllabification/enabled"
                },
                "inverseCapabilitiesTransformations": {}
            }
        },
        "isInstalled": [
            {
                "type": "gpii.deviceReporter.alwaysInstalled"
            }
        ]
    },
    "net.gpii.test.speechControl": {
<<<<<<< HEAD
    // This solution does not exist in real life and has been added strictly for user testing/demoing of a solution
    // which requires the OS to be restarted in order to respond to changed settings (e.g. DPI on Windows 7)
=======
        // This solution does not exist in real life and has been added strictly for user testing/demoing of a solution
        // which requires the OS to be restarted in order to respond to changed settings (e.g. DPI on Windows 7)
>>>>>>> 2bb2ecfe
        "name": "GPII Test solution for speech control of the computer",
        "contexts": {
            "OS": [
                {
                    "id": "win32",
                    "version": ">=5.0"
                }
            ]
        },
        "settingsHandlers": {
            "configure": {
                "type": "gpii.settingsHandlers.noSettings",
                "liveness": "OSRestart",
                "capabilitiesTransformations": {
                    "sc": "http://registry\\.gpii\\.net/common/speechControl"
                },
                "supportedSettings": {
                    "sc": {}
                }
            }
        },
        "configure": [],
        "restore": [],
        "start": [],
        "stop": [],
        "isInstalled": [
            {
                "type": "gpii.deviceReporter.alwaysInstalled"
            }
        ],
        "isRunning": []
    },
<<<<<<< HEAD

    "net.gpii.explode": {
    // This solution exists only to support manual and automated testing of GPII's error support. It references the
    // "exploding settings handler" which will trigger a failure using a configurable strategy during either the
    // get, set or launch settingsHandler action
=======
    "net.gpii.explode": {
        // This solution exists only to support manual and automated testing of GPII's error support. It references the
        // "exploding settings handler" which will trigger a failure using a configurable strategy during either the
        // get, set or launch settingsHandler action
>>>>>>> 2bb2ecfe
        "name": "GPII Test solution for triggering settingsHandler errors",
        "contexts": {
            "OS": [
                {
                    "id": "win32",
                    "version": ">=5.0"
                }
            ]
        },
        "settingsHandlers": {
            "configure": {
                "type": "gpii.settingsHandlers.exploding",
                "supportedSettings": {
                    "explodeMethod": {
                        "schema": {
                            "title": "Explode Method",
                            "description": "The strategy to be used when exploding",
                            "type": "string",
                            "enum": ["reject", "fail", "throw"]
                        }
                    },
                    "explodeOn": {
                        "schema": {
                            "title": "Explode On",
                            "description": "Whether to explode during the get or set settingsHandler method",
                            "type": "string",
                            "enum": ["get", "set"]
                        }
                    }
                }
            }
        },
        "launchHandlers": {
            "launch": {
                "type": "gpii.settingsHandlers.exploding",
                "options": {
                    "launchHandler": true,
                    // We tunnel this through since we blundered in the initial design of settings handlers in not contextualising them.
                    // This is preferable to the other approaches of i) Rewriting the matchmaker/lifecycle manager so that it routes other
                    // settings to launch handlers, or ii) Rewriting the settingshandler contract so that it supports arbitrary interception
                    // Real solutions should never read directly from the session in this way
                    "preferences": "${{session}.preferences}"
                }
            }
        },
        "isRunning": [
            "launchers.launch"
        ],
        "isInstalled": [
            {
                "type": "gpii.deviceReporter.alwaysInstalled"
            }
        ]
    }
}<|MERGE_RESOLUTION|>--- conflicted
+++ resolved
@@ -3508,13 +3508,8 @@
         ]
     },
     "net.gpii.test.speechControl": {
-<<<<<<< HEAD
-    // This solution does not exist in real life and has been added strictly for user testing/demoing of a solution
-    // which requires the OS to be restarted in order to respond to changed settings (e.g. DPI on Windows 7)
-=======
         // This solution does not exist in real life and has been added strictly for user testing/demoing of a solution
         // which requires the OS to be restarted in order to respond to changed settings (e.g. DPI on Windows 7)
->>>>>>> 2bb2ecfe
         "name": "GPII Test solution for speech control of the computer",
         "contexts": {
             "OS": [
@@ -3547,18 +3542,10 @@
         ],
         "isRunning": []
     },
-<<<<<<< HEAD
-
-    "net.gpii.explode": {
-    // This solution exists only to support manual and automated testing of GPII's error support. It references the
-    // "exploding settings handler" which will trigger a failure using a configurable strategy during either the
-    // get, set or launch settingsHandler action
-=======
     "net.gpii.explode": {
         // This solution exists only to support manual and automated testing of GPII's error support. It references the
         // "exploding settings handler" which will trigger a failure using a configurable strategy during either the
         // get, set or launch settingsHandler action
->>>>>>> 2bb2ecfe
         "name": "GPII Test solution for triggering settingsHandler errors",
         "contexts": {
             "OS": [
