--- conflicted
+++ resolved
@@ -3724,8 +3724,6 @@
             }
         ]
     },
-<<<<<<< HEAD
-
     "com.microsoft.windows.desktopBackground": {
         "name": "Windows desktop background personalization",
         "contexts": {
@@ -3805,9 +3803,6 @@
             }
         ]
     },
-
-=======
->>>>>>> 23eeaa58
     "com.microsoft.windows.narrator": {
         "name": "Windows Built-in Narrator",
         "contexts": {
