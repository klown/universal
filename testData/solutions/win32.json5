{
    "com.freedomscientific.jaws": {
        "name": "JAWS",
        "contexts": {
            "OS": [
                {
                    "id": "win32"
                }
            ]
        },
        "settingsHandlers": {
            "configuration1": {
                "type": "gpii.settingsHandlers.INISettingsHandler",
                "options": {
                    "filename": "${{environment}.APPDATA}\\Freedom Scientific\\JAWS\\17.0\\Settings\\enu\\DEFAULT.JCF"
                },
                "supportedSettings": {
                    "Voice Profiles.ActiveVoiceProfileName": {},
                    "options.SayAllIndicateCaps": {},
                    "options.TypingEcho": {},
                    "options.SayAllMode": {},
                    "Braille.BrailleMode": {},
                    "options.SayAllIgnoreShiftKeys": {}
                },
                "capabilities": [
                    "http://registry\\.gpii\\.net/common/screenReaderTTSEnabled"
                ],
                "capabilitiesTransformations": {
                    "Voice Profiles\\.ActiveVoiceProfileName": {
                        "literalValue": "GPII"
                    },
                    "options\\.SayAllIndicateCaps": "http://registry\\.gpii\\.net/common/announceCapitals",
                    "options\\.TypingEcho": { // (1=keyEcho, 2=wordEcho, 3=key&wordEcho)
                        "transform": {
                            "type": "fluid.transforms.condition",
                            "condition": {
                                "transform": {
                                    "type": "fluid.transforms.binaryOp",
                                    "leftPath": "http://registry\\.gpii\\.net/common/keyEcho",
                                    "rightPath": "http://registry\\.gpii\\.net/common/wordEcho",
                                    "operator": "&&"
                                }
                            },
                            "true": 3,
                            "false": {
                                "transform": {
                                    "type": "fluid.transforms.condition",
                                    "conditionPath": "http://registry\\.gpii\\.net/common/keyEcho",
                                    "true": 1,
                                    "false": {
                                        "transform": {
                                            "type": "fluid.transforms.condition",
                                            "conditionPath": "http://registry\\.gpii\\.net/common/wordEcho",
                                            "true": 2
                                        }
                                    }
                                }
                            }
                        }
                    },
                    "options\\.SayAllMode": {
                        "transform": {
                            "type": "fluid.transforms.valueMapper",
                            "defaultInputPath": "http://registry\\.gpii\\.net/common/readingUnit",
                            "match": {
                                "line": 0,
                                "sentence": 1,
                                "paragraph": 2
                            }
                        }
                    },
                    "Braille\\.BrailleMode": {
                        "transform": {
                            "type": "fluid.transforms.valueMapper",
                            "defaultInputPath": "http://registry\\.gpii\\.net/common/brailleMode",
                            "match": {
                                "line": 0,
                                "structured": 1,
                                "speechHistory": 2
                            }
                        }
                    },
                    "options\\.SayAllIgnoreShiftKeys": "http://registry\\.gpii\\.net/common/stickyKeys"
                },
                "inverseCapabilitiesTransformations": {
                    "http://registry\\.gpii\\.net/common/announceCapitals": "options\\.SayAllIndicateCaps",
                    "http://registry\\.gpii\\.net/common/keyEcho": {
                        "transform": {
                            "type": "valueMapper",
                            "defaultInputPath": "options\\.TypingEcho", // (1=keyEcho, 2=wordEcho, 3=key&wordEcho)
                            "match": [{
                                inputValue: 1,
                                outputValue: true
                            }, {
                                inputValue: 3,
                                outputValue: true
                            }],
                            "noMatch": {
                                "outputValue": false
                            }
                        }
                    },
                    "http://registry\\.gpii\\.net/common/wordEcho": {
                        "transform": {
                            "type": "valueMapper",
                            "defaultInputPath": "options\\.TypingEcho", // (1=keyEcho, 2=wordEcho, 3=key&wordEcho)
                            "match": [{
                                inputValue: 2,
                                outputValue: true
                            }, {
                                inputValue: 3,
                                outputValue: true
                            }],
                            "noMatch": {
                                "outputValue": false
                            }
                        }
                    },
                    "http://registry\\.gpii\\.net/common/readingUnit": {
                        "transform": {
                            "type": "fluid.transforms.valueMapper",
                            "defaultInputPath": "options\\.SayAllMode",
                            "match": [{
                                inputValue: 0,
                                outputValue: "line"
                            }, {
                                inputValue: 1,
                                outputValue: "sentence"
                            }, {
                                inputValue: 2,
                                outputValue: "paragraph"
                            }]
                        }
                    },
                    "http://registry\\.gpii\\.net/common/brailleMode": {
                        "transform": {
                            "type": "fluid.transforms.valueMapper",
                            "defaultInputPath": "Braille\\.BrailleMode",
                            "match": [{
                                inputValue: 0,
                                outputValue: "line"
                            }, {
                                inputValue: 1,
                                outputValue: "structured"
                            }, {
                                inputValue: 2,
                                outputValue: "speechHistory"
                            }]
                        }
                    }
                }
            },
            "configuration2": {
                "type": "gpii.settingsHandlers.INISettingsHandler",
                "options": {
                    "filename": "${{environment}.APPDATA}\\Freedom Scientific\\JAWS\\17.0\\Settings\\VoiceProfiles\\GPII.VPF"
                },
                "supportedSettings": {
                    "Options.PrimarySynthesizer": {},
                    "ENU-Global.Rate": {},
                    "ENU-JAWSCursor.Rate": {},
                    "ENU-Keyboard.Rate": {},
                    "ENU-MenuAndDialog.Rate": {},
                    "ENU-Message.Rate": {},
                    "ENU-PCCursor.Rate": {},
                    "ENU-Global.Pitch": {},
                    "ENU-JAWSCursor.Pitch": {},
                    "ENU-Keyboard.Pitch": {},
                    "ENU-MenuAndDialog.Pitch": {},
                    "ENU-Message.Pitch": {},
                    "ENU-PCCursor.Pitch": {},
                    "ENU-Global.Volume": {},
                    "ENU-JAWSCursor.Volume": {},
                    "ENU-Keyboard.Volume": {},
                    "ENU-MenuAndDialog.Volume": {},
                    "ENU-Message.Volume": {},
                    "ENU-PCCursor.Volume": {},
                    "ENU-Global.Punctuation": {},
                    "ENU-JAWSCursor.Punctuation": {},
                    "ENU-Keyboard.Punctuation": {},
                    "ENU-MenuAndDialog.Punctuation": {},
                    "ENU-Message.Punctuation": {},
                    "ENU-PCCursor.Punctuation": {},
                    "ENU-Global.SynthLangString": {},
                    "ENU-JAWSCursor.SynthLangString": {},
                    "ENU-Keyboard.SynthLangString": {},
                    "ENU-MenuAndDialog.SynthLangString": {},
                    "ENU-Message.SynthLangString": {},
                    "ENU-PCCursor.SynthLangString": {}
                },
                "capabilities": [],
                "capabilitiesTransformations": {
                    "Options\\.PrimarySynthesizer": "http://registry\\.gpii\\.net/common/speechSynthesizer",
                    "ENU-Global\\.Rate": "http://registry\\.gpii\\.net/common/speechRate",
                    "ENU-JAWSCursor\\.Rate": "http://registry\\.gpii\\.net/common/speechRate",
                    "ENU-Keyboard\\.Rate": "http://registry\\.gpii\\.net/common/speechRate",
                    "ENU-MenuAndDialog\\.Rate": "http://registry\\.gpii\\.net/common/speechRate",
                    "ENU-Message\\.Rate": "http://registry\\.gpii\\.net/common/speechRate",
                    "ENU-PCCursor\\.Rate": "http://registry\\.gpii\\.net/common/speechRate",
                    "ENU-Global\\.Pitch": {
                        "transform": {
                            "type": "fluid.transforms.round",
                            "input": {
                                "transform": {
                                    "type": "fluid.transforms.linearScale",
                                    "inputPath": "http://registry\\.gpii\\.net/common/pitch",
                                    "factor": 99,
                                    "offset": 1
                                }
                            }
                        }
                    },
                    "ENU-JAWSCursor\\.Pitch": {
                        "transform": {
                            "type": "fluid.transforms.round",
                            "input": {
                                "transform": {
                                    "type": "fluid.transforms.linearScale",
                                    "inputPath": "http://registry\\.gpii\\.net/common/pitch",
                                    "factor": 99,
                                    "offset": 1
                                }
                            }
                        }
                    },
                    "ENU-Keyboard\\.Pitch": {
                        "transform": {
                            "type": "fluid.transforms.round",
                            "input": {
                                "transform": {
                                    "type": "fluid.transforms.linearScale",
                                    "inputPath": "http://registry\\.gpii\\.net/common/pitch",
                                    "factor": 99,
                                    "offset": 1
                                }
                            }
                        }
                    },
                    "ENU-MenuAndDialog\\.Pitch": {
                        "transform": {
                            "type": "fluid.transforms.round",
                            "input": {
                                "transform": {
                                    "type": "fluid.transforms.linearScale",
                                    "inputPath": "http://registry\\.gpii\\.net/common/pitch",
                                    "factor": 99,
                                    "offset": 1
                                }
                            }
                        }
                    },
                    "ENU-Message\\.Pitch": {
                        "transform": {
                            "type": "fluid.transforms.round",
                            "input": {
                                "transform": {
                                    "type": "fluid.transforms.linearScale",
                                    "inputPath": "http://registry\\.gpii\\.net/common/pitch",
                                    "factor": 99,
                                    "offset": 1
                                }
                            }
                        }
                    },
                    "ENU-PCCursor\\.Pitch": {
                        "transform": {
                            "type": "fluid.transforms.round",
                            "input": {
                                "transform": {
                                    "type": "fluid.transforms.linearScale",
                                    "inputPath": "http://registry\\.gpii\\.net/common/pitch",
                                    "factor": 99,
                                    "offset": 1
                                }
                            }
                        }
                    },
                    "ENU-Global\\.Volume": {
                       "transform": {
                            "type": "fluid.transforms.linearScale",
                            "inputPath": "http://registry\\.gpii\\.net/common/volume",
                            "factor": 100
                        }
                    },
                    "ENU-JAWSCursor\\.Volume": {
                       "transform": {
                            "type": "fluid.transforms.linearScale",
                            "inputPath": "http://registry\\.gpii\\.net/common/volume",
                            "factor": 100
                        }
                    },
                    "ENU-Keyboard\\.Volume": {
                       "transform": {
                            "type": "fluid.transforms.linearScale",
                            "inputPath": "http://registry\\.gpii\\.net/common/volume",
                            "factor": 100
                        }
                    },
                    "ENU-MenuAndDialog\\.Volume": {
                       "transform": {
                            "type": "fluid.transforms.linearScale",
                            "inputPath": "http://registry\\.gpii\\.net/common/volume",
                            "factor": 100
                        }
                    },
                    "ENU-Message\\.Volume": {
                       "transform": {
                            "type": "fluid.transforms.linearScale",
                            "inputPath": "http://registry\\.gpii\\.net/common/volume",
                            "factor": 100
                        }
                    },
                    "ENU-PCCursor\\.Volume": {
                       "transform": {
                            "type": "fluid.transforms.linearScale",
                            "inputPath": "http://registry\\.gpii\\.net/common/volume",
                            "factor": 100
                        }
                    },
                    "ENU-Global\\.Punctuation": {
                        "transform": {
                            "type": "fluid.transforms.valueMapper",
                            "defaultInputPath": "http://registry\\.gpii\\.net/common/punctuationVerbosity",
                            "match": {
                                "none": 0,
                                "some": 1,
                                "most": 2,
                                "all": 3
                            }
                        }
                    },
                    "ENU-JAWSCursor\\.Punctuation": {
                        "transform": {
                            "type": "fluid.transforms.valueMapper",
                            "defaultInputPath": "http://registry\\.gpii\\.net/common/punctuationVerbosity",
                            "match": {
                                "none": 0,
                                "some": 1,
                                "most": 2,
                                "all": 3
                            }
                        }
                    },
                    "ENU-Keyboard\\.Punctuation": {
                        "transform": {
                            "type": "fluid.transforms.valueMapper",
                            "defaultInputPath": "http://registry\\.gpii\\.net/common/punctuationVerbosity",
                            "match": {
                                "none": 0,
                                "some": 1,
                                "most": 2,
                                "all": 3
                            }
                        }
                    },
                    "ENU-MenuAndDialog\\.Punctuation": {
                        "transform": {
                            "type": "fluid.transforms.valueMapper",
                            "defaultInputPath": "http://registry\\.gpii\\.net/common/punctuationVerbosity",
                            "match": {
                                "none": 0,
                                "some": 1,
                                "most": 2,
                                "all": 3
                            }
                        }
                    },
                    "ENU-Message\\.Punctuation": {
                        "transform": {
                            "type": "fluid.transforms.valueMapper",
                            "defaultInputPath": "http://registry\\.gpii\\.net/common/punctuationVerbosity",
                            "match": {
                                "none": 0,
                                "some": 1,
                                "most": 2,
                                "all": 3
                            }
                        }
                    },
                    "ENU-PCCursor\\.Punctuation": {
                        "transform": {
                            "type": "fluid.transforms.valueMapper",
                            "defaultInputPath": "http://registry\\.gpii\\.net/common/punctuationVerbosity",
                            "match": {
                                "none": 0,
                                "some": 1,
                                "most": 2,
                                "all": 3
                            }
                        }
                    },
                    "ENU-Global\\.SynthLangString": {
                        "transform": {
                            "type": "fluid.transforms.valueMapper",
                            "defaultInputPath": "http://registry\\.gpii\\.net/common/auditoryOutLanguage",
                            "match": {
                                "en-US": "American English",
                                "en-GB": "British English",
                                "fr": "French",
                                "fr-CA": "French Canadian",
                                "it": "Italian",
                                "pt-BR": "Brazilian Portuguese",
                                "de": "German",
                                "es-US": "Latin American Spanish",
                                "es-ES": "Castilian Spanish",
                                "fi": "Finnish"
                            }
                        }
                    },
                    "ENU-JAWSCursor\\.SynthLangString": {
                        "transform": {
                            "type": "fluid.transforms.valueMapper",
                            "defaultInputPath": "http://registry\\.gpii\\.net/common/auditoryOutLanguage",
                            "match": {
                                "en-US": "American English",
                                "en-GB": "British English",
                                "fr": "French",
                                "fr-CA": "French Canadian",
                                "it": "Italian",
                                "pt-BR": "Brazilian Portuguese",
                                "de": "German",
                                "es-US": "Latin American Spanish",
                                "es-ES": "Castilian Spanish",
                                "fi": "Finnish"
                            }
                        }
                    },
                    "ENU-Keyboard\\.SynthLangString": {
                        "transform": {
                            "type": "fluid.transforms.valueMapper",
                            "defaultInputPath": "http://registry\\.gpii\\.net/common/auditoryOutLanguage",
                            "match": {
                                "en-US": "American English",
                                "en-GB": "British English",
                                "fr": "French",
                                "fr-CA": "French Canadian",
                                "it": "Italian",
                                "pt-BR": "Brazilian Portuguese",
                                "de": "German",
                                "es-US": "Latin American Spanish",
                                "es-ES": "Castilian Spanish",
                                "fi": "Finnish"
                            }
                        }
                    },
                    "ENU-MenuAndDialog\\.SynthLangString": {
                        "transform": {
                            "type": "fluid.transforms.valueMapper",
                            "defaultInputPath": "http://registry\\.gpii\\.net/common/auditoryOutLanguage",
                            "match": {
                                "en-US": "American English",
                                "en-GB": "British English",
                                "fr": "French",
                                "fr-CA": "French Canadian",
                                "it": "Italian",
                                "pt-BR": "Brazilian Portuguese",
                                "de": "German",
                                "es-US": "Latin American Spanish",
                                "es-ES": "Castilian Spanish",
                                "fi": "Finnish"
                            }
                        }
                    },
                    "ENU-Message\\.SynthLangString": {
                        "transform": {
                            "type": "fluid.transforms.valueMapper",
                            "defaultInputPath": "http://registry\\.gpii\\.net/common/auditoryOutLanguage",
                            "match": {
                                "en-US": "American English",
                                "en-GB": "British English",
                                "fr": "French",
                                "fr-CA": "French Canadian",
                                "it": "Italian",
                                "pt-BR": "Brazilian Portuguese",
                                "de": "German",
                                "es-US": "Latin American Spanish",
                                "es-ES": "Castilian Spanish",
                                "fi": "Finnish"
                            }
                        }
                    },
                    "ENU-PCCursor\\.SynthLangString": {
                        "transform": {
                            "type": "fluid.transforms.valueMapper",
                            "defaultInputPath": "http://registry\\.gpii\\.net/common/auditoryOutLanguage",
                            "match": {
                                "en-US": "American English",
                                "en-GB": "British English",
                                "fr": "French",
                                "fr-CA": "French Canadian",
                                "it": "Italian",
                                "pt-BR": "Brazilian Portuguese",
                                "de": "German",
                                "es-US": "Latin American Spanish",
                                "es-ES": "Castilian Spanish",
                                "fi": "Finnish"
                            }
                        }
                    }
                },
                "inverseCapabilitiesTransformations": {
                    "http://registry\\.gpii\\.net/common/speechSynthesizer": "Options\\.PrimarySynthesizer",
                    "http://registry\\.gpii\\.net/common/speechRate": "ENU-Global\\.Rate",
                    "http://registry\\.gpii\\.net/common/pitch": {
                        "transform": {
                            "type": "fluid.transforms.linearScale",
                            "inputPath": "ENU-Global\\.Pitch",
                            "factor": 0.010101,
                            "offset": -0.010101
                        }
                    },
                    "http://registry\\.gpii\\.net/common/volume": {
                       "transform": {
                            "type": "fluid.transforms.linearScale",
                            "inputPath": "ENU-Global\\.Volume",
                            "factor": 0.01
                        }
                    },
                    "http://registry\\.gpii\\.net/common/punctuationVerbosity": {
                        "transform": {
                            "type": "fluid.transforms.valueMapper",
                            "defaultInputPath": "ENU-Global\\.Punctuation",
                            "match": [{
                                inputValue: 0,
                                outputValue: "none"
                            }, {
                                inputValue: 1,
                                outputValue: "some"
                            }, {
                                inputValue: 2,
                                outputValue: "most"
                            }, {
                                inputValue: 3,
                                outputValue: "all"
                            }]
                        }
                    },
                    "http://registry\\.gpii\\.net/common/auditoryOutLanguage": {
                        "transform": {
                            "type": "fluid.transforms.valueMapper",
                            "defaultInputPath": "ENU-Global\\.SynthLangString",
                            "match": {
                                "American English": "en-US",
                                "British English": "en-GB",
                                "French": "fr",
                                "French Canadian": "fr-CA",
                                "Italian": "it",
                                "Brazilian Portuguese": "pt-BR",
                                "German": "de",
                                "Latin American Spanish": "es-US",
                                "Castilian Spanish": "es-ES",
                                "Finnish": "fi"
                            }
                        }
                    }
                }
            },
            "launcher": {
                "type": "gpii.launchHandlers.flexibleHandler",
                "options": {
                    "verifySettings": true,
                    retryOptions: {
                        rewriteEvery: 0,
                        numRetries: 20
                    },
                    "getState": [
                        {
                            "type": "gpii.processReporter.find",
                            "command": "jfw"
                        }
                    ],
                    "setTrue": [
                        {
                            "type": "gpii.launch.exec",
                            "command": "\"${{registry}.HKEY_LOCAL_MACHINE\\SOFTWARE\\Microsoft\\Windows\\CurrentVersion\\App Paths\\JAWS17.exe\\}\""
                        }
                    ],
                    "setFalse": [
                        {
                            "type": "gpii.windows.closeProcessByName",
                            "filename": "jfw.exe"
                        },
                        {
                            "type": "gpii.windows.closeProcessByName",
                            "filename": "fsSynth32.exe"
                        },
                        {
                            "type": "gpii.windows.closeProcessByName",
                            "filename": "jhookldr.exe"
                        }
                    ]
                }
            }
        },
        "configure": [
            "settings.configuration1",
            "settings.configuration2"
        ],
        "restore": [
            "settings.configuration1",
            "settings.configuration2"
        ],
        "start": [
            "settings.launcher"
        ],
        "stop": [
            "settings.launcher"
        ],
        "update": [
            "stop",
            "configure",
            "start"
        ],
        "isRunning": [
            "settings.launcher"
        ],
        "isInstalled": [
            {
                "type": "gpii.deviceReporter.registryKeyExists",
                "hKey": "HKEY_LOCAL_MACHINE",
                "path": "Software\\Microsoft\\Windows\\CurrentVersion\\App Paths\\JAWS17.exe",
                "subPath": "",
                "dataType": "REG_SZ"
            }
        ],
        "isRunning": [
            {
                "type": "gpii.processReporter.find",
                "command": "jaws"
            }
        ]
    },

    "com.texthelp.readWriteGold": {
        "name": "Read Write Gold",
        "contexts": {
            "OS": [
                {
                    "id": "win32",
                    "version": ">=5.0"
                }
            ]
        },
        "settingsHandlers": {
            "configuration": {
                "type": "gpii.settingsHandlers.XMLHandler",
                "options": {
                    "filename": "${{environment}.APPDATA}\\Texthelp\\ReadAndWrite\\11\\RWSettings11.xml",
                    "encoding": "utf-8",
                    "xml-tag": "<?xml version=\"1.0\" encoding=\"utf-8\"?>"
                },
                "capabilities": [
                    "http://registry\\.gpii\\.net/common/languageAssistance"
                ],
                "capabilitiesTransformations": {
                    "ApplicationSettings": "ApplicationSettings"
                }
            },
            "launcher": {
                "type": "gpii.launchHandlers.flexibleHandler",
                "options": {
                    "verifySettings": true,
                    "retryOptions": {
                        rewriteEvery: 0,
                        numRetries: 40
                    },
                    "setTrue": [
                        {
                            "type": "gpii.launch.exec",
                            "command": "\"${{registry}.HKEY_CURRENT_USER\\Software\\Texthelp\\Read&Write11\\InstallPath}\\ReadAndWrite.exe\""
                        }
                    ],
                    "setFalse": [
                        {
                            "type": "gpii.windows.closeProcessByName",
                            "filename": "ReadAndWrite.exe"
                        }
                    ],
                    "getState": [
                        {
                            "type": "gpii.processReporter.find",
                            "command": "ReadAndWrite"
                        }
                    ]
                }
            }
        },
        "configure": [
            "settings.configuration"
        ],
        "restore": [
            "settings.configuration"
        ],
        "start": [
            "settings.launcher"
        ],
        "stop": [
            "settings.launcher"
        ],
        "update": [
            "stop",
            "configure",
            "start"
        ],
        "isRunning": [
            "settings.launcher"
        ],
        "isInstalled": [
            {
                "type": "gpii.deviceReporter.registryKeyExists",
                "hKey": "HKEY_CURRENT_USER",
                "path": "Software\\Texthelp\\Read&Write11",
                "subPath": "InstallPath",
                "dataType": "REG_SZ"
            }
        ],
        "isRunning": [
            {
                "type": "gpii.processReporter.find",
                "command": "readandwrite"
            }
        ]
    },

    "com.microsoft.windows.magnifier": {
        "name": "Windows Built-in Screen Magnifier",
        "contexts": {
            "OS": [
                {
                    "id": "win32",
                    "version": ">=5.0"
                }
            ]
        },
        "settingsHandlers": {
            "configure": {
                "type": "gpii.windows.registrySettingsHandler",
                "options": {
                    "hKey": "HKEY_CURRENT_USER",
                    "path": "Software\\Microsoft\\ScreenMagnifier",
                    "dataTypes": {
                        "Magnification": "REG_DWORD",
                        "Invert": "REG_DWORD",
                        "FollowFocus": "REG_DWORD",
                        "FollowCaret": "REG_DWORD",
                        "FollowMouse": "REG_DWORD",
                        "MagnificationMode": "REG_DWORD",
                        "ZoomIncrement": "REG_DWORD"
                    }
                },
                "capabilities": [],
                "capabilitiesTransformations": {
                    "Invert": {
                        "transform": {
                            "type": "gpii.transformer.booleanToNumber",
                            "inputPath": "http://registry\\.gpii\\.net/common/invertColours"
                        }
                    },
                    "Magnification": {
                        "transform": {
                            "type": "fluid.transforms.round",
                            "input": {
                                "transform": {
                                    "type": "fluid.transforms.linearScale",
                                    "inputPath": "http://registry\\.gpii\\.net/common/magnification",
                                    "factor": 100
                                }
                            }
                        }
                    },
                    "transform": [{
                        "type": "fluid.transforms.arrayToSetMembership",
                        "inputPath": "http://registry\\.gpii\\.net/common/tracking",
                        "outputPath": "",
                        "presentValue": 1,
                        "missingValue": 0,
                        "options": {
                            "focus": "FollowFocus",
                            "caret": "FollowCaret",
                            "mouse": "FollowMouse"
                        }
                    }],
                    "MagnificationMode": {
                        "transform": {
                            "type": "fluid.transforms.valueMapper",
                            "defaultInputPath": "http://registry\\.gpii\\.net/common/magnifierPosition",
                            "match": {
                                "FullScreen": 2,
                                "Lens": 3,
                                "LeftHalf": 1,
                                "RightHalf": 1,
                                "TopHalf": 1,
                                "BottomHalf": 1,
                                "Custom": 2
                            }
                        }
                    }
                },
                "inverseCapabilitiesTransformations": {
                    "http://registry\\.gpii\\.net/common/invertColours": "Invert.value",
                    "transform": [
                        {
                            "type": "fluid.transforms.linearScale",
                            "inputPath": "Magnification",
                            "outputPath": "http://registry\\.gpii\\.net/common/magnification",
                            "factor": 0.01
                        },
                        {
                            "type": "fluid.transforms.setMembershipToArray",
                            "inputPath": "",
                            "outputPath": "http://registry\\.gpii\\.net/common/tracking",
                            "presentValue": 1,
                            "missingValue": 0,
                            "options": {
                                "FollowFocus": "focus",
                                "FollowMouse": "mouse",
                                "FollowCaret": "caret"
                            }
                        },
                        {
                            "type": "fluid.transforms.valueMapper",
                            "defaultInputPath": "MagnificationMode.value",
                            "defaultOutputPath": "http://registry\\.gpii\\.net/common/magnifierPosition",
                            "match": {
                                "2": "FullScreen",
                                "3": "Lens",
                                "1": "TopHalf"
                            }
                        }
                    ]
                }
            },
            "launcher": {
                "type": "gpii.windows.enableRegisteredAT",
                "options": {
                    "verifySettings": true,
                    "retryOptions": {
                        "rewriteEvery": 0,
                        "numRetries": 20,
                        "retryInterval": 1000
                    },
                    "registryName": "magnifierpane",
                    "queryProcess": "Magnify"
                }
            }
        },
        "start": [
            "settings.launcher"
        ],
        "stop": [
            "settings.launcher"
        ],
        "update": [
            "stop",
            "configure",
            "start"
        ],
        "isRunning": [
            "settings.launcher"
        ],
        "configure": [
            "settings.configure"
        ],
        "restore": [
            "settings.configure"
        ],
        "isInstalled": [
            {
                "type": "gpii.deviceReporter.alwaysInstalled"
            }
        ],
        "isRunning": [
            {
                "type": "gpii.processReporter.find",
                "command": "Magnify"
            }
        ]
    },

    "com.microsoft.windows.onscreenKeyboard": {
        "name": "Windows Built-in Onscreen Keyboard",
        "contexts": {
            "OS": [
                {
                    "id": "win32",
                    "version": ">=5.0"
                }
            ]
        },
        "settingsHandlers": {
            "configure": {
                "type": "gpii.windows.registrySettingsHandler",
                "options": {
                    "hKey": "HKEY_CURRENT_USER",
                    "path": "Software\\Microsoft\\Osk",
                    "dataTypes": {
                        "NavigationMode": "REG_DWORD"
                    }
                },
                "capabilities": [
                    "http://registry\\.gpii\\.net/common/onScreenKeyboardEnabled"
                ],
                "capabilitiesTransformations": {
                    "NavigationMode": {
                        "literalValue": 0
                    }
                }
            },
            "launcher": {
                "type": "gpii.windows.enableRegisteredAT",
                "options": {
                    "registryName": "osk",
                    "queryProcess": "osk"
                }
            }
        },
        "start": [
            "settings.launcher"
        ],
        "stop": [
            "settings.launcher"
        ],
        "update": [
            "stop",
            "configure",
            "start"
        ],
        "isRunning": [
            "settings.launcher"
        ],
        "configure": [
            "settings.configure"
        ],
        "restore": [
            "settings.configure"
        ],
        "isInstalled": [
            {
                "type": "gpii.deviceReporter.alwaysInstalled"
            }
        ],
        "isRunning": [
            {
                "type": "gpii.processReporter.find",
                "command": "osk"
            }
        ]
    },


    "com.microsoft.windows.narrator": {
        "name": "Windows Built-in Narrator",
        "contexts": {
            "OS": [
                {
                    "id": "win32",
                    "version": ">=5.0"
                }
            ]
        },
        "settingsHandlers": {
            "configure": {
                "type": "gpii.windows.registrySettingsHandler",
                "options": {
                    "hKey": "HKEY_CURRENT_USER",
                    "path": "Software\\Microsoft\\Narrator",
                    "dataTypes": {
                        "SpeechSpeed": "REG_DWORD",
                        "SpeechPitch": "REG_DWORD",
                        "InteractionMouse": "REG_DWORD",
                        "CoupleNarratorCursorKeyboard": "REG_DWORD",
                        "FollowInsertion": "REG_DWORD",
                        "EchoChars": "REG_DWORD",
                        "EchoWords": "REG_DWORD"
                    }
                },
                "supportedSettings": {
                    "SpeechSpeed": {},
                    "SpeechPitch": {},
                    "CoupleNarratorCursorKeyboard": {},
                    "FollowInsertion": {},
                    "InteractionMouse": {},
                    "EchoChars": {},
                    "EchoWords": {}
                },
                "capabilities": [
                    "http://registry\\.gpii\\.net/common/screenReaderTTSEnabled",
                    "http://registry\\.gpii\\.net/common/speechRate",
                    "http://registry\\.gpii\\.net/common/trackingTTS",
                    "http://registry\\.gpii\\.net/common/keyEcho",
                    "http://registry\\.gpii\\.net/common/wordEcho",
                    "http://registry\\.gpii\\.net/common/pitch"
                ],
                "capabilitiesTransformations": {
                    "SpeechSpeed": {
                        "transform": {
                            "type": "fluid.transforms.round",
                            "input": {
                                "transform": {
                                    "type": "fluid.transforms.quantize",
                                    "inputPath": "http://registry\\.gpii\\.net/common/speechRate",
                                    /* https://msdn.microsoft.com/library/ee431826
                                     * The speed range is -10 to +10. 0 being normal, -10 is a third of normal and +10
                                     * is three times normal. The registry value is actually 0 to 20.
                                     * So this maps values between (default-speechRate / 3) and (default-speechRage * 3)
                                     * into values between 0 and 20.
                                     */
                                    "ranges": [
                                        {
                                            "upperBound": 50,
                                            "output": 0
                                        },
                                        {
                                            "upperBound": 150,
                                            "output": {
                                                "transform": {
                                                    "type": "fluid.transforms.linearScale",
                                                    "inputPath": "http://registry\\.gpii\\.net/common/speechRate",
                                                    "factor": 0.1,
                                                    "offset": -5
                                                }
                                            }
                                        },
                                        {
                                            "upperBound": 450,
                                            "output": {
                                                "transform": {
                                                    "type": "fluid.transforms.linearScale",
                                                    "inputPath": "http://registry\\.gpii\\.net/common/speechRate",
                                                    "factor": 0.033333333333,
                                                    "offset": -5
                                                }
                                            }
                                        },
                                        {
                                            "output": 20
                                        }
                                    ]
                                }
                            }
                        }
                    },
                    "SpeechPitch": {
                        "transform": {
                            "type": "fluid.transforms.linearScale",
                            "inputPath": "http://registry\\.gpii\\.net/common/pitch",
                            "factor": 20,
                            "offset": 0
                        }
                    },
                    "transform": [{
                        "type": "fluid.transforms.arrayToSetMembership",
                        "inputPath": "http://registry\\.gpii\\.net/common/trackingTTS",
                        "outputPath": "",
                        "presentValue": 1,
                        "missingValue": 0,
                        "options": {
                            "focus": "CoupleNarratorCursorKeyboard",
                            "caret": "FollowInsertion",
                            "mouse": "InteractionMouse"
                        }
                    }],
                    "EchoChars": {
                        "transform": {
                            "type": "fluid.transforms.condition",
                            "false": 0,
                            "true": 1,
                            "conditionPath": "http://registry\\.gpii\\.net/common/keyEcho"
                        }
                    },
                    "EchoWords": {
                        "transform": {
                            "type": "fluid.transforms.condition",
                            "false": 0,
                            "true": 1,
                            "conditionPath": "http://registry\\.gpii\\.net/common/wordEcho"
                        }
                    }
                },
                "inverseCapabilitiesTransformations": {
                    "http://registry\\.gpii\\.net/common/speechRate": {
                        "transform": {
                            "type": "fluid.transforms.condition",
                            "condition": {
                                "transform": {
                                    "type": "fluid.transforms.binaryOp",
                                    "leftPath": "SpeechSpeed",
                                    "right": 10,
                                    "operator": "<"
                                }
                            },
                            "true": {
                                "transform": {
                                    "type": "fluid.transforms.linearScale",
                                    "inputPath": "SpeechSpeed",
                                    "factor": 10,
                                    "offset": 50
                                }
                            },
                            "false": {
                                "transform": {
                                    "type": "fluid.transforms.linearScale",
                                    "inputPath": "SpeechSpeed",
                                    "factor": 30,
                                    "offset": -150
                                }
                            }
                        }
                    },
                    "http://registry\\.gpii\\.net/common/pitch": {
                        "transform": {
                            "type": "fluid.transforms.linearScale",
                            "inputPath": "SpeechPitch",
                            "factor": 0.05,
                            "offset": 0
                        }
                    },
                    "transform": [{
                        "type": "fluid.transforms.setMembershipToArray",
                        "inputPath": "",
                        "outputPath": "http://registry\\.gpii\\.net/common/trackingTTS",
                        "presentValue": 1,
                        "missingValue": 0,
                        "options": {
                            "CoupleNarratorCursorKeyboard": "focus",
                            "FollowInsertion": "caret",
                            "InteractionMouse": "mouse"
                        }
                    }],
                    "http://registry\\.gpii\\.net/common/keyEcho": {
                        "transform": {
                            "type": "fluid.transforms.binaryOp",
                            "leftPath": "EchoChars",
                            "right": 0,
                            "operator": "!=="
                        }
                    },
                    "http://registry\\.gpii\\.net/common/wordEcho": {
                        "transform": {
                            "type": "fluid.transforms.binaryOp",
                            "leftPath": "EchoWords",
                            "right": 0,
                            "operator": "!=="
                        }
                    }
                }
            },
            "configureNoRoam": {
                "type": "gpii.windows.registrySettingsHandler",
                "options": {
                    "hKey": "HKEY_CURRENT_USER",
                    "path": "Software\\Microsoft\\Narrator\\NoRoam",
                    "dataTypes": {
                        "SpeechVolume": "REG_DWORD",
                        "ShowKeyboardIntroduction": "REG_DWORD",
                        "ShowBrowserSelection": "REG_DWORD"
                    }
                },
                "supportedSettings": {
                    "SpeechVolume": {},
                    "ShowKeyboardIntroduction": {},
                    "ShowBrowserSelection": {}
                },
                "capabilities": [
                    "http://registry\\.gpii\\.net/common/volumeTTS"
                ],
                "capabilitiesTransformations": {
                    "SpeechVolume": {
                        "transform": {
                            "type": "fluid.transforms.linearScale",
                            "inputPath": "http://registry\\.gpii\\.net/common/volumeTTS",
                            "factor": 100,
                            "offset": 0
                        }
                    },
                    "ShowKeyboardIntroduction": {
                        "transform": {
                            "type": "fluid.transforms.condition",
                            "false": 0,
                            "true": 1,
                            "conditionPath": "http://registry\\.gpii\\.net/common/speakTutorialMessages"
                        }
                    },
                    "ShowBrowserSelection": {
                        "transform": {
                            "type": "fluid.transforms.literalValue",
                            "input": 0
                        }
                    }
                }
            }
        },
        "configure": [
            "settings.configure",
            "settings.configureNoRoam"
        ],
        "restore": [
            "settings.configure",
            "settings.configureNoRoam"
        ],
        "start": [
            {
                "type": "gpii.windows.enableRegisteredAT",
                "name": "Narrator",
                "enable": true
            }
        ],
        "stop": [
            {
                "type": "gpii.windows.enableRegisteredAT",
                "name": "Narrator",
                "enable": false
            }
        ],
        "isInstalled": [
            {
                "type": "gpii.deviceReporter.alwaysInstalled"
            }
        ]
    },

    "org.nvda-project": {
        "name": "NVDA Screen Reader",
        "contexts": {
            "OS": [
                {
                    "id": "win32",
                    "version": ">=5.0"
                }
            ]
        },
        "settingsHandlers": {
            "configs": {
                "type": "gpii.settingsHandlers.INISettingsHandler",
                "options": {
                    "filename": "${{environment}.APPDATA}\\nvda\\nvda.ini",
                    "allowNumberSignComments": true,
                    "allowSubSections": true
                },
                "capabilities": [],
                "capabilitiesTransformations": {
                    "speech\\.espeak\\.pitch": {
                        "transform": {
                            "type": "fluid.transforms.linearScale",
                            "inputPath": "http://registry\\.gpii\\.net/common/pitch",
                            "factor": 100
                        }
                    },
                    "speech\\.espeak\\.volume": {
                        "transform": {
                            "type": "fluid.transforms.linearScale",
                            "inputPath": "http://registry\\.gpii\\.net/common/volumeTTS",
                            "factor": 100
                        }
                    },
                    "presentation\\.reportHelpBalloons": "http://registry\\.gpii\\.net/common/speakTutorialMessages",
                    "keyboard\\.speakTypedCharacters": "http://registry\\.gpii\\.net/common/keyEcho",
                    "keyboard\\.speakTypedWords": "http://registry\\.gpii\\.net/common/wordEcho",
                    "speech\\.espeak\\.sayCapForCapitals": "http://registry\\.gpii\\.net/common/announceCapitals",
                    "transform": [
                        {
                            "type": "fluid.transforms.arrayToSetMembership",
                            "inputPath": "http://registry\\.gpii\\.net/common/trackingTTS",
                            "outputPath": "",
                            "presentValue": true,
                            "missingValue": false,
                            "options": {
                                "focus": "reviewCursor\\.followFocus",
                                "caret": "reviewCursor\\.followCaret",
                                "mouse": "reviewCursor\\.followMouse"
                            }
                        },
                        {
                            "type": "fluid.transforms.valueMapper",
                            "defaultInputPath": "http://registry\\.gpii\\.net/common/screenReaderTTSEnabled",
                            "match": {
                                "false": {
                                    "outputValue": {
                                        "transform": [
                                            {
                                                "type": "fluid.transforms.literalValue",
                                                "input": "silence",
                                                "outputPath": "speech\\.synth"
                                            },
                                            {
                                                "type": "fluid.transforms.literalValue",
                                                "input": "Microsoft Sound Mapper",
                                                "outputPath": "speech\\.outputDevice"
                                            }
                                        ]
                                    }
                                }
                            }
                        }
                    ],
                    "speech\\.espeak\\.rate": {
                        "transform": {
                            "type": "fluid.transforms.round",
                            "input": {
                                "transform": {
                                    "type": "fluid.transforms.binaryOp",
                                    "right": 3.10,
                                    "operator": "/",
                                    "left": {
                                        "transform": {
                                            "type": "fluid.transforms.binaryOp",
                                            "right": 80,
                                            "operator": "-",
                                            "left": {
                                                "transform": {
                                                    "type": "fluid.transforms.condition",
                                                    "truePath": "http://registry\\.gpii\\.net/common/speechRate",
                                                    "false": {
                                                        "transform": {
                                                            "type": "fluid.transforms.binaryOp",
                                                            "leftPath": "http://registry\\.gpii\\.net/common/speechRate",
                                                            "operator": "/",
                                                            "right": 3
                                                        }
                                                    },
                                                    "condition": {
                                                        "transform": {
                                                            "type": "fluid.transforms.binaryOp",
                                                            "leftPath": "http://registry\\.gpii\\.net/common/speechRate",
                                                            "operator": "<=",
                                                            "right": 390
                                                        }
                                                    }
                                                }
                                            }
                                        }
                                    }
                                }
                            }
                        }
                    },
                    "speech\\.espeak\\.rateBoost": {
                        "transform": {
                            "type": "fluid.transforms.binaryOp",
                            "leftPath": "http://registry\\.gpii\\.net/common/speechRate",
                            "operator": ">",
                            "right": 390
                        }
                    },
                    "speech\\.symbolLevel": {
                        "transform": {
                            "type": "fluid.transforms.valueMapper",
                            "defaultInputPath": "http://registry\\.gpii\\.net/common/punctuationVerbosity",
                            "match": {
                                "none": 0,
                                "some": 100,
                                "most": 200,
                                "all": 300
                            }
                        }
                    },
                    "speech\\.espeak\\.voice": {
                        "transform": {
                            "type": "fluid.transforms.valueMapper",
                            "defaultInputPath": "http://registry\\.gpii\\.net/common/auditoryOutLanguage",
                            "match": {
                                "en": "en\\en",
                                "en-GB": "en\\en",
                                "en-US": "en\\en-us",
                                "en-scotland": "en\\en-sc",
                                "en-BZ": "en\\en-wi",
                                "en-BS": "en\\en-wi",
                                "en-AG": "en\\en-wi",
                                "en-AI": "en\\en-wi",
                                "af": "af",
                                "bg": "bg",
                                "bs": "bs",
                                "ca": "ca",
                                "cs": "cs",
                                "cy": "cy",
                                "da": "da",
                                "de": "de",
                                "el": "el",
                                "grc": "test\\grc",
                                "eo": "eo",
                                "es": "es",
                                "es-419": "es-la",
                                "et": "et",
                                "fi": "fi",
                                "fr": "fr",
                                "fr-BE": "fr-be",
                                "hi": "hi",
                                "hr": "hr",
                                "hu": "hu",
                                "hy": "hy",
                                "hy-arevmda": "hy-west",
                                "id": "id",
                                "is": "is",
                                "it": "it",
                                "jbo": "test\\jbo",
                                "ka": "ka",
                                "kn": "kn",
                                "ku": "ku",
                                "la": "la",
                                "lv": "lv",
                                "mk": "mk",
                                "ml": "ml",
                                "nci": "test\\nci",
                                "nl": "nl",
                                "no": "no",
                                "pap": "test\\pap",
                                "pl": "pl",
                                "pt-BR": "pt",
                                "pt-PT": "pt-pt",
                                "ro": "ro",
                                "ru": "ru",
                                "sk": "sk",
                                "sq": "sq",
                                "sr": "sr",
                                "sv": "sv",
                                "sw": "sw",
                                "ta": "ta",
                                "tr": "tr",
                                "vi": "vi",
                                "zh-cmn": "zh",
                                "cmn": "zh",
                                "zh-yue": "zh-yue"
                            }
                        }
                    }
                },
                "inverseCapabilitiesTransformations": {
                    "http://registry\\.gpii\\.net/common/speakTutorialMessages": "presentation\\.reportHelpBalloons",
                    "http://registry\\.gpii\\.net/common/keyEcho": "keyboard\\.speakTypedCharacters",
                    "http://registry\\.gpii\\.net/common/wordEcho": "keyboard\\.speakTypedWords",
                    "http://registry\\.gpii\\.net/common/announceCapitals": "speech\\.espeak\\.sayCapForCapitals",
                    "transform": [
                        {
                            "type": "fluid.transforms.valueMapper",
                            "defaultInputPath": "virtualBuffers\\.autoSayAllOnPageLoad.value",
                            "defaultOutputPath": "http://registry\\.gpii\\.net/common/readingUnit",
                            "match": {
                                "true": "all",
                                "false": "sentence"
                            }
                        },
                        {
                            "type": "fluid.transforms.setMembershipToArray",
                            "inputPath": "",
                            "outputPath": "http://registry\\.gpii\\.net/common/trackingTTS",
                            "presentValue": true,
                            "missingValue": false,
                            "options": {
                                "reviewCursor\\.followFocus": "focus",
                                "reviewCursor\\.followCaret": "caret",
                                "reviewCursor\\.followMouse": "mouse"
                            }
                        },
                        {
                            "type": "fluid.transforms.valueMapper",
                            "defaultOutputPath": "http://registry\\.gpii\\.net/common/punctuationVerbosity",
                            "defaultInputPath": "speech\\.symbolLevel",
                            "match": {
                                "0": "none",
                                "100": "some",
                                "200": "most",
                                "300": "all"
                            }
                        },
                        {
                            "type": "fluid.transforms.condition",
                            "outputPath": "http://registry\\.gpii\\.net/common/screenReaderTTSEnabled",
                            "false": true,
                            "true": false,
                            "condition": {
                                "transform": {
                                    "type": "fluid.transforms.binaryOp",
                                    "left": {
                                        "transform": {
                                            "type": "fluid.transforms.binaryOp",
                                            "leftPath": "speech\\.synth",
                                            "operator": "===",
                                            "right": "silence"
                                        }
                                    },
                                    "right": {
                                        "transform": {
                                            "type": "fluid.transforms.binaryOp",
                                            "leftPath": "speech\\.outputDevice",
                                            "operator": "===",
                                            "right": "Microsoft Sound Mapper"
                                        }
                                    },
                                    "operator": "&&"
                                }
                            }
                        },
                        {
                            "type": "fluid.transforms.condition",
                            "outputPath": "http://registry\\.gpii\\.net/common/speechRate",
                            "condition": {
                                "transform": {
                                    "type": "fluid.transforms.binaryOp",
                                    "right": true,
                                    "operator": "===",
                                    "leftPath": "speech\\.espeak\\.rateBoost"
                                }
                            },
                            "false": {
                                "transform": {
                                    "type": "fluid.transforms.linearScale",
                                    "inputPath": "speech\\.espeak\\.rate",
                                    "factor": 3.1,
                                    "offset": 80
                                }
                            },
                            "true": {
                                "transform": {
                                    "type": "fluid.transforms.binaryOp",
                                    "left": {
                                        "transform": {
                                            "type": "fluid.transforms.linearScale",
                                            "inputPath": "speech\\.espeak\\.rate",
                                            "factor": 3.1,
                                            "offset": 80
                                        }
                                    },
                                    "operator": "*",
                                    "right": 3
                                }
                            }
                        },
                        {
                            "type": "fluid.transforms.valueMapper",
                            "defaultInputPath": "speech\\.espeak\\.voice",
                            "defaultOutputPath": "http://registry\\.gpii\\.net/common/auditoryOutLanguage",
                            "match": {
                                "en\\en": "en",
                                "en\\en-us": "en-US",
                                "en\\en-sc": "en-scotland",
                                "en\\en-wi": "en-BZ",
                                "af": "af",
                                "bg": "bg",
                                "bs": "bs",
                                "ca": "ca",
                                "cs": "cs",
                                "cy": "cy",
                                "da": "da",
                                "de": "de",
                                "el": "el",
                                "test\\grc": "grc",
                                "eo": "eo",
                                "es": "es",
                                "es-la": "es-419",
                                "et": "et",
                                "fi": "fi",
                                "fr": "fr",
                                "fr-be": "fr-BE",
                                "hi": "hi",
                                "hr": "hr",
                                "hu": "hu",
                                "hy": "hy",
                                "hy-west": "hy-arevmda",
                                "id": "id",
                                "is": "is",
                                "it": "it",
                                "test\\jbo": "jbo",
                                "ka": "ka",
                                "kn": "kn",
                                "ku": "ku",
                                "la": "la",
                                "lv": "lv",
                                "mk": "mk",
                                "ml": "ml",
                                "test\\nci": "nci",
                                "nl": "nl",
                                "no": "no",
                                "test\\pap": "pap",
                                "pl": "pl",
                                "pt": "pt-BR",
                                "pt-pt": "pt-PT",
                                "ro": "ro",
                                "ru": "ru",
                                "sk": "sk",
                                "sq": "sq",
                                "sr": "sr",
                                "sv": "sv",
                                "sw": "sw",
                                "ta": "ta",
                                "tr": "tr",
                                "vi": "vi",
                                "zh": "zh-cmn",
                                "zh-yue": "zh-yue",
                            }
                        }
                    ]
                }
            },
            "launcher": {
                "type": "gpii.launchHandlers.flexibleHandler",
                "options": {
                    "verifySettings": true,
                    retryOptions: {
                        rewriteEvery: 0,
                        numRetries: 20
                    },
                    "getState": [
                        {
                            "type": "gpii.processReporter.find",
                            "command": "nvda"
                        }
                    ],
                    "setTrue": [
                        {
                            "type": "gpii.launch.exec",
                            "command": "\"${{registry}.HKEY_LOCAL_MACHINE\\SOFTWARE\\Microsoft\\Windows\\CurrentVersion\\App Paths\\nvda.exe\\}\""
                        }
                    ],
                    "setFalse": [
                        {
                            "type": "gpii.windows.closeProcessByName",
                            "filename": "nvda_service.exe"
                        },{
                            "type": "gpii.windows.closeProcessByName",
                            "filename": "nvda.exe"
                        }
                    ]
                }
            }
        },
        "start": [
            "settings.launcher"
        ],
        "stop": [
            "settings.launcher"
        ],
        "update": [
            "stop",
            "configure",
            "start"
        ],
        "isRunning": [
            "settings.launcher"
        ],
        "configure": [
            "settings.configs"
        ],
        "restore": [
            "settings.configs"
        ],
        "isInstalled": [
            {
                "type": "gpii.deviceReporter.registryKeyExists",
                "hKey": "HKEY_LOCAL_MACHINE",
                "path": "Software\\Microsoft\\Windows\\CurrentVersion\\App Paths\\nvda.exe",
                "subPath": "",
                "dataType": "REG_SZ"
            }
        ],
        "isRunning": [
            {
                "type": "gpii.processReporter.find",
                "command": "nvda"
            }
        ]
    },

    "trace.easyOne.communicator.windows": {
        "name": "EasyOne Communicator Windows",
        "contexts": {
            "OS": [
                {
                    "id": "win32",
                    "version": ">=5.0"
                }
            ]
        },

        "settingsHandlers": {
            "configure": {
                "type": "gpii.settingsHandlers.noSettings",
                "capabilities": [
                    "http://registry\\.gpii\\.net/common/simplification"
                ]
            },
            "launcher": {
                "type": "gpii.launchHandlers.flexibleHandler",
                "options": {
                    "setTrue": {
                        "type": "gpii.launch.exec",
                        "command": "\"${{registry}.HKEY_LOCAL_MACHINE\\SOFTWARE\\Microsoft\\Windows\\CurrentVersion\\App Paths\\firefox.exe\\}\" http://easyone.gpii.net/user/${{userToken}}"
                    },
                    "setFalse": {
                        "type": "gpii.windows.closeProcessByName",
                        "filename": "firefox.exe"
                    },
                    "getState": [{
                        "type": "gpii.processReporter.neverRunning"
                    }]
                }
            }
        },
        "start": [
            "settings.launcher"
        ],
        "stop": [
            "settings.launcher"
        ],
        "isRunning": [
            "settings.launcher"
        ],
        "isInstalled": [
            {
                "type": "gpii.deviceReporter.alwaysInstalled"
            }
        ],
        "isRunning": [
            {
                "type": "gpii.processReporter.find",
                "command": "firefox"
            }
        ]
    },

    "trace.easyOne.sudan.windows": {
        "name": "EasyOne Communicator Sudan",
        "contexts": {
            "OS": [
                {
                    "id": "win32",
                    "version": ">=5.0"
                }
            ]
        },
        "settingsHandlers": {
            "configure": {
                "type": "gpii.settingsHandlers.noSettings",
                "capabilities": [
                    "http://registry\\.gpii\\.net/common/pictorialSimplification"
                ]
            },
            "launcher": {
                "type": "gpii.launchHandlers.flexibleHandler",
                "options": {
                    "setTrue": {
                        "type": "gpii.launch.exec",
                        "command": "\"${{registry}.HKEY_LOCAL_MACHINE\\SOFTWARE\\Microsoft\\Windows\\CurrentVersion\\App Paths\\firefox.exe\\}\" http://easyone.gpii.net/sudan"
                    },
                    "setFalse": {
                        "type": "gpii.windows.closeProcessByName",
                        "filename": "firefox.exe"
                    },
                    "getState": [{
                        "type": "gpii.processReporter.neverRunning"
                    }]
                }
            }
        },
        "start": [
            "settings.launcher"
        ],
        "stop": [
            "settings.launcher"
        ],
        "isRunning": [
            "settings.launcher"
        ],
        "isInstalled": [
            {
                "type": "gpii.deviceReporter.alwaysInstalled"
            }
        ],
        "isRunning": [
            {
                "type": "gpii.processReporter.find",
                "command": "firefox"
            }
        ]
    },

    "webinsight.webAnywhere.windows": {
        "name": "Web Anywhere",
        "contexts": {
            "OS": [
                {
                    "id": "win32",
                    "version": ">=5.0"
                }
            ]
        },
        "settingsHandlers": {
            "configure": {
                "type": "gpii.settingsHandlers.noSettings",
                "capabilities": [
                    "http://registry\\.gpii\\.net/common/screenReaderTTSEnabled"
                ]
            },
            "launcher": {
                "type": "gpii.launchHandlers.flexibleHandler",
                "options": {
                    "setTrue": {
                        "type": "gpii.launch.exec",
                        "command": "\"${{registry}.HKEY_LOCAL_MACHINE\\SOFTWARE\\Microsoft\\Windows\\CurrentVersion\\App Paths\\firefox.exe\\}\" \"http://webanywhere.cs.washington.edu/beta/?starting_url=http%3A%2F%2Fcloud4all.info\""
                    },
                    "setFalse": {
                        "type": "gpii.windows.closeProcessByName",
                        "filename": "firefox.exe"
                    },
                    "getState": [{
                        "type": "gpii.processReporter.neverRunning"
                    }]
                }
            }
        },
        "start": [
            "settings.launcher"
        ],
        "stop": [
            "settings.launcher"
        ],
        "isRunning": [
            "settings.launcher"
        ],
        "isInstalled": [
            {
                "type": "gpii.deviceReporter.alwaysInstalled"
            }
        ],
        "isRunning": [
            {
                "type": "gpii.processReporter.find",
                "command": "firefox"
            }
        ]
    },

    "net.opendirective.maavis": {
        "name": "maavis",
        "contexts": {
            "OS": [
                {
                    "id": "win32",
                    "version": ">=5.0"
                }
            ]
        },

        "settingsHandlers": {
            "configuration": {
                "type": "gpii.settingsHandlers.JSONSettingsHandler",
                "options": {
                    "filename": "${{environment}.MAAVIS_HOME}\\MaavisMedia\\Users\\Default\\userconfig.json"
                },
                "capabilities": [
                    "http://registry\\.gpii\\.net/common/selfVoicingEnabled"
                ],
                "capabilitiesTransformations": {
                    "transform": [
                        {
                            "type": "fluid.transforms.condition",
                            "conditionPath": "http://registry\\.gpii\\.net/common/selfVoicingEnabled",
                            "outputPath": "speakOnActivate",
                            "true": "yes",
                            "false": "no"
                        }, {
                            "type": "fluid.transforms.condition",
                            "conditionPath": "http://registry\\.gpii\\.net/common/selfVoicingEnabled",
                            "outputPath": "speakTitles",
                            "true": "yes",
                            "false": "no"
                        }, {
                            "type": "fluid.transforms.condition",
                            "conditionPath": "http://registry\\.gpii\\.net/common/selfVoicingEnabled",
                            "outputPath": "speakLabels",
                            "true": "yes",
                            "false": "no"
                        }, {
                            "type": "fluid.transforms.condition",
                            "conditionPath": "http://registry\\.gpii\\.net/common/highContrastEnabled",
                            "condition": false,
                            "outputPath": "theme",
                            "false": "colour",
                            "true": {
                                "transform": {
                                    "type": "fluid.transforms.valueMapper",
                                    "defaultInputPath": "http://registry\\.gpii\\.net/common/highContrastTheme",
                                    "match": {
                                        "black-white": "bw",
                                        "white-black": "bw",
                                        "black-yellow": "hc",
                                        "yellow-black": "hc"
                                    },
                                    "noMatch": {
                                        "outputValue": "bw"
                                    }
                                }
                            }
                        }
                    ]
                },
                "inverseCapabilitiesTransformations": {}
            },
            "launcher": {
                "type": "gpii.launchHandlers.flexibleHandler",
                "options": {
                    "verifySettings": true,
                    "retryOptions": {
                        "rewriteEvery": 0,
                        "numRetries": 20
                    },
                    "setTrue": [
                        {
                            "type": "gpii.launch.exec",
                            "command": "${{environment}.ComSpec} /c \"cd ${{environment}.MAAVIS_HOME} && MaavisPortable.cmd\""
                        }
                    ],
                    "setFalse": [
                        {
                            "type": "gpii.windows.closeProcessByName",
                            "filename": "firefox.exe"
                        }
                    ],
                    "getState": [
                        {
                            "type": "gpii.processReporter.find",
                            "command": "MaavisPortable"
                        }
                    ]
                }
            }
        },
        "configure": [
            "settings.configuration"
        ],
        "restore": [
            "settings.configuration"
        ],
        "start": [
            "settings.launcher"
        ],
        "stop": [
            "settings.launcher"
        ],
        "update": [
            "stop",
            "configure",
            "start"
        ],
        "isRunning": [
            "settings.launcher"
        ],
        "isInstalled": [
            {
                "type": "gpii.deviceReporter.alwaysInstalled"
            }
        ],
        "isRunning": [
            {
                "type": "gpii.processReporter.find",
                "command": "MaavisPortable"
            }
        ]
    },

    "com.microsoft.windows.highContrast": {
        "name": "Windows High Contrast",
        "contexts": {
            "OS": [
                {
                    "id": "win32",
                    "version": ">=5.0"
                }
            ]
        },
        "settingsHandlers": {
            "configure": {
                "type": "gpii.windows.spiSettingsHandler",
                "options": {
                    "getAction": "SPI_GETHIGHCONTRAST",
                    "setAction": "SPI_SETHIGHCONTRAST",
                    "uiParam": "struct_size",
                    "pvParam": {
                        "type": "struct",
                        "name": "HIGHCONTRAST"
                    },
                    "verifySettings": true
                },
                "supportedSettings": {
                    "HighContrastOn": {}
                },
                "capabilities": [
                    "http://registry\\.gpii\\.net/common/highContrastEnabled"
                ],
                "capabilitiesTransformations": {
                    "HighContrastOn": {
                        "transform": {
                            "type": "fluid.transforms.value",
                            "inputPath": "http://registry\\.gpii\\.net/common/highContrastEnabled",
                            "outputPath": "value"
                        },
                        "path": {
                            "transform": {
                                "type": "fluid.transforms.literalValue",
                                "input": "pvParam.dwFlags.HCF_HIGHCONTRASTON"
                            }
                        }
                    }
                },
                "inverseCapabilitiesTransformations": {
                    "http://registry\\.gpii\\.net/common/highContrastEnabled": "HighContrastOn.value"
                }
            },
            "configureTheme": {
                "type": "gpii.windows.registrySettingsHandler",
                "options": {
                    "hKey": "HKEY_CURRENT_USER",
                    "path": "SOFTWARE\\Microsoft\\Windows\\CurrentVersion\\Themes",
                    "dataTypes": {
                        "LastHighContrastTheme": "REG_SZ"
                    }
                },
                "supportedSettings": {
                    "LastHighContrastTheme": {}
                },
                "capabilities": [
                    "http://registry\\.gpii\\.net/common/highContrastTheme"
                ],
                "capabilitiesTransformations": {
                    "LastHighContrastTheme": {
                        "transform": {
                            "type": "fluid.transforms.valueMapper",
                            "defaultInputPath": "http://registry\\.gpii\\.net/common/highContrastTheme",
                            "match": {
                                "black-white": "%SystemRoot%\\resources\\Ease of Access Themes\\hcwhite.theme",
                                "white-black": "%SystemRoot%\\resources\\Ease of Access Themes\\hcblack.theme",
                                "black-yellow": "%SystemRoot%\\resources\\Ease of Access Themes\\hc1.theme",
                                "yellow-black": "%SystemRoot%\\resources\\Ease of Access Themes\\hc1.theme",
                                "lime-black": "%SystemRoot%\\resources\\Ease of Access Themes\\hc2.theme"
                            }
                        }
                    }
                }
            }
        },
        "configure": [
            "settings.configureTheme",
            "settings.configure"
        ],
        "restore": [
            "settings.configureTheme",
            "settings.configure"
        ],
        "isInstalled": [
            {
                "type": "gpii.deviceReporter.alwaysInstalled"
            }
        ]
    },

    "com.microsoft.windows.stickyKeys": {
        "name": "Windows StickyKeys",
        "contexts": {
            "OS": [
                {
                    "id": "win32",
                    "version": ">=5.0"
                }
            ]
        },
        "settingsHandlers": {
            "configure": {
                "type": "gpii.windows.spiSettingsHandler",
                "options": {
                    "getAction": "SPI_GETSTICKYKEYS",
                    "setAction": "SPI_SETSTICKYKEYS",
                    "uiParam": "struct_size",
                    "pvParam": {
                        "type": "struct",
                        "name": "STICKYKEYS"
                    },
                    "verifySettings": true
                },
                "capabilities": [],
                "capabilitiesTransformations": {
                    "StickyKeysOn": {
                        "transform": {
                            "type": "fluid.transforms.value",
                            "inputPath": "http://registry\\.gpii\\.net/common/stickyKeys",
                            "outputPath": "value"
                        },
                        "path": {
                            "transform": {
                                "type": "fluid.transforms.literalValue",
                                "input": "pvParam.dwFlags.SKF_STICKYKEYSON"
                            }
                        }
                    }
                }
            }
        },
        "configure": [
            "settings.configure"
        ],
        "restore": [
            "settings.configure"
        ],
        "isInstalled": [
            {
                "type": "gpii.deviceReporter.alwaysInstalled"
            }
        ]
    },

    "com.microsoft.windows.filterKeys": {
        "name": "Windows FilterKeys",
        "contexts": {
            "OS": [
                {
                    "id": "win32",
                    "version": ">=5.0"
                }
            ]
        },
        "settingsHandlers": {
            "configure": {
                "type": "gpii.windows.spiSettingsHandler",
                "options": {
                    "getAction": "SPI_GETFILTERKEYS",
                    "setAction": "SPI_SETFILTERKEYS",
                    "uiParam": "struct_size",
                    "pvParam": {
                        "type": "struct",
                        "name": "FILTERKEYS"
                    },
                    "verifySettings": false
                },
                "capabilities": [],
                "capabilitiesTransformations": {
                    "FilterKeysEnable": {
                        "transform": {
                            "type": "fluid.transforms.binaryOp",
                            "leftPath": "http://registry\\.gpii\\.net/common/debounceEnabled",
                            "left": false,
                            "rightPath": "http://registry\\.gpii\\.net/common/slowKeysEnabled",
                            "right": false,
                            "operator": "||",
                            "outputPath": "value"
                        },
                        "path": {
                            "transform": {
                                "type": "fluid.transforms.literalValue",
                                "input": "pvParam.dwFlags.FKF_FILTERKEYSON"
                            }
                        }
                    },
                    "SlowKeysInterval": {
                        "transform": {
                            "type": "fluid.transforms.condition",
                            "conditionPath": "http://registry\\.gpii\\.net/common/slowKeysEnabled",
                            "true": {
                                "transform": {
                                    "type": "fluid.transforms.linearScale",
                                    "inputPath": "http://registry\\.gpii\\.net/common/slowKeysInterval",
                                    "factor": 1000
                                }
                            },
                            "false": 0,
                            "outputPath": "value"
                        },
                        "path": {
                            "transform": {
                                "type": "fluid.transforms.literalValue",
                                "input": "pvParam.iWaitMSec"
                            }
                        }
                    },
                    "BounceKeysInterval": {
                        "transform": {
                            "type": "fluid.transforms.condition",
                            "condition": {
                                "transform": {
                                    "type": "fluid.transforms.binaryOp",
                                    "leftPath": "http://registry\\.gpii\\.net/common/slowKeysEnabled",
                                    "left": false,
                                    "right": false,
                                    "operator": "==="
                                }
                            },
                            "true": {
                                "transform": {
                                    "type": "fluid.transforms.condition",
                                    "conditionPath": "http://registry\\.gpii\\.net/common/debounceEnabled",
                                    "true": {
                                        "transform": {
                                            "type": "fluid.transforms.linearScale",
                                            "inputPath": "http://registry\\.gpii\\.net/common/debounceInterval",
                                            "factor": 1000
                                        }
                                    },
                                    "false": 0,
                                    "outputPath": "value"
                                }
                            },
                            "false": 0,
                            "outputPath": "value"
                        },
                        "path": {
                            "transform": {
                                "type": "fluid.transforms.literalValue",
                                "input": "pvParam.iBounceMSec"
                            }
                        }
                    }
                },
                "inverseCapabilitiesTransformations": {
                    "http://registry\\.gpii\\.net/common/slowKeysEnabled": {
                        "transform": {
                            "type": "fluid.transforms.condition",
                            "condition": {
                                "transform": {
                                    "type": "fluid.transforms.binaryOp",
                                    "leftPath": "SlowKeysInterval.value",
                                    "right": 0,
                                    "operator": ">"
                                }
                            },
                            "truePath": "FilterKeysEnable.value"
                        }
                    },
                    "http://registry\\.gpii\\.net/common/slowKeysInterval": {
                        "transform": {
                            "type": "fluid.transforms.condition",
                            "condition": {
                                "transform": {
                                    "type": "fluid.transforms.binaryOp",
                                    "leftPath": "SlowKeysInterval.value",
                                    "right": 0,
                                    "operator": ">"
                                }
                            },
                            "true": {
                                "transform": {
                                    "type": "fluid.transforms.linearScale",
                                    "inputPath": "SlowKeysInterval.value",
                                    "factor": 0.001
                                }
                            }
                        }
                    },
                    "http://registry\\.gpii\\.net/common/debounceEnabled": {
                        "transform": {
                            "type": "fluid.transforms.condition",
                            "condition": {
                                "transform": {
                                    "type": "fluid.transforms.binaryOp",
                                    "leftPath": "BounceKeysInterval.value",
                                    "right": 0,
                                    "operator": ">"
                                }
                            },
                            "truePath": "FilterKeysEnable.value"
                        }
                    },
                    "http://registry\\.gpii\\.net/common/debounceInterval": {
                        "transform": {
                            "type": "fluid.transforms.condition",
                            "condition": {
                                "transform": {
                                    "type": "fluid.transforms.binaryOp",
                                    "leftPath": "BounceKeysInterval.value",
                                    "right": 0,
                                    "operator": ">"
                                }
                            },
                            "true": {
                                "transform": {
                                    "type": "fluid.transforms.linearScale",
                                    "inputPath": "BounceKeysInterval.value",
                                    "factor": 0.001
                                }
                            }
                        }
                    }
                }
            }
        },
        "configure": [
            "settings.configure"
        ],
        "restore": [
            "settings.configure"
        ],
        "isInstalled": [
            {
                "type": "gpii.deviceReporter.alwaysInstalled"
            }
        ]
    },

    "com.microsoft.windows.mouseKeys": {
        "name": "Windows MouseKeys",
        "contexts": {
            "OS": [
                {
                    "id": "win32",
                    "version": ">=5.0"
                }
            ]
        },
        "settingsHandlers": {
            "configure": {
                "type": "gpii.windows.spiSettingsHandler",
                "options": {
                    "getAction": "SPI_GETMOUSEKEYS",
                    "setAction": "SPI_SETMOUSEKEYS",
                    "uiParam": "struct_size",
                    "pvParam": {
                        "type": "struct",
                        "name": "MOUSEKEYS"
                    },
                    "verifySettings": true
                },
                "capabilities": [],
                "capabilitiesTransformations": {
                    "MouseKeysOn": {
                        "transform": {
                            "type": "fluid.transforms.value",
                            "inputPath": "http://registry\\.gpii\\.net/common/mouseEmulationEnabled",
                            "outputPath": "value"
                        },
                        "path": {
                            "transform": {
                                "type": "fluid.transforms.literalValue",
                                "input": "pvParam.dwFlags.MKF_MOUSEKEYSON"
                            }
                        }
                    },
                    "MaxSpeed": {
                        "transform": {
                            "type": "fluid.transforms.round",
                            "input": {
                                "transform": {
                                    "type": "fluid.transforms.linearScale",
                                    "inputPath": "http://registry\\.gpii\\.net/common/cursorSpeed",
                                    "factor": 350,
                                    "offset": 10
                                }
                            },
                            "outputPath": "value"
                        },
                        "path": {
                            "transform": {
                                "type": "fluid.transforms.literalValue",
                                "input": "pvParam.iMaxSpeed"
                            }
                        }
                    },
                    "Acceleration": {
                        "transform": {
                            "type": "fluid.transforms.binaryOp",
                            "left": {
                                "transform": {
                                    "type": "fluid.transforms.linearScale",
                                    "inputPath": "http://registry\\.gpii\\.net/common/initDelay",
                                    "factor": 1000,
                                    "outputPath": "value"
                                }
                            },
                            "right": {
                                "transform": {
                                    "type": "fluid.transforms.linearScale",
                                    "inputPath": "http://registry\\.gpii\\.net/common/cursorAcceleration",
                                    "factor": 1000,
                                    "offset": 1000,
                                    "outputPath": "value"
                                }
                            },
                            "operator": "+"
                        },
                        "path": {
                            "transform": {
                                "type": "fluid.transforms.literalValue",
                                "input": "pvParam.iTimeToMaxSpeed"
                            }
                        }
                    }
                },
                "inverseCapabilitiesTransformations": {
                    "http://registry\\.gpii\\.net/common/mouseEmulationEnabled": "MouseKeysOn.value",
                    "http://registry\\.gpii\\.net/common/cursorSpeed": {
                        "transform": {
                            "type": "fluid.transforms.linearScale",
                            "inputPath": "MaxSpeed.value",
                            "factor": 0.00285714285714,
                            "offset": -0.0285714285714

                        }
                    }
                }
            }
        },
        "configure": [
            "settings.configure"
        ],
        "restore": [
            "settings.configure"
        ],
        "isInstalled": [
            {
                "type": "gpii.deviceReporter.alwaysInstalled"
            }
        ]
    },

    "com.microsoft.windows.mouseTrailing": {
        "name": "Windows Mouse Trailing",
        "contexts": {
            "OS": [
                {
                    "id": "win32",
                    "version": ">=5.0"
                }
            ]
        },
        "settingsHandlers": {
            "configure": {
                "type": "gpii.windows.spiSettingsHandler",
                "options": {
                    "getAction": "SPI_GETMOUSETRAILS",
                    "setAction": "SPI_SETMOUSETRAILS",
                    "uiParam": 0,
                    "pvParam": {
                        "type": "UINT"
                    },
                    "verifySettings": true
                },
                "capabilities": [
                    "http://registry\\.gpii\\.net/common/mouseTrailing"
                ],
                "capabilitiesTransformations": {
                    "MouseTrails": {
                        "transform": {
                            "type": "fluid.transforms.value",
                            "inputPath": "http://registry\\.gpii\\.net/common/mouseTrailing",
                            "outputPath": "value"
                        },
                        "path": {
                            "transform": {
                                "type": "fluid.transforms.literalValue",
                                "input": {
                                    "get": "pvParam",
                                    "set": "uiParam"
                                }
                            }
                        }
                    }
                }
            }
        },
        "configure": [
            "settings.configure"
        ],
        "restore": [
            "settings.configure"
        ],
        "isInstalled": [
            {
                "type": "gpii.deviceReporter.alwaysInstalled"
            }
        ]
    },

    "com.microsoft.windows.screenResolution": {
        "name": "Windows Screen Resolution",
        "contexts": {
            "OS": [
                {
                    "id": "win32",
                    "version": ">=5.0"
                }
            ]
        },
        "settingsHandlers": {
            "configuration": {
                "type": "gpii.windows.displaySettingsHandler",
                "capabilities": [
                    "display.screenEnhancement.screenResolution",
                    "applications.com\\.microsoft\\.windows\\.screenResolution.id"
                ]
            }
        },
        "configure": [
            "settings.configuration"
        ],
        "restore": [
            "settings.configuration"
        ],
        "isInstalled": [
            {
                "type": "gpii.deviceReporter.alwaysInstalled"
            }
        ]
    },

    "com.microsoft.windows.screenDPI": {
        "name": "Windows DPI",
        "contexts": {
            "OS": [
                {
                    "id": "win32",
                    "version": ">=6.2"
                }
            ]
        },
        "settingsHandlers": {
            "configure": {
                "type": "gpii.windows.displaySettingsHandler",
                "capabilities": [
                    "display.screenEnhancement.screenScale",
                    "applications.com\\.microsoft\\.windows\\.screenDPI.id"
                ]
            }
        },
        "configure": [
            "settings.configure"
        ],
        "restore": [
            "settings.configure"
        ],
        "isInstalled": [
            {
                "type": "gpii.deviceReporter.alwaysInstalled"
            }
        ]
    },

    "com.microsoft.windows.cursors": {
        "name": "Windows Cursors",
        "contexts": {
            "OS": [
                {
                    "id": "win32",
                    "version": ">=5.0"
                }
            ]
        },
        "settingsHandlers": {
            "configure": {
                "type": "gpii.windows.registrySettingsHandler",
                "options": {
                    "hKey": "HKEY_CURRENT_USER",
                    "path": "Control Panel\\Cursors",
                    "dataTypes": {
                        "Arrow": "REG_SZ",
                        "Hand": "REG_SZ",
                        "Help": "REG_SZ",
                        "AppStarting": "REG_SZ",
                        "No": "REG_SZ",
                        "NWPen": "REG_SZ",
                        "SizeAll": "REG_SZ",
                        "SizeNESW": "REG_SZ",
                        "SizeNS": "REG_SZ",
                        "SizeNWSE": "REG_SZ",
                        "SizeWE": "REG_SZ",
                        "UpArrow": "REG_SZ",
                        "Wait": "REG_SZ"
                    },
                    "verifySettings": true
                },
                "capabilities": [
                    "http://registry\\.gpii\\.net/common/cursorSize"
                ],
                "capabilitiesTransformations": {
                    "Arrow": {
                        "transform": {
                            "type": "fluid.transforms.quantize",
                            "inputPath": "http://registry\\.gpii\\.net/common/cursorSize",
                            "ranges": [
                                {
                                    "upperBound": 0.333,
                                    "output": "%SystemRoot%\\cursors\\aero_arrow.cur"
                                }, {
                                    "upperBound": 0.666,
                                    "output": "%SystemRoot%\\cursors\\aero_arrow_l.cur"
                                }, {
                                    "output": "%SystemRoot%\\cursors\\aero_arrow_xl.cur"
                                }
                            ]
                        }
                    },
                    "Hand": {
                        "transform": {
                            "type": "fluid.transforms.quantize",
                            "inputPath": "http://registry\\.gpii\\.net/common/cursorSize",
                            "ranges": [
                                {
                                    "upperBound": 0.333,
                                    "output": "%SystemRoot%\\cursors\\aero_link.cur"
                                }, {
                                    "upperBound": 0.666,
                                    "output": "%SystemRoot%\\cursors\\aero_link_l.cur"
                                }, {
                                    "output": "%SystemRoot%\\cursors\\aero_link_xl.cur"
                                }
                            ]
                        }
                    },
                    "Help": {
                        "transform": {
                            "type": "fluid.transforms.quantize",
                            "inputPath": "http://registry\\.gpii\\.net/common/cursorSize",
                            "ranges": [
                                {
                                    "upperBound": 0.333,
                                    "output": "%SystemRoot%\\cursors\\aero_helpsel.cur"
                                }, {
                                    "upperBound": 0.666,
                                    "output": "%SystemRoot%\\cursors\\aero_helpsel_l.cur"
                                }, {
                                    "output": "%SystemRoot%\\cursors\\aero_helpsel_xl.cur"
                                }
                            ]
                        }
                    },
                    "AppStarting": {
                        "transform": {
                            "type": "fluid.transforms.quantize",
                            "inputPath": "http://registry\\.gpii\\.net/common/cursorSize",
                            "ranges": [
                                {
                                    "upperBound": 0.333,
                                    "output": "%SystemRoot%\\cursors\\aero_working.ani"
                                }, {
                                    "upperBound": 0.666,
                                    "output": "%SystemRoot%\\cursors\\aero_working_l.ani"
                                }, {
                                    "output": "%SystemRoot%\\cursors\\aero_working_xl.ani"
                                }
                            ]
                        }
                    },
                    "No": {
                        "transform": {
                            "type": "fluid.transforms.quantize",
                            "inputPath": "http://registry\\.gpii\\.net/common/cursorSize",
                            "ranges": [
                                {
                                    "upperBound": 0.333,
                                    "output": "%SystemRoot%\\cursors\\aero_unavail.cur"
                                }, {
                                    "upperBound": 0.666,
                                    "output": "%SystemRoot%\\cursors\\aero_unavail_l.cur"
                                }, {
                                    "output": "%SystemRoot%\\cursors\\aero_unavail_xl.cur"
                                }
                            ]
                        }
                    },
                    "NWPen": {
                        "transform": {
                            "type": "fluid.transforms.quantize",
                            "inputPath": "http://registry\\.gpii\\.net/common/cursorSize",
                            "ranges": [
                                {
                                    "upperBound": 0.333,
                                    "output": "%SystemRoot%\\cursors\\aero_pen.cur"
                                }, {
                                    "upperBound": 0.666,
                                    "output": "%SystemRoot%\\cursors\\aero_pen_l.cur"
                                }, {
                                    "output": "%SystemRoot%\\cursors\\aero_pen_xl.cur"
                                }
                            ]
                        }
                    },
                    "SizeAll": {
                        "transform": {
                            "type": "fluid.transforms.quantize",
                            "inputPath": "http://registry\\.gpii\\.net/common/cursorSize",
                            "ranges": [
                                {
                                    "upperBound": 0.333,
                                    "output": "%SystemRoot%\\cursors\\aero_move.cur"
                                }, {
                                    "upperBound": 0.666,
                                    "output": "%SystemRoot%\\cursors\\aero_move_l.cur"
                                }, {
                                    "output": "%SystemRoot%\\cursors\\aero_move_xl.cur"
                                }
                            ]
                        }
                    },
                    "SizeNESW": {
                        "transform": {
                            "type": "fluid.transforms.quantize",
                            "inputPath": "http://registry\\.gpii\\.net/common/cursorSize",
                            "ranges": [
                                {
                                    "upperBound": 0.333,
                                    "output": "%SystemRoot%\\cursors\\aero_nesw.cur"
                                }, {
                                    "upperBound": 0.666,
                                    "output": "%SystemRoot%\\cursors\\aero_nesw_l.cur"
                                }, {
                                    "output": "%SystemRoot%\\cursors\\aero_nesw_xl.cur"
                                }
                            ]
                        }
                    },
                    "SizeNS": {
                        "transform": {
                            "type": "fluid.transforms.quantize",
                            "inputPath": "http://registry\\.gpii\\.net/common/cursorSize",
                            "ranges": [
                                {
                                    "upperBound": 0.333,
                                    "output": "%SystemRoot%\\cursors\\aero_ns.cur"
                                }, {
                                    "upperBound": 0.666,
                                    "output": "%SystemRoot%\\cursors\\aero_ns_l.cur"
                                }, {
                                    "output": "%SystemRoot%\\cursors\\aero_ns_xl.cur"
                                }
                            ]
                        }
                    },
                    "SizeNWSE": {
                        "transform": {
                            "type": "fluid.transforms.quantize",
                            "inputPath": "http://registry\\.gpii\\.net/common/cursorSize",
                            "ranges": [
                                {
                                    "upperBound": 0.333,
                                    "output": "%SystemRoot%\\cursors\\aero_nwse.cur"
                                }, {
                                    "upperBound": 0.666,
                                    "output": "%SystemRoot%\\cursors\\aero_nwse_l.cur"
                                }, {
                                    "output": "%SystemRoot%\\cursors\\aero_nwse_xl.cur"
                                }
                            ]
                        }
                    },
                    "SizeWE": {
                        "transform": {
                            "type": "fluid.transforms.quantize",
                            "inputPath": "http://registry\\.gpii\\.net/common/cursorSize",
                            "ranges": [
                                {
                                    "upperBound": 0.333,
                                    "output": "%SystemRoot%\\cursors\\aero_ew.cur"
                                }, {
                                    "upperBound": 0.666,
                                    "output": "%SystemRoot%\\cursors\\aero_ew_l.cur"
                                }, {
                                    "output": "%SystemRoot%\\cursors\\aero_ew_xl.cur"
                                }
                            ]
                        }
                    },
                    "UpArrow": {
                        "transform": {
                            "type": "fluid.transforms.quantize",
                            "inputPath": "http://registry\\.gpii\\.net/common/cursorSize",
                            "ranges": [
                                {
                                    "upperBound": 0.333,
                                    "output": "%SystemRoot%\\cursors\\aero_up.cur"
                                }, {
                                    "upperBound": 0.666,
                                    "output": "%SystemRoot%\\cursors\\aero_up_l.cur"
                                }, {
                                    "output": "%SystemRoot%\\cursors\\aero_up_xl.cur"
                                }
                            ]
                        }
                    },
                    "Wait": {
                        "transform": {
                            "type": "fluid.transforms.quantize",
                            "inputPath": "http://registry\\.gpii\\.net/common/cursorSize",
                            "ranges": [
                                {
                                    "upperBound": 0.333,
                                    "output": "%SystemRoot%\\cursors\\aero_busy.ani"
                                }, {
                                    "upperBound": 0.666,
                                    "output": "%SystemRoot%\\cursors\\aero_busy_l.ani"
                                }, {
                                    "output": "%SystemRoot%\\cursors\\aero_busy_xl.ani"
                                }
                            ]
                        }
                    }
                },
                "inverseCapabilitiesTransformations": {
                     "transform": [
                        {
                            "type": "fluid.transforms.valueMapper",
                            "defaultInputPath": "Arrow",
                            "defaultOutputPath": "http://registry\\.gpii\\.net/common/cursorSize",
                            "match": {
                                "%SystemRoot%\\cursors\\aero_arrow.cur": 0.32,
                                "%SystemRoot%\\cursors\\aero_arrow_l.cur": 0.65,
                                "%SystemRoot%\\cursors\\aero_arrow_xl.cur": 1
                            }
                        }
                    ]
                }
            },
            "launcher": {
                "type": "gpii.launchHandlers.flexibleHandler",
                "options": {
                    "setTrue": [{
                        "type": "gpii.windows.spiSettingsHandler.updateCursors"
                    }],
                    "getState": [{
                        "type": "gpii.processReporter.neverRunning"
                    }]
                }
            }
        },
        "start": [
            "settings.launcher"
        ],
        "stop": [],
        "update": [
            "configure",
            "start"
        ],
        "isRunning": [
            "settings.launcher"
        ],
        "configure": [
            "settings.configure"
        ],
        "restore": [
            "settings.configure",
            {
                "type": "gpii.windows.spiSettingsHandler.updateCursors"
            }
        ],
        "isInstalled": [
            {
                "type": "gpii.deviceReporter.alwaysInstalled"
            }
        ]
    },

    "eu.singularlogic.pixelsense.sociable": {
        "name": "Sociable",
        "contexts": {
            "OS": [
                {
                    "id": "win32",
                    "version": ">=5.0"
                }
            ]
        },
        "settingsHandlers": {
            "configuration": {
                "type": "gpii.settingsHandlers.XMLHandler",
                "options": {
                    "filename": "C:\\Sociable\\Configuration.xml",
                    "encoding": "utf-8",
                    "xml-tag": "<?xml version=\"1.0\"?>"
                },
                "capabilities": [],
                "capabilitiesTransformations": {
                    "user.$t": {
                        "literalValue": 1
                    },
                    "expert.$t": {
                        "literalValue": 1
                    },
                    "careCenter.$t": {
                        "literalValue": 1
                    },
                    "screenReaderTTSEnabled": {
                        "value": "http://registry\\.gpii\\.net/common/screenReaderTTSEnabled"
                    },
                    "highContrastEnabled": {
                        "value": "http://registry\\.gpii\\.net/common/highContrastEnabled"
                    },
                     "fontSize": {
                        "value": {
                            "transform": {
                                "type": "fluid.transforms.quantize",
                                "inputPath": "http://registry\\.gpii\\.net/common/fontSize",
                                "ranges": [{
                                    "upperBound": 14,
                                    "output": "normal"
                                },{
                                    "output": "large"
                                }]
                            }
                        }
                    }
                },
                "inverseCapabilitiesTransformations": {}
            },
            "launcher": {
                "type": "gpii.launchHandlers.flexibleHandler",
                "options": {
                    "setTrue": [
                        {
                            "type": "gpii.launch.exec",
                            "command": "C:\\Sociable\\Cloud4All.exe"
                        }
                    ],
                    "setFalse": [
                        {
                            "type": "gpii.launch.exec",
                            "command": "C:\\Sociable\\Cloud4All.exe -stop"
                        }
                    ],
                    "getState": [
                        {
                            "type": "gpii.processReporter.find",
                            "command": "Cloud4Allcd "
                        }
                    ]
                }
            }
        },
        "configure": [
            "settings.configuration"
        ],
        "restore": [
            "settings.configuration"
        ],
        "isRunning": [
            "settings.launcher"
        ],
        "start": [
            "settings.launcher"
        ],
        "stop": [
<<<<<<< HEAD
            "settings.launcher"
        ],
        "update": [
            "stop",
            "configure",
            "start"
=======
            {
                "type": "gpii.launch.exec",
                "command": "C:\\Sociable\\Cloud4All.exe -stop"
            }
        ],
        "isRunning": [
            {
                "type": "gpii.processReporter.find",
                "command": "Cloud4Allcd "
            }
>>>>>>> 0a262115
        ]
    },

    "com.ilunion.cloud4chrome": {
        "name": "Cloud4all Chrome extension",
        "contexts": {
            "OS": [{
                    "id": "win32",
                    "version": ">=5.0"
            }]
        },
        "settingsHandlers": {
            "chromeconf": {
                "type": "gpii.settingsHandlers.webSockets",
                "options": {
                    "path": "com.ilunion.cloud4chrome"
                },
                "capabilities": [],
                "capabilitiesTransformations": {
                    "screenReaderTTSEnabled": "http://registry\\.gpii\\.net/common/screenReaderTTSEnabled",
                    "fontSize": {
                        "transform": {
                            "type": "fluid.transforms.quantize",
                            "inputPath": "http://registry\\.gpii\\.net/common/fontSize",
                            "input": 9,
                            "ranges": [
                                {
                                    "upperBound": 12,
                                    "output": "medium"
                                },
                                {
                                    "upperBound": 18,
                                    "output": "large"
                                },
                                {
                                    "output": "x-large"
                                }
                            ]
                        }
                    },
                    "magnifierEnabled": "http://registry\\.gpii\\.net/common/magnifierEnabled",
                    "magnification": {
                        "transform": {
                            "type": "fluid.transforms.quantize",
                            "inputPath": "http://registry\\.gpii\\.net/common/magnification",
                            "input": 1,
                            "ranges": [
                                {
                                    "upperBound": 1.2,
                                    "output": 1
                                },
                                {
                                    "upperBound": 2.5,
                                    "output": 2
                                },
                                {
                                    "output": 3
                                }
                            ]
                        }
                    },
                    "highContrastEnabled": "http://registry\\.gpii\\.net/common/highContrastEnabled",
                    "highContrastTheme": "http://registry\\.gpii\\.net/common/highContrastTheme",
                    "invertColours": "http://registry\\.gpii\\.net/common/invertColours"
                },
                "inverseCapabilitiesTransformations": {}
            }
        },
        "configure": [
            "settings.chromeconf"
        ],
        "restore": [
            "settings.chromeconf"
        ],
        "isInstalled": [] // always reported as not installed. Should be changed once GPII-1998 is fixed
    }
}<|MERGE_RESOLUTION|>--- conflicted
+++ resolved
@@ -622,12 +622,6 @@
                 "subPath": "",
                 "dataType": "REG_SZ"
             }
-        ],
-        "isRunning": [
-            {
-                "type": "gpii.processReporter.find",
-                "command": "jaws"
-            }
         ]
     },
 
@@ -712,12 +706,6 @@
                 "path": "Software\\Texthelp\\Read&Write11",
                 "subPath": "InstallPath",
                 "dataType": "REG_SZ"
-            }
-        ],
-        "isRunning": [
-            {
-                "type": "gpii.processReporter.find",
-                "command": "readandwrite"
             }
         ]
     },
@@ -868,12 +856,6 @@
             {
                 "type": "gpii.deviceReporter.alwaysInstalled"
             }
-        ],
-        "isRunning": [
-            {
-                "type": "gpii.processReporter.find",
-                "command": "Magnify"
-            }
         ]
     },
 
@@ -937,12 +919,6 @@
         "isInstalled": [
             {
                 "type": "gpii.deviceReporter.alwaysInstalled"
-            }
-        ],
-        "isRunning": [
-            {
-                "type": "gpii.processReporter.find",
-                "command": "osk"
             }
         ]
     },
@@ -1651,12 +1627,6 @@
                 "subPath": "",
                 "dataType": "REG_SZ"
             }
-        ],
-        "isRunning": [
-            {
-                "type": "gpii.processReporter.find",
-                "command": "nvda"
-            }
         ]
     },
 
@@ -1708,12 +1678,6 @@
             {
                 "type": "gpii.deviceReporter.alwaysInstalled"
             }
-        ],
-        "isRunning": [
-            {
-                "type": "gpii.processReporter.find",
-                "command": "firefox"
-            }
         ]
     },
 
@@ -1764,12 +1728,6 @@
             {
                 "type": "gpii.deviceReporter.alwaysInstalled"
             }
-        ],
-        "isRunning": [
-            {
-                "type": "gpii.processReporter.find",
-                "command": "firefox"
-            }
         ]
     },
 
@@ -1819,12 +1777,6 @@
         "isInstalled": [
             {
                 "type": "gpii.deviceReporter.alwaysInstalled"
-            }
-        ],
-        "isRunning": [
-            {
-                "type": "gpii.processReporter.find",
-                "command": "firefox"
             }
         ]
     },
@@ -1948,12 +1900,6 @@
             {
                 "type": "gpii.deviceReporter.alwaysInstalled"
             }
-        ],
-        "isRunning": [
-            {
-                "type": "gpii.processReporter.find",
-                "command": "MaavisPortable"
-            }
         ]
     },
 
@@ -2931,25 +2877,12 @@
             "settings.launcher"
         ],
         "stop": [
-<<<<<<< HEAD
             "settings.launcher"
         ],
         "update": [
             "stop",
             "configure",
             "start"
-=======
-            {
-                "type": "gpii.launch.exec",
-                "command": "C:\\Sociable\\Cloud4All.exe -stop"
-            }
-        ],
-        "isRunning": [
-            {
-                "type": "gpii.processReporter.find",
-                "command": "Cloud4Allcd "
-            }
->>>>>>> 0a262115
         ]
     },
 
