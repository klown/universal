{
    "com.freedomscientific.jaws": {
        "name": "JAWS",
        "contexts": {
            "OS": [
                {
                    "id": "win32"
                }
            ]
        },
        "capabilities": [
            "http://registry\\.gpii\\.net/common/screenReaderTTS/enabled"
        ],
        "settingsHandlers": {
            "configuration1": {
                "type": "gpii.settingsHandlers.INISettingsHandler",
                "liveness": "manualRestart",
                "options": {
                    "filename": "${{environment}.APPDATA}\\Freedom Scientific\\JAWS\\2018\\Settings\\enu\\DEFAULT.JCF"
                },
                "supportedSettings": {
                    "Braille.AllDotsBrailleCursor": {
                        "title": "All Dots Braille Cursor",
                        "description": "Whether to display the braille cursor as all dots raised instead of showing it using only dots seven and eight.",
                        "enum": [
                            0,
                            1
                        ],
                        "enumLabels": [
                            "off",
                            "on"
                        ],
                        "default": 0
                    },
                    "Braille.AttributeRotationDelay": {
                        "schema": {
                            "title": "Attribute Rotation Delay",
                            "description": "When in Attribute Mode and characters have multiple attributes, determines how long each attribute should be shown for. This value is in Milliseconds.",
                            "type": "integer",
                            "default": 1000
                        }
                    },
                    "Braille.AutoPanMode": {
                        "schema": {
                            "title": "Auto Pan Mode",
                            "description": "The \"Auto Pan\" algorithm to use.",
                            "enum": [
                                0,
                                1,
                                2,
                                3,
                                4,
                                5,
                                6,
                                255
                            ],
                            "enumLabels": [
                                "off",
                                "move display minimally to include whole word containing cursor",
                                "match user pan",
                                "move display to show whole word at cursor nearest the middle of the display area",
                                "maximize text after cursor",
                                "maximize text before cursor",
                                "autopan to default structured segment",
                                "Smart Autopan, autopan using the best algorithm for the current situation"
                            ],
                            "default": 255
                        }
                    },
                    "Braille.BrailleAutoRouteToCursor": {
                        "title": "Braille Auto Route To Cursor",
                        "description": "Whether to automatically route the Braille display to the active cursor whenever the active cursor moves or a key on the keyboard is pressed.",
                        "enum": [
                            0,
                            1
                        ],
                        "enumLabels": [
                            "off",
                            "on"
                        ],
                        "default": 1
                    },
                    "Braille.BrailleCursorBlinkRate": {
                        "title": "Braille Cursor Blink Rate",
                        "description": "Speed, in milliseconds, at which the cursor on the braille display should blink.",
                        "type": "integer",
                        "default": 500
                    },
                    "Braille.BrailleKeyInterruptSpeech": {
                        "title": "Braille Key Interrupt Speech",
                        "description": "Whether to Interrupt speech if a keystroke in the Braille display is pressed.",
                        "enum": [
                            0,
                            1
                        ],
                        "enumLabels": [
                            "off",
                            "on"
                        ],
                        "default": 1
                    },
                    "Braille.BrailleMessages": {
                        "schema": {
                            "title": "Enable Flash Messages",
                            "description": "Whether or not to show Flash Messages on a braille display.",
                            "enum": [
                                0,
                                1
                            ],
                            "enumLabels": [
                                "off",
                                "on"
                            ],
                            "default": 1
                        }
                    },
                    "Braille.BrailleMode": {
                        "schema": {
                            "title": "Braille Mode",
                            "description": "Use this option to control the format of the information sent to the braille display. When Line mode is selected, JAWS sends the line of text at the current cursor position to the braille display. When Structured mode is selected, JAWS sends information to the display that is relevant to the current cursor position. The information sent includes things such as control type, dialog name, or number of items in a list. When Speech Output mode is selected, JAWS sends the same text to the display that it sends to the synthesizer. The default setting for this option is Structured.",
                            "type": "number",
                            "default": 1,
                            "enum": [
                                0,
                                1,
                                2,
                                3
                            ],
                            "enumLabels": [
                                "line",
                                "structured",
                                "speech output",
                                "attribute indicators"
                            ]
                        }
                    },
                    "Braille.BrailleMoveActiveCursor": {
                        "title": "Braille Move Active Cursor",
                        "description": "Whether to move the active cursor when the Braille cursor moves.",
                        "enum": [
                            0,
                            1
                        ],
                        "enumLabels": [
                            "off",
                            "on"
                        ],
                        "default": 0
                    },
                    // Enable this if requested, we have no reasonable way of presenting a UI at the moment.
                    // "Braille.BrailleShowMarking": {
                    //     "schema": {
                    //         "title": "Braille Marking",
                    //         "description": "Show Marking may be any combination of the following ored together brlMarkNothing= 0, brlMarkText = 1, brlMarkBold = 2, brlMarkItalic = 4, brlMarkUnderline = 8, brlMarkStrikeout = 16, brlMarkGraphic = 32, brlMarkHighlight = 64, brlMarkColor= 128, // see brlOptColorsToMark string option brlMarkExtended=256, // things like spelling and grammatical errors in MSWord etc, script defined marking brlMarkDoubleStrikeout=512, brlMarkSuperscript=1024, brlMarkSubscript=2048, brlMarkShadow=4096, brlMarkOutline=8192, brlMarkEmboss=16384, brlMarkEngrave=32768, Note when Extended marking is on, JAWS calls the PointNeedsMarking function passing in the coordinates of each cell to determine whether text at that location requires marking. This is useful when the attribute you want to mark is not actually known to JAWS such as the red and green zigzags in MSWord indicating spelling or grammatical errors.",
                    //         "type": "integer",
                    //         "minValue": 0,
                    //         "maxValue": 65536,
                    //         "default": 64
                    //     }
                    // },
                    "Braille.BrailleSleepMode": {
                        "schema": {
                            "title": "Enable Braille Sleep Mode",
                            "description": "Whether to turn off the braille driver, typically used to disable braille for a specific application.",
                            "enum": [
                                0,
                                1
                            ],
                            "enumLabels": [
                                "off",
                                "on"
                            ],
                            "default": 0
                        }
                    },
                    "Braille.BrailleVerbosity": {
                        "schema": {
                            "title": "Braille Verbosity",
                            "description": "Sets braille verbosity for Flash messages.",
                            "enum": [
                                0,
                                1,
                                2
                            ],
                            "enumLabels": [
                                "beginner",
                                "intermediate",
                                "advanced"
                            ]
                        }
                    },
                    "Braille.ContractedBrailleInput": {
                        "title": "Contracted Braille Input",
                        "description": "Enable contracted braille to be entered on the braille display's keyboard.",
                        "enum": [
                            0,
                            1
                        ],
                        "enumLabels": [
                            "off",
                            "on"
                        ],
                        "default": 0
                    },
                    "Braille.EightDotBraille": {
                        "schema": {
                            "title": "Braille Dots",
                            "description": "The number of braille dots (six or eight) to use.",
                            "enum": [
                                0,
                                1
                            ],
                            "enumLabels": [
                                "6 dot braille",
                                "8 dot braille"
                            ],
                            "default": 1
                        }
                    },
                    "Braille.FilterControlCharacters": {
                        "title": "Filter Control Characters",
                        "description": "Whether or not to filter certain control characters (currently newlines, linefeeds and tabs)",
                        "enum": [
                            0,
                            1
                        ],
                        "enumLabels": [
                            "off",
                            "on"
                        ],
                        "default": 1
                    },
                    "Braille.GeneralizeBullets": {
                        "title": "Generalize Bullets",
                        "description": "Whether to treat all bullets the same.",
                        "enum": [
                            0,
                            1
                        ],
                        "enumLabels": [
                            "off",
                            "on"
                        ],
                        "default": 0
                    },
                    "Braille.Grade2SuppressCapitalSigns": {
                        "title": "Grade2 Suppress Capital Signs",
                        "description": "When Grade 2 is on, whether or not to show capital indicators",
                        "enum": [
                            0,
                            1
                        ],
                        "enumLabels": [
                            "off",
                            "on"
                        ],
                        "default": 0
                    },
                    "Braille.MessagePrefixes": {
                        "schema": {
                            "title": "Enable Flash Message Prefixes",
                            "description": "If a display has no Status Cells, whether or not to prepend the Message Prefix to the Flash Message",
                            "enum": [
                                0,
                                1
                            ],
                            "enumLabels": [
                                "off",
                                "on"
                            ],
                            "default": 1
                        }
                    },
                    "Braille.MessageStatusText": {
                        "title": "Message Status Text",
                        "description": "The text to show in the status area of the display when a Flash message is being shown if the display has no status cells, the text will be prepended to the Flash message.",
                        "type": "string",
                        "default": "msg"
                    },
                    "Braille.MessageTime": {
                        "schema": {
                            "title": "Flash Message Timeout",
                            "description": "When a Flash message is sent to the display via a script, how long in milliseconds should it be shown if not specified by the script.",
                            "type": "integer",
                            "default": 5000
                        }
                    },
                    "Braille.ReversePanningButtons": {
                        "schema": {
                            "title": "Reverse Panning Buttons",
                            "description": "Whether or not panning buttons are reversed.",
                            "enum": [
                                0,
                                1
                            ],
                            "enumLabels": [
                                "off",
                                "on"
                            ],
                            "default": 0
                        }
                    },
                    "Braille.StructuredModeReverseOrder": {
                        "schema": {
                            "title": "Reverse Order of Structured Data",
                            "description": "Whether to reverse the order of the structured data to show the focused control's info first, followed by its grouping information, and then the dialog box information. By default, items are read in the opposite order.",
                            "enum": [
                                0,
                                1
                            ],
                            "enumLabels": [
                                "off",
                                "on"
                            ],
                            "default": 1
                        }
                    },
                    "Braille.UseHowManyStatusCells": {
                        "title": "Use How Many Status Cells",
                        "description": "How many cells to use for status information if the display defines none of its own.",
                        "type": "integer",
                        "default": 4
                    },
                    "Braille.UseScreenModelForBrailleInRichEdits": {
                        "title": "Use Screen Model for Braille in Rich Edits",
                        "description": "Whether to use the screen model when providing field prompts and text in Braille with rich edits.",
                        "enum": [
                            0,
                            1
                        ],
                        "enumLabels": [
                            "off",
                            "on"
                        ],
                        "default": 1
                    },
                    "Braille.WordWrap": {
                        "schema": {
                            "title": "Enable Word Wrap",
                            "description": "Whether or not to allow words to be split in order to maximize the use of the braille display. Ignored if panning is set to fixed increment",
                            "enum": [
                                0,
                                1
                            ],
                            "enumLabels": [
                                "off",
                                "on"
                            ],
                            "default": 1
                        }
                    },
                    "FSCasts.EnableNotifications": {
                        "schema": {
                            "title": "FSCast Notifications",
                            "description": "Whether to have JAWS display a dialog when new podcasts from Freedom Scientific are available.",
                            "enum": [
                                0,
                                1
                            ],
                            "enumLabels": [
                                "off",
                                "on"
                            ],
                            "default": 1
                        }
                    },
                    "HTML.Abbreviations": {
                        "schema": {
                            "title": "Abbreviations",
                            "description": "Whether to expand abbreviations.  If this is enabled, abbreviations with a title attribute will have their title read instead of the on screen text.",
                            "type": "number",
                            "default": 0,
                            "enum": [
                                0,
                                1
                            ],
                            "enumLabels": [
                                "off",
                                "on"
                            ]
                        }
                    },
                    "HTML.AccessKeys": {
                        "schema": {
                            "title": "Speak Access Keys Within Web Page",
                            "description": "Whether to announce HTML element access keys when reading a web page.",
                            "enum": [
                                0,
                                1
                            ],
                            "enumLabels": [
                                "off",
                                "on"
                            ],
                            "default": 1
                        }
                    },
                    "HTML.Acronyms": {
                        "schema": {
                            "title": "Acronyms",
                            "description": "If this is enabled, acronyms with a title attribute will have their title read instead of the on screen text.",
                            "type": "number",
                            "default": 0,
                            "enum": [
                                0,
                                1
                            ],
                            "enumLabels": [
                                "off",
                                "on"
                            ]
                        }
                    },
                    "HTML.BlockQuoteIndication": {
                        "title": "Block Quote Indication",
                        "description": "Whether to indicate HTML block quotations.",
                        "enum": [
                            0,
                            1
                        ],
                        "enumLabels": [
                            "off",
                            "on"
                        ],
                        "default": 1
                    },
                    "HTML.EmbeddedActiveXSupport": {
                        "title": "Embedded ActiveX Support",
                        "description": "Whether or not to support embedded ActiveX controls such as Macromedia Flash Movies.  If enabled, only objects defined in JActiveX.ini are affected by this setting.",
                        "enum": [
                            0,
                            1
                        ],
                        "enumLabels": [
                            "off",
                            "on"
                        ],
                        "default": 1
                    },
                    "HTML.ExpandAbbreviations": {
                        "schema": {
                            "title": "Expand Abbreviations",
                            "description": "Whether or not to expand abbreviations (using the abbr tag).",
                            "enum": [
                                0,
                                1
                            ],
                            "enumLabels": [
                                "off",
                                "on"
                            ],
                            "default": 0
                        }
                    },
                    "HTML.ExpandAcronyms": {
                        "schema": {
                            "title": "Expand Acronyms",
                            "description": "Whether or not to expand acronyms (using the acronym tag).",
                            "enum": [
                                0,
                                1
                            ],
                            "enumLabels": [
                                "off",
                                "on"
                            ],
                            "default": 0
                        }
                    },
                    "HTML.FilterConsecutiveDuplicateLinks": {
                        "schema": {
                            "title": "Filter Consecutive Duplicate Links",
                            "description": "Whether to skip (not announce) consecutive duplicate links.",
                            "type": "number",
                            "default": 1,
                            "enum": [
                                0,
                                1
                            ],
                            "enumLabels": [
                                "off",
                                "on"
                            ]
                        }
                    },
                    "HTML.FormFieldPromptOptions": {
                        "schema": {
                            "title": "Form Field Prompt Options",
                            "description": "Which attributes to prefer when describing form fields.",
                            "enum": [
                                0,
                                1,
                                2,
                                3,
                                4,
                                5
                            ],
                            "enumLabels": [
                                "favor label tag",
                                "favor title attribute",
                                "favor alt attribute",
                                "favor longest",
                                "use both label and title if different",
                                "use both label and alt if different"
                            ],
                            "default": 0
                        }
                    },
                    "HTML.FormsModeAutoOff": {
                        "schema": {
                            "title": "Forms Mode Auto Off",
                            "description": "Whether or not Forms Mode should be automatically turned off when the current page is updated.",
                            "enum": [
                                0,
                                1
                            ],
                            "enumLabels": [
                                "Leave Forms Mode on",
                                "Turn Forms Mode off automatically"
                            ],
                            "default": 1
                        }
                    },
                    "HTML.GraphicalLinkLastResort": {
                        "title": "Graphical Link Last Resort",
                        "description": "What to announce when a graphical link contains no title or alt text for its enclosing image and the enclosing anchor has no title.",
                        "enum": "0,1",
                        "enumLabels": "Read the image's src, Read the image's enclosing anchor's href.",
                        "default": "0"
                    },
                    "HTML.IdentifyLinkType": {
                        "title": "Identify Link Type",
                        "description": "Whether to distinguish the various types of links e.g. \"FTP link\", \"mailto link\" versus simply announcing \"link\" for all types of links.",
                        "enum": [
                            0,
                            1
                        ],
                        "enumLabels": [
                            "off",
                            "on"
                        ],
                        "default": 1
                    },
                    "HTML.IdentifySamePageLinks": {
                        "title": "Identify Same Page Links",
                        "description": "Whether to identify links that point to other places on the current page by saying \"same page link\".",
                        "enum": [
                            0,
                            1
                        ],
                        "enumLabels": [
                            "off",
                            "on"
                        ],
                        "default": 1
                    },
                    "HTML.IgnoreInlineFrames": {
                        "schema": {
                            "title": "Ignore Inline Frames",
                            "description": "Whether to ignore inline frames, such as those used for advertising.",
                            "enum": [
                                0,
                                1
                            ],
                            "enumLabels": [
                                "off",
                                "on"
                            ],
                            "default": 0
                        }
                    },
                    "HTML.IncludeGraphics": {
                        "schema": {
                            "title": "Include Graphics",
                            "description": "Whether/when to include graphics in web pages.",
                            "enum": [
                                0,
                                1,
                                2
                            ],
                            "enumLabels": [
                                "never include graphics",
                                "include graphics that have labels, i.e. alt=attributes",
                                "include all graphics"
                            ],
                            "default": 1
                        }
                    },
                    "HTML.IndicateColSpan": {
                        "schema": {
                            "title": "Indicate ColSpan for Braille",
                            "description": "Whether to announce column spans when reading table data in web pages.",
                            "enum": [
                                0,
                                1
                            ],
                            "enumLabels": [
                                "off",
                                "on"
                            ],
                            "default": 1
                        }
                    },

                    "HTML.IndicateElementAttributes": {
                        "title": "Indicate Element Attributes",
                        "description": "Whether to announce any HTML attributes defined in the \"HTML Attributes Behavior\" map of the current scheme.",
                        "enum": [
                            0,
                            1
                        ],
                        "enumLabels": [
                            "off",
                            "on"
                        ],
                        "default": 1
                    },
                    "HTML.ListIndication": {
                        "title": "List Indication",
                        "description": "Whether to announce lists with the item count and nesting level.",
                        "enum": [
                            0,
                            1
                        ],
                        "enumLabels": [
                            "off",
                            "on"
                        ],
                        "default": 1
                    },
                    "HTML.MaxLineLength": {
                        "title": "Max Line Length",
                        "description": "The maximum number of characters which can appear on a line of a paragraph.",
                        "type": "integer",
                        "default": 150
                    },
                    "HTML.PageRefreshFilter": {
                        "title": "Page Refresh Filter",
                        "description": "How often, in milliseconds, to allow all refreshes.  Set to 0 to allow all refreshes without any delay.",
                        "type": "integer",
                        "default": 0
                    },
                    "HTML.SayAllOnDocumentLoad": {
                        "schema": {
                            "title": "Read Web Pages Automatically When Loaded",
                            "description": "Whether to automatically read web pages when they're first loaded.",
                            "enum": [
                                0,
                                1
                            ],
                            "enumLabels": [
                                "off",
                                "on"
                            ],
                            "default": 1
                        }
                    },
                    "HTML.ScreenFollowsVCursor": {
                        "title": "Screen Follows Virtual Cursor",
                        "description": "Whether the screen should automatically scroll to display the line on which the Virtual Cursor is positioned.",
                        "enum": [
                            0,
                            1
                        ],
                        "enumLabels": [
                            "off",
                            "on"
                        ],
                        "default": 1
                    },
                    "HTML.SkipPastRepeatedText": {
                        "title": "Skip Past Repeated Text",
                        "description": "Whether to position the Virtual Cursor on the first line which is different than the previous page whenever a new page is displayed.",
                        "enum": [
                            0,
                            1
                        ],
                        "enumLabels": [
                            "off",
                            "on"
                        ],
                        "default": 1
                    },
                    "HTML.SmartNavigation": {
                        "schema": {
                            "title": "Smart Navigation",
                            "description": "Whether to enable \"smart navigation\" when reading web pages.",
                            "enum": [
                                0,
                                1
                            ],
                            "enumLabels": [
                                "off",
                                "on"
                            ],
                            "default": 0
                        }
                    },
                    "HTML.TableDetection": {
                        "title": "Table Detection",
                        "description": "Whether to announce all tables, or only data tables.",
                        "enum": "0,1",
                        "enumLabels": "Indicate all tables, Only indicate data tables",
                        "default": "1"
                    },
                    "HTML.TblMaxCellTextLength": {
                        "title": "Table Maximum Cell Text Length",
                        "description": "A cell is considered a valid data cell if it contains upto this number of characters",
                        "type": "integer",
                        "default": 250
                    },
                    "HTML.TblMinCellTextLength": {
                        "title": "Table Minimum Cell Text Length",
                        "description": "A cell is considered a valid data cell if it contains at least this number of characters",
                        "type": "integer",
                        "default": 1
                    },
                    "HTML.TblMinTextColumns": {
                        "title": "Table Minimum Text Columns",
                        "description": "This option specifies the minimum number of columns which must contain text in order for the table to be considered a data table.",
                        "type": "integer",
                        "default": 2
                    },
                    "HTML.TblMinTextRows": {
                        "title": "Table Minimum Text Rows",
                        "description": "This option specifies the minimum number of rows which must contain text in order for the table to be considered a data table.",
                        "type": "integer",
                        "default": 2
                    },
                    "HTML.TblMinValidDataRows": {
                        "title": "Table Minimum Valid Data Rows",
                        "description": "Next options used for configuring how data tables are detected This option specifies the minimum number of valid data rows that a table must contain in order for it to be considered a data table.",
                        "type": "integer",
                        "default": 2
                    },
                    "HTML.TblValidRowThreshold": {
                        "title": "Table Valid Row Threshold",
                        "description": "This option specifies the minimum number of cells that a row must contain in order for it to be considered a valid data row.",
                        "type": "integer",
                        "default": 2
                    },
                    "HTML.TextBlockLength": {
                        "schema": {
                            "title": "Text Block Length",
                            "description": "The number of consecutive characters that must appear in a web page for JAWS to treat this as a block of text.",
                            "type": "integer",
                            "default": 25
                        }
                    },
                    "HTML.UseLegacyIESupport": {
                        "title": "Use Legacy IE Support",
                        "description": "Whether or not to use legacy IE support instead of the default FS Dom Server support.",
                        "enum": [
                            0,
                            1
                        ],
                        "enumLabels": [
                            "off",
                            "on"
                        ],
                        "default": 1
                    },
                    "HTML.WrapNavigation": {
                        "title": "Wrap Navigation",
                        "description": "Whether or not to allow navigation keystrokes such as tab and shift tab to wrap to the top or bottom of the document.",
                        "enum": [
                            0,
                            1
                        ],
                        "enumLabels": [
                            "off",
                            "on"
                        ],
                        "default": 1
                    },
                    "Options.AllCapsIndicator": {
                        "schema": {
                            "title": "AllCapsIndicator",
                            "description": "The text to read before text that appears in all capital letters.",
                            "type": "string",
                            "default": "all cap"
                        }
                    },
                    "Options.AllowMouseEchoWhenMuted": {
                        "schema": {
                            "title": "Allow Mouse Echo",
                            "description": "Whether to echo mouse movement when otherwise muted.",
                            "enum": [
                                0,
                                1
                            ],
                            "enumLabels": [
                                "off",
                                "on"
                            ],
                            "default": 0
                        }
                    },
                    "Options.AllowSpeechOnDemandWhenMuted": {
                        "schema": {
                            "title": "Allow Reading Commands",
                            "description": "Whether to allow speech on demand when otherwise muted.",
                            "enum": [
                                0,
                                1
                            ],
                            "enumLabels": [
                                "off",
                                "on"
                            ],
                            "default": 1
                        }
                    },
                    "Options.AllowTypingEchoWhenMuted": {
                        "schema": {
                            "title": "Allow Typing Echo",
                            "description": "Whether to echo typed keys when otherwise muted.",
                            "enum": [
                                0,
                                1
                            ],
                            "enumLabels": [
                                "off",
                                "on"
                            ],
                            "default": 0
                        }
                    },
                    // This does not seem safe to update, as we have no idea which displays are available on a given machine.
                    // "Options.BrailleDisplay": {
                    //     "schema": {
                    //         "title": "Braille Display",
                    //         "description": "The braille display to use.",
                    //         "type": "string",
                    //         "default": "Braille1"
                    //     }
                    // },
                    "Options.CapIndicator": {
                        "schema": {
                            "title": "Cap Indicator",
                            "description": "The text to read before a capital letter.",
                            "type": "string",
                            "default": "cap"
                        }
                    },
                    "Options.CaretBlinkRate": {
                        "schema": {
                            "title": "Caret Blink Rate",
                            "description": "How fast the caret blinks, in milliseconds.",
                            "type": "integer",
                            "default": 53,
                            "minValue": 1
                        }
                    },
                    "Options.CaretDetect": {
                        "schema": {
                            "title": "Caret Detect",
                            "description": "How many cursor blinks are used to locate the caret.",
                            "type": "integer",
                            "default": 1,
                            "minValue": 1
                        }
                    },
                    "Options.CaretDetectTimeOut": {
                        "schema": {
                            "title": "Caret Detect Timeout",
                            "description": "The number of milliseconds before JAWS for Windows will give up looking for the caret",
                            "type": "integer",
                            "default": 250,
                            "minValue": 0
                        }
                    },
                    "OSM.CaretTimeOut": {
                        "title": "Caret Time Out",
                        "description": "The time in milliseconds to wait before redrawing the caret.",
                        "type": "integer",
                        "default": 1000
                    },
                    "Options.Case": {
                        "schema": {
                            "title": "Case",
                            "description": "Whether to indicate the case of spoken text with a change of inflection.",
                            "type": "number",
                            "default": 1,
                            "enum": [
                                0,
                                1
                            ],
                            "enumLabels": [
                                "off",
                                "on"
                            ]
                        }
                    },
                    "Options.CustomPageSummary": {
                        "schema": {
                            "title": "Custom Page Summary",
                            "description": "What to do when a virtual document loads for which a custom page summary has been defined.",
                            "type": "number",
                            "default": 0,
                            "enum": [
                                0,
                                1,
                                2
                            ],
                            "enumLabels": [
                                "do nothing (\"Say All\" will be started as normal)",
                                "The summary will be spoken and focus left on the page at the place defined by the page",
                                "the summary will be presented in the virtual viewer for the user to immediately read"
                            ]
                        }
                    },
                    "Options.DetectKeyboardInputLanguage": {
                        "schema": {
                            "title": "Detect Keyboard Languages",
                            "description": "Whether to detect the language used by the keyboard.",
                            "enum": [
                                0,
                                1
                            ],
                            "enumLabels": [
                                "off",
                                "on"
                            ],
                            "default": 1
                        }
                    },
                    "Options.Dictionary": {
                        "schema": {
                            "title": "Dictionary",
                            "description": "Whether words, phrases, abbreviations, or symbols should be processed through a global or application specific dictionary to determine proper pronunciation. This is enabled by default.",
                            "type": "number",
                            "default": 0,
                            "enum": [
                                0,
                                1
                            ],
                            "enumLabels": [
                                "off",
                                "on"
                            ]
                        }
                    },
                    // There's not even anything in the JAWS documentation for this. Disabled for now.
                    // "Options.DosScreenReader": {
                    //     "schema": {
                    //         "title": "Dos Screen Reader",
                    //         "description": "",
                    //         "type": "",
                    //         "default": 0,
                    //         "enum": [],
                    //        "enumLabels": []
                    //     }
                    // },
                    "Options.Filter": {
                        "schema": {
                            "title": "Filter",
                            "description": "Determines how repeated characters are handled.",
                            "type": "number",
                            "default": 0,
                            "enum": [
                                0,
                                1,
                                2,
                                3,
                                4,
                                5
                            ],
                            "enumLabels": [
                                "Say First 3 Repeated Characters",
                                "Say First 4 Repeated Characters",
                                "Say First 5 Repeated Characters",
                                "Say First 6 Repeated Characters",
                                "Say All Repeated Characters",
                                "Count Repeated Characters"
                            ]
                        }
                    },
                    "Options.GeneralizeDialect": {
                        "schema": {
                            "title": "Generalize Dialect",
                            "description": "Whether to switch languages when encountering content with the same underlying base language.",
                            "enum": [
                                0,
                                1
                            ],
                            "enumLabels": [
                                "off",
                                "on"
                            ],
                            "default": 1
                        }
                    },
                    "Options.Indentation": {
                        "schema": {
                            "title": "Indentation",
                            "description": "Whether or not to announce indentation.",
                            "type": "number",
                            "default": 0,
                            "enum": [
                                0,
                                1
                            ],
                            "enumLabels": [
                                "off",
                                "on"
                            ]
                        }
                    },
                    "Options.IndicateAttributesInDialogsAndMenus": {
                        "schema": {
                            "title": "Indicate Attributes on Dialogs and Menus",
                            "description": "Whether to announce attributes in dialogs and menus if the scheme allows for it.",
                            "type": "number",
                            "default": 0,
                            // TODO: All of these 0,1 examples are a firm use case for an application-specific transform mechanism so that our JSON payloads can use true/false.
                            "enum": [
                                0,
                                1
                            ],
                            "enumLabels": [
                                "off",
                                "on"
                            ]
                        }
                    },
                    "Options.IndicateCaps": {
                        "schema": {
                            "title": "Indicate Caps",
                            "description": "When to indicate the presence of capital letters.",
                            "type": "number",
                            "default": 0,
                            "enum": [
                                0,
                                1,
                                2,
                                3
                            ],
                            // TODO: Once this is moved into the LSR, these will all be message keys.
                            "enumLabels": [
                                "Off",
                                "indicate caps when spelling or when navigating by character",
                                "also indicate caps when reading by words",
                                "also indicate caps when reading by lines"
                            ]
                        }
                    },
                    "Options.IndicateNewlinesAndParagraphs": {
                        "schema": {
                            "title": "Indicate Newlines and Paragraphs",
                            "description": "Whether/how to indicate the presence of new lines and paragraphs.",
                            "type": "number",
                            "default": 0,
                            "enum": [
                                0,
                                1,
                                2,
                                3,
                                4
                            ],
                            "enumLabels": [
                                "off",
                                "indicate when typing and the editor or wordprocessor wraps to a new line",
                                "indicate when arrowing left/right or using left/right with modifiers",
                                "indicate when typing and also when arrowing. the method of indication is controlled by the Speech and Sounds scheme in use",
                                "indicate when reading text containing newline characters bitwise or the values together to indicate in multiple contexts eg a value of"
                            ]
                        }
                    },
                    "Options.IndicateSelected": {
                        "schema": {
                            "title": "List Item",
                            "description": "Use this list to determine how JAWS describes list box items. Select \"Say None\" to silence reading of list box descriptions. When you select \"Say Selected\", JAWS only tells you when list box items are selected. When you select the \"Say Not Selected\" item, JAWS only tells you when list box items are not selected. This is the default setting. If you select \"Say Both\", JAWS tells you when list box items are selected, and when they are not selected.",
                            "default": 2,
                            "enum": [
                                0,
                                1,
                                2,
                                3
                            ],
                            "enumLabels": [
                                "None",
                                "Selected",
                                "Not Selected",
                                "Both"
                            ]
                        }
                    },
                    "Options.InitialNumlockState": {
                        "schema": {
                            "title": "Initial State of NumLock Key",
                            "description": "The initial state of the NumLock key.",
                            "type": "number",
                            "enum": [
                                0,
                                1,
                                2
                            ],
                            "enumLabels": [
                                "off at startup",
                                "on at startup",
                                "leave unmodified"
                            ],
                            "default": 0
                        }
                    },
                    // TODO: Doesn't seem to work.
                    "Options.InsertKeyMode": {
                        "schema": {
                            "title": "Insert Key Mode",
                            "description": "The operating mode of the insert key.",
                            "type": "number",
                            "default": 0,
                            "enum": [
                                0,
                                1
                            ],
                            "enumLabels": [
                                "JAWS",
                                "Sticky"
                            ]
                        }
                    },
                    // TODO: VERIFY WITH EXTREME PREJUDICE
                    "Options.JAWSInsertKey": {
                        "schema": {
                            "title": "JAWS Insert Key",
                            "description": "Whether/which insert keys can be used as a JAWS Insert.",
                            "type": "number",
                            "default": 3,
                            "enum": [
                                0,
                                1,
                                2,
                                3
                            ],
                            "enumLabels": [
                                "none",
                                "Numpad Insert",
                                "Extended Insert",
                                "both Numpad and Extended"
                            ]
                        }
                    },
                    "Options.JAWSPunctuationEnabled": {
                        "schema": {
                            "title": "JAWS Punctuation Enabled",
                            "description": "Which punctuation marks to speak.",
                            "type": "number",
                            "default": 2,
                            "enum": [
                                0,
                                1,
                                2,
                                3
                            ],
                            "enumLabels": [
                                "None",
                                "Some",
                                "Most",
                                "All"
                            ]
                        }
                    },
                    // No documentation, disabled for now.
                    // "Options.KeyboardType": {
                    //     "schema": {
                    //         "title": "Keyboard Type",
                    //         "description": "Can be one of the types defined in the default.jkm settings file.",
                    //         "type": "string",
                    //         "default": "Laptop"
                    //     }
                    // },
                    "Options.KeyRepeat": {
                        "schema": {
                            "title": "Key Repeat",
                            "description": "Whether or not to allow repeated keys.  Repeated keys are allowed by default.",
                            "type": "number",
                            "default": 1,
                            "enum": [
                                0,
                                1
                            ],
                            "enumLabels": [
                                "off",
                                "on"
                            ]
                        }
                    },
                    "Options.LanguageDetection": {
                        "schema": {
                            "title": "Language Detection",
                            "description": "Whether to enable automatic Language detection.",
                            "type": "number",
                            "default": 1,
                            "enum": [
                                0,
                                1
                            ],
                            "enumLabels": [
                                "off",
                                "on"
                            ]
                        }
                    },
                    "Options.LeftShiftSkipBack": {
                        "schema": {
                            "title": "Left Shift Skip Back",
                            "description": "How the shift keys should behave in \"Say All\" mode.",
                            "type": "number",
                            "default": 1,
                            "enum": [
                                0,
                                1
                            ],
                            "enumLabels": [
                                "during SayAll, right shift will skip back and left shift will skip forward",
                                "during SayAll, left shift will skip back and right shift will skip forward"
                            ]
                        }
                    },
                    // TODO: Verify default
                    "Options.LessSpeechMode": {
                        "schema": {
                            "title": "Less Speech Options",
                            "description": "How to behave when in \"less speech mode\".",
                            "enum": [
                                0,
                                1
                            ],
                            "enumLabels": [
                                "Speech On Demand",
                                "Mute Speech"
                            ]
                        }
                    },
                    "Options.LinePauses": {
                        "schema": {
                            "title": "Line Pauses",
                            "description": "Whether to pause at end of a line.",
                            "type": "number",
                            "default": 0,
                            "enum": [
                                0,
                                1
                            ],
                            "enumLabels": [
                                "off",
                                "on"
                            ]
                        }
                    },
                    // Can't find any documentation about this.
                    // "Options.ListBoxCheckBoxes": {
                    //     "schema": {
                    //         "title": "List Box Check Boxes",
                    //         "description": "0 off, 1 non-ownerdrawn listboxes, 2 also check listboxes with LBS_OWNERDRAWVARIABLE or LBS_OWNERDRAWFIXED window style.",
                    //         "type": "number",
                    //         "default": 0,
                    //         "enum": [
                    //             0,
                    //             1,
                    //             2
                    //         ],
                    //         "enumLabels": [
                    //             "off",
                    //             "non-ownerdrawn listboxes",
                    //             "also check listboxes with LBS_OWNERDRAWVARIABLE or LBS_OWNERDRAWFIXED window style."
                    //         ]
                    //     }
                    // },
                    "Options.LowerOtherAppsVolumeWhileJAWSIsRunning": {
                        "schema": {
                            "title": "Lower Audio Volume of Programs while JAWS Speaks",
                            "description": "Whether to lower the volume of programs other than JAWS when speaking.",
                            "enum": [
                                0,
                                1
                            ],
                            "enumLabels": [
                                "off",
                                "on"
                            ],
                            "default": 0
                        }
                    },
                    "Options.MigrationWizardDisplayed": {
                        "schema": {
                            "title": "Migration Wizard Displayed",
                            "description": "Whether or not to display the migration wizard on startup.",
                            "enum": [
                                0,
                                1
                            ],
                            "enumLabels": [
                                "off",
                                "on"
                            ],
                            "default": 0
                        }
                    },
                    "Options.MixedCase": {
                        "schema": {
                            "title": "Mixed Case",
                            "description": "Whether to announce words with embedded capital letters (such as \"MixedCase\") as separate words.",
                            "type": "number",
                            "default": 1,
                            "enum": [
                                0,
                                1
                            ],
                            "enumLabels": [
                                "off",
                                "on"
                            ]
                        }
                    },
                    "Options.MouseEchoSpeaksControlTypeAndState": {
                        "schema": {
                            "title": "Speak Control Type and State of Item",
                            "description": "Whether to speak the type of control and state of item when mousing over a control.",
                            "enum": [
                                0,
                                1
                            ],
                            "enumLabels": [
                                "off",
                                "on"
                            ],
                            "default": 1
                        }
                    },
                    "Options.MouseEchoSpeaksHelpAndDescription": {
                        "schema": {
                            "title": "Speak Description of Item",
                            "description": "Whether to speak the description of an item on mouseover.",
                            "enum": [
                                0,
                                1
                            ],
                            "enumLabels": [
                                "off",
                                "on"
                            ],
                            "default": 0
                        }
                    },
                    "Options.MouseMovementStopsSpeech": {
                        "schema": {
                            "title": "Mouse Echo Interrupt",
                            "description": "Whether to stop speaking when the mouse is moved.",
                            "enum": [
                                0,
                                1
                            ],
                            "enumLabels": [
                                "off",
                                "on"
                            ],
                            "default": 1
                        }
                    },
                    "Options.MouseSpeechDelay": {
                        "schema": {
                            "title": "Mouse Echo Delay",
                            "description": "How long to delay announcing content under the mouse, in milliseconds.  Defaults to 0 (no delay).",
                            "type": "integer",
                            "default": 0
                        }
                    },
                    "Options.MouseSpeechEchoUnit": {
                        "schema": {
                            "title": "Mouse Echo Unit",
                            "description": "The unit of text to announce when the mouse pauses over text in a control.  Defaults to reading the whole line.",
                            "enum": [
                                0,
                                1,
                                2,
                                3
                            ],
                            "enumLabels": [
                                "character",
                                "word",
                                "line",
                                "paragraph"
                            ],
                            "default": 2
                        }
                    },
                    "Options.MouseSpeechEnabled": {
                        "schema": {
                            "title": "Enable Mouse Echo",
                            "description": "Whether or not to enable the mouse echo, i.e. reading content under the mouse pointer.",
                            "enum": [
                                0,
                                1
                            ],
                            "enumLabels": [
                                "off",
                                "on"
                            ],
                            "default": 0
                        }
                    },
                    "Options.Numbers": {
                        "schema": {
                            "title": "Numbers",
                            "description": "How to announce numbers.",
                            "type": "number",
                            "default": 0,
                            "enum": [
                                0,
                                1,
                                2,
                                3
                            ],
                            "enumLabels": [
                                "off (handled by synth)",
                                "digits",
                                "pairs",
                                "full numbers"
                            ]
                        }
                    },
                    "Options.OnScreenKeyboard": {
                        "schema": {
                            "title": "Allow On Screen Keyboards",
                            "description": "Whether to allow on screen keyboards.",
                            "enum": [
                                0,
                                1
                            ],
                            "enumLabels": [
                                "off",
                                "on"
                            ],
                            "default": 0
                        }
                    },
                    "Options.ProcessToolTipEvent": {
                        "schema": {
                            "title": "Process Tooltip Event",
                            "description": "Whether or not to process tooltip events.",
                            "type": "number",
                            "default": 1,
                            "enum": [
                                0,
                                1
                            ],
                            "enumLabels": [
                                "on",
                                "off"
                            ]
                        }
                    },
                    "Options.ProgressBarUpdateInterval": {
                        "schema": {
                            "title": "Progress Bar Update Interval",
                            "description": "How often to announce progress bar updates, in milliseconds.  Set to 0 to disable update announcements.",
                            "type": "integer",
                            "default": 5000,
                            "minValue": 0
                        }
                    },
                    "Options.QuickKeyNavigationMode": {
                        "schema": {
                            "title": "Quick Key Navigation Mode",
                            "description": "Navigation Quick Keys let you move through Web pages with easy to remember commands, such as T for table, F for form field, N for non link text, and V for visited link. These commands are only available when the Virtual Cursor is active. Use these radio buttons to set Navigation Quick Keys off, on, or on only during Say All reading. The default is on.",
                            "type": "number",
                            "default": 1,
                            "enum": [
                                0,
                                1,
                                2
                            ],
                            "enumLabels": [
                                "off",
                                "on",
                                "only on during \"Say All\""
                            ]
                        }
                    },
                    "Options.ReadingInterrupt": {
                        "schema": {
                            "title": "Reading Interrupt",
                            "description": "Whether to interrupt speech when a key that is bound to a macro is pressed.",
                            "type": "number",
                            "default": 1,
                            "enum": [
                                0,
                                1
                            ],
                            "enumLabels": [
                                "off",
                                "on"
                            ]
                        }
                    },
                    "Options.Repetitions": {
                        "schema": {
                            "title": "Repetitions",
                            "description": "Whether or not to indicate repeated characters.",
                            "type": "number",
                            "default": 0,
                            "enum": [
                                0,
                                1
                            ],
                            "enumLabels": [
                                "off",
                                "on"
                            ]
                        }
                    },
                    "Options.SayAllIgnoreShiftKeys": {
                        "schema": {
                            "title": "\"Say All\" Ignores Shift Keys",
                            "description": "Allows sticky keys to be used, i.e.: ignores shift keys during SayAll. User can use left/right arrow to do same functions.",
                            "type": "number",
                            "default": 0,
                            "enum": [
                                0,
                                1
                            ],
                            "enumLabels": [
                                "on",
                                "off"
                            ]
                        }
                    },
                    "Options.SayAllIndicateCaps": {
                        // The same as http://registry.gpii.net/common/announceCapitals. We should just reuse it and override with custom values
                        "schema": {
                            "title": "\"Say All\" Announces Capitals",
                            "description": "In \"Say All\" mode, announce an initial capital letter or capitalized word.",
                            "type": "number",
                            "default": 0,
                            "enum": [
                                0,
                                1
                            ],
                            "enumLabels": [
                                "on",
                                "off"
                            ]
                        }
                    },
                    "Options.SayAllMode": {
                        "schema": {
                            "title": "\"Say All\" Mode",
                            "description": "Sets the amount of text which \"Say All\" sends to the synthesizer as a single unit.",
                            "type": "number",
                            "default": 0,
                            "enum": [
                                0,
                                1,
                                2
                            ],
                            "enumLabels": [
                                "line",
                                "sentence",
                                "paragraph"
                            ]
                        }
                    },
                    // Requires creating a schema or knowing the name of the default.  Leave out for now.
                    // "Options.SayAllScheme": {
                    //     "schema": {
                    //         "title": "\"Say All\" Scheme",
                    //         "description": "Which user-defined \"Say All\" scheme to use.",
                    //         "type": "string"
                    //     }
                    // },
                    "Options.SayBlankLineCount": {
                        "schema": {
                            "title": "Say Blank Line Count",
                            "description": "In \"Say All\" mode, whether to announce the number of blank lines.",
                            "type": "number",
                            "default": 0,
                            "enum": [
                                0,
                                1
                            ],
                            "enumLabels": [
                                "off",
                                "on"
                            ]
                        }
                    },
                    "Options.SayCursorShapeChange": {
                        "schema": {
                            "title": "Say Cursor Shape Change",
                            "description": "Whether to announce a change in the shape of the cursor.",
                            "type": "number",
                            "default": 0,
                            "enum": [
                                0,
                                1
                            ],
                            "enumLabels": [
                                "off",
                                "on"
                            ]
                        }
                    },
                    "Options.SayDollars": {
                        "schema": {
                            "title": "Say Dollars",
                            "description": "Whether to announce currency symbols.",
                            "type": "number",
                            "default": 0,
                            "enum": [
                                0,
                                1
                            ],
                            "enumLabels": [
                                "off",
                                "on"
                            ]
                        }
                    },
                    "Options.SayNumericDates": {
                        "schema": {
                            "title": "Say Numeric Dates",
                            "description": "How to announce numeric dates.  With no translation, dates are read as numbers.  With some translation, dd-mm-yy values are read as text.  With extended translation, both dd-mm-yy and dd-mm values are read as text.",
                            "type": "number",
                            "default": 0,
                            "enum": [
                                0,
                                1,
                                2
                            ],
                            "enumLabels": [
                                "no translation",
                                "some translation",
                                "extended translation"
                            ]
                        }
                    },
                    "Options.SaySelectedFirst": {
                        "schema": {
                            "title": "Say Selected First",
                            "description": "Whether to announce the selected text first.",
                            "type": "number",
                            "default": 0,
                            "enum": [
                                0,
                                1
                            ],
                            "enumLabels": [
                                "off",
                                "on"
                            ]
                        }
                    },
                    "Options.SayStateFirst": {
                        "schema": {
                            "title": "Say State First",
                            "description": "Whether to announce the window state before title/text.",
                            "type": "number",
                            "default": 0,
                            "enum": [
                                0,
                                1
                            ],
                            "enumLabels": [
                                "off",
                                "on"
                            ]
                        }
                    },
                    "Options.SayWindowTypeFirst": {
                        "schema": {
                            "title": "Say Window Type First",
                            "description": "Whether to announce the type of window before announcing the window title/text.",
                            "type": "number",
                            "default": 0,
                            "enum": [
                                0,
                                1
                            ],
                            "enumLabels": [
                                "off",
                                "on"
                            ]
                        }
                    },
                    // TODO: Improve this. Figure out if there are other valid options.
                    "Options.Scheme": {
                        "schema": {
                            "title": "Scheme",
                            "description": "Whether or not to intercept CreateDIBSection Note that this value is only read once per JAWS session at startup thus changing this value while JAWS is running has no effect.",
                            "type": "string",
                            "default": "Classic"
                        }
                    },
                    "Options.ScreenEcho": {
                        "schema": {
                            "title": "Screen Echo",
                            "description": "Use the radio buttons in this group to determine how much text is read when information on the screen changes. This includes highlighted text, all text as it appears, or no speech echo as text appears or changes on screen. The default setting is Echo Highlighted Text. Changing the Screen Echo setting may affect the reading of menus and other items. For this reason, it is recommended that you only make Screen Echo changes in application-specific settings files.",
                            "type": "number",
                            "default": 1,
                            "enum": [
                                0,
                                1,
                                2
                            ],
                            "enumLabels": [
                                "off",
                                "highlight",
                                "all"
                            ]
                        }
                    },
                    "Options.SimultaneousSynthAndWave": {
                        "schema": {
                            "title": "Simultaneous Synth and Wave",
                            "description": "Whether to enable smoother playing of WAV files when using the DEC Talk Access 32 software synthesizer. This option is only available in Default.jcf. Changes to this setting take effect the next time you start JAWS.  Disabled by default.",
                            "type": "number",
                            "default": 0,
                            "enum": [
                                0,
                                1
                            ],
                            "enumLabels": [
                                "off",
                                "on"
                            ]
                        }
                    },
                    "Options.SingleDigitThreshold": {
                        "schema": {
                            "title": "Single Digit Threshold",
                            "description": "The number of digits a number must contain before it is read as single digits (like a phone number).  Defaults to five.",
                            "type": "integer",
                            "default": 5
                        }
                    },
                    "Options.SkimReadingIndication": {
                        "schema": {
                            "title": "Skim Reading Indication",
                            "description": "Whether or not to indicate (via a beep) when skimming over text units for which the regular expression returns FALSE.",
                            "type": "number",
                            "default": 1,
                            "enum": [
                                0,
                                1
                            ],
                            "enumLabels": [
                                "off",
                                "beep every 20 units skimmed over"
                            ]
                        }
                    },
                    "Options.SkipILM": {
                        "schema": {
                            "title": "Skip ILM",
                            "description": "Whether to show the licensing manager on startup when running in 40-minute evaluation mode.",
                            "default": 0,
                            "enum": [
                                0,
                                1
                            ],
                            "enumLabels": [
                                "display the license manager on startup",
                                "do not display the license manager on startup"
                            ]
                        }
                    },
                    // This is not meaningful unless it's coupled with an application for context.  Disabled for now.
                    // "Options.SleepMode": {
                    //     "schema": {
                    //         "title": "SleepMode",
                    //         "description": "Whether to put JAWS to sleep.  In the context of a specific application, this preference can be set to disable JAWS within that application.",
                    //         "type": "number",
                    //         "default": 0,
                    //         "enum": [
                    //             0,
                    //             1
                    //         ],
                    //         "enumLabels": [
                    //             "off",
                    //             "on"
                    //         ]
                    //     }
                    // },
                    "Options.SmartWordReading": {
                        "schema": {
                            "title": "Smart Word Reading",
                            "description": "Whether or not to enable \"smart reading\" when using the \"Say Word\" command.",
                            "enum": [
                                0,
                                1
                            ],
                            "enumLabels": [
                                "off",
                                "on"
                            ],
                            "default": 1
                        }
                    },
                    "Options.SpeakANSIChars": {
                        "schema": {
                            "title": "Speak ANSI Chars",
                            "description": "Whether or not to announce ANSI characters.",
                            "type": "number",
                            "default": 1,
                            "enum": [
                                0,
                                1
                            ],
                            "enumLabels": [
                                "off",
                                "on"
                            ]
                        }
                    },
                    "Options.SpeakCharacterValueAsMultibyteSequence": {
                        "schema": {
                            "title": "Speak Character Value As Sequence of Multibyte Values",
                            "description": "Whether to read unicode characters as a series of multi-byte values.",
                            "enum": [
                                0,
                                1
                            ],
                            "enumLabels": [
                                "off",
                                "on"
                            ],
                            "default": 0
                        }
                    },
                    "Options.SpeakCharacterValueInHex": {
                        "schema": {
                            "title": "Speak Character Value In Hex",
                            "description": "Whether to announce the hex value of a character when numpad 5 is pressed three times quickly.",
                            "enum": [
                                0,
                                1
                            ],
                            "enumLabels": [
                                "off",
                                "on"
                            ],
                            "default": 0
                        }
                    },
                    "Options.SpeakNumbersSepByDashesAsDigits": {
                        "schema": {
                            "title": "Numbers Containing Dashes as Digits",
                            "description": "Whether to read numbers that contain dashes (such as phone numbers) as a series of digits.",
                            "enum": [
                                0,
                                1
                            ],
                            "enumLabels": [
                                "off",
                                "on"
                            ],
                            "default": 0
                        }
                    },
                    "Options.SpeechHistory": {
                        "schema": {
                            "title": "Enable Speech History",
                            "description": "Whether to read through the 50-item speech history when \"insert+spacebar\" and then \"h\" are pressed.",
                            "enum": [
                                0,
                                1
                            ],
                            "enumLabels": [
                                "off",
                                "on"
                            ],
                            "default": 1
                        }
                    },
                    "Options.SpeechMode": {
                        "schema": {
                            "title": "Speech Mode",
                            "description": "The \"speech mode\" to use, either \"full\" or \"less\".",
                            "enum": [
                                0,
                                1
                            ],
                            "enumLabels": [
                                "full speech",
                                "less speech"
                            ],
                            "default": 0
                        }
                    },
                    "Options.SpellAlphanumericData": {
                        "schema": {
                            "title": "Spell Alphanumeric Data",
                            "description": "How to read alphanumeric data.",
                            "enum": [
                                0,
                                1,
                                2
                            ],
                            "enumLabels": [
                                "read as appears",
                                "spell",
                                "spell phonetically"
                            ],
                            "default": 0
                        }
                    },
                    "Options.SpellPhonetic": {
                        "schema": {
                            "title": "Spell Phonetic",
                            "description": "How to announce word spellings.",
                            "type": "number",
                            "default": 0,
                            "enum": [
                                0,
                                1
                            ],
                            "enumLabels": [
                                "spell normal",
                                "spell phonetic"
                            ]
                        }
                    },
                    // TODO: Verify.  Look at the INI file and suggest defaults?
                    "Options.Synthesizer": {
                        "schema": {
                            "title": "Synthesizer",
                            "description": "The synthesizer to use/ Available synthesizers are listed in JfW.INI",
                            "type": "string",
                            "default": "Synth1"
                        }
                    },
                    "Options.SynthesizerResetFrequency": {
                        "schema": {
                            "title": "Synthesizer Reset Frequency",
                            "description": "How often to reset communication with the synthesizer, in milliseconds.",
                            "type": "integer",
                            "default": 2000,
                            "minValue": 0
                        }
                    },
                    "Options.TetherJawsToPC": {
                        "schema": {
                            "title": "Tether Jaws to PC",
                            "description": "Whether or not to tether the JAWS cursor to the PC cursor.  If this is set to 'on', whenever the Pc cursor moves, the Jaws cursor will follow it. If this is set to 'off', the JAWS cursor is indifferent to PC cursor movements (this is the default).",
                            "type": "number",
                            "default": 0,
                            "enum": [
                                0,
                                1
                            ],
                            "enumLabels": [
                                "off",
                                "on"
                            ]
                        }
                    },
                    "Options.TextAnalyser": {
                        "schema": {
                            "title": "Text Analyzer",
                            "description": "The type of alert to use when announcing formatting errors.",
                            "enum": [
                                0,
                                1,
                                2,
                                3
                            ],
                            "enumLabels": [
                                "turn off",
                                "indicate with sound",
                                "speak count",
                                "describe inconsistencies"
                            ],
                            "default": 0
                        }
                    },
                    // TODO: Discuss whether / how to handle "bit fields" like these.
                    // "Options.TextAnalyserSymbolFlags": {
                    //                             "schema": {
                    //                        }
                    // "title": "Indicate Mismatched Symbols",
                    //     "description": "Which mismatched symbols (such as mismatched opening and closing parentheses) to indicate when editing. Defaults to announcing all supported mismatching symbols."
                    // },
                    // "Options.TextAnalyserTypeFlags": {
                    //                         "schema": {
                    //                        }
                    //     "title": "Inconsistencies to Check",
                    //     "description": "Which types of inconsistencies to check.  Defaults to \"all\"."
                    // },
                    "Options.TouchKeyboardChildPanelNotification": {
                        "schema": {
                            "title": "Touch Alternative Character Panel Popup Notification",
                            "description": "How to announce the appearance of a panel of alternate keys in the touch keyboard.",
                            "enum": [
                                0,
                                1
                            ],
                            "enumLabels": [
                                "by both message and sound",
                                "by sound only"
                            ],
                            "default": 0
                        }
                    },
                    "Options.TouchKeyboardNotification": {
                        "schema": {
                            "title": "Touch Keyboard Notification",
                            "description": "Whether/how to notify when the touch keyboard appears/disappears.",
                            "enum": [
                                0,
                                1,
                                2
                            ],
                            "enumLabels": [
                                "by message",
                                "by sound",
                                "by both message and sound"
                            ],
                            "default": 2
                        }
                    },
                    "Options.TouchTypingEcho": {
                        "schema": {
                            "title": "Touch Typing Echo",
                            "description": "Whether/how to echo text entered using the touch keyboard.",
                            "enum": [
                                0,
                                1,
                                2,
                                3
                            ],
                            "enumLabels": [
                                "none",
                                "characters",
                                "words",
                                "both characters and words"
                            ],
                            "default": 3
                        }
                    },
                    "Options.TouchTypingMode": {
                        "schema": {
                            "title": "Touch Typing Mode",
                            "description": "Which keyboard mode to use for the touch keyboard.",
                            "enum": [
                                0,
                                1
                            ],
                            "enumLabels": [
                                "standard",
                                "touch typing"
                            ],
                            "default": 1
                        }
                    },
                    // Can't find information in the help file or default settings.  Disabled for now.
                    // "Options.TreeViewCheckBoxes": {
                    //     "schema": {
                    //         "title": "Tree View Check Boxes",
                    //         "description": "",
                    //         "type": "number",
                    //         "default": 1,
                    //        "enum": [
                    //             0,
                    //            1
                    //         ],
                    //         "enumLabels": [
                    //             "off",
                    //             "on"
                    //         ]
                    //     }
                    // },
                    "Options.TypingEcho": {
                        "schema": {
                            "title": "Typing echo",
                            "description": "How to announce typed words and/or characters.",
                            "type": "number",
                            "default": 1,
                            "enum": [
                                0,
                                1,
                                2,
                                3
                            ],
                            "enumLabels": [
                                "don't announce characters or words",
                                "announce characters",
                                "announce words",
                                "announce characters and words"
                            ]
                        }
                    },
                    "Options.TypingInterrupt": {
                        "schema": {
                            "title": "Typing Interrupt",
                            "description": "Whether to stop speaking when the user types.",
                            "type": "number",
                            "default": 1,
                            "enum": [
                                0,
                                1
                            ],
                            "enumLabels": [
                                "off",
                                "on"
                            ]
                        }
                    },
                    "Options.UseExtendedKeys": {
                        "schema": {
                            "title": "Use Extended Keys",
                            "description": "Whether to distinguish between extended and number pad keys.",
                            "type": "number",
                            "default": 0,
                            "enum": [
                                0,
                                1
                            ],
                            "enumLabels": [
                                "Treat Extended and Numpad keys the same",
                                "Differentiate between Extended and Numpad keys"
                            ]
                        }
                    },
                    "Options.UseVirtualInfoInFormsMode": {
                        "schema": {
                            "title": "Use Virtual Info in Forms Mode",
                            "description": "Whether to use information from the virtual HTML area for prompts in Forms mode. Warning: this will not always result in accurate information, particularly on pages where there are errors in the HTML coding which result in forms mode and virtual mode being out of synchronization.",
                            "type": "number",
                            "default": 0,
                            "enum": [
                                0,
                                1
                            ],
                            "enumLabels": [
                                "off",
                                "on"
                            ]
                        }
                    },
                    // No documentation or onscreen option.  Disabled for now.
                    // "Options.UseWindowsKeyboardHook": {
                    //     "schema": {
                    //         "title": "Use Windows Keyboard Hook",
                    //         "description": "",
                    //         "type": "number",
                    //         "default": 0,
                    //         "enum": [
                    //             0,
                    //             1
                    //         ],
                    //         "enumLabels": [
                    //             "off",
                    //             "on"
                    //         ]
                    //     }
                    // },
                    "Options.Verbosity": {
                        "schema": {
                            "title": "Verbosity",
                            "description": "How verbose announcements should be.",
                            "type": "number",
                            "default": 0,
                            "enum": [
                                0,
                                1,
                                2
                            ],
                            "enumLabels": [
                                "most speech",
                                "intermediate",
                                "least speech"
                            ]
                        }
                    },
                    "Options.VIRTUALMSAAREFRESH": {
                        "schema": {
                            "title": "Virtual MSAA Refresh",
                            "description": "How often (in milliseconds) should an embedded ActiveX control cause the Virtual HTML area to be updated when receiving rapid ValueChange events from MSAA.  Set to -1 to disable refreshes.",
                            "type": "integer",
                            "default": 0,
                            "minValue": -1
                        }
                    },
                    // TODO: DEFAULT
                    "Options.VTcolor": {
                        "schema": {
                            "title": "Visual Tracking Color",
                            "description": "The colour to use when highlighting items selected using the touch cursor.",
                            "type": "integer"
                        }
                    },
                    // TODO: DEFAULT
                    "Options.VTspacing": {
                        "schema": {
                            "title": "Visual Tracking Spacing",
                            "description": "The amount of spacing between the highlight box and the highlighted item.",
                            "type": "integer"
                        }
                    },
                    "Options.VTstyle": {
                        "schema": {
                            "title": "Visual Tracking Style",
                            "description": "The style of highlighting to use.",
                            "enum": [
                                0,
                                1,
                                2
                            ],
                            "enumLabels": [
                                "box",
                                "block",
                                "underline"
                            ],
                            "default": 0
                        }
                    },
                    // TODO: DEFAULT
                    "Options.VTthickness": {
                        "schema": {
                            "title": "Visual Tracking Thickness",
                            "description": "How thick to make the \"box\" and \"underline\" highlighting styles.",
                            "type": "integer"
                        }
                    },
                    // TODO: DEFAULT
                    "Options.VTtransparency": {
                        "schema": {
                            "title": "Visual Tracking Transparency",
                            "description": "How transparent to make the visual highlighting of selected items.",
                            "type": "integer"
                        }
                    },
                    "Options.VTUseTouchCursor": {
                        "schema": {
                            "title": "Highlight Touch Cursor",
                            "description": "Whether or not to highlight selected items when using the touch cursor or touch gestures.",
                            "enum": [
                                0,
                                1
                            ],
                            "enumLabels": [
                                "off",
                                "on"
                            ],
                            "default": 0
                        }
                    },
                    "Options.VTUseVirtualPCCursor": {
                        "schema": {
                            "title": "Use Virtual PC Cursor",
                            "description": "Whether to use the virtual PC cursor when reading HTML documents.",
                            "enum": [
                                0,
                                1
                            ],
                            "enumLabels": [
                                "off",
                                "on"
                            ],
                            "default": 1
                        }
                    },
                    "Options.VTUseVirtualRibbon": {
                        "schema": {
                            "title": "Use Virtual Ribbon Menu",
                            "description": "Whether to turn on the virtual ribbon menu.",
                            "enum": [
                                0,
                                1
                            ],
                            "enumLabels": [
                                "off",
                                "on"
                            ],
                            "default": 0
                        }
                    },
                    "OSM.GraphicsMode": {
                        "title": "Graphics Mode",
                        "description": "How to handle graphic CRC values.",
                        "enum": [
                            0,
                            1
                        ],
                        "enumLabels": [
                            "Store graphic CRC values when the graphics are being drawn to the screen.",
                            "Compute them from the screen image at the time they are requested to be spoken."
                        ],
                        "default": 0
                    },
                    "OSM.IgnoreSetSysModal": {
                        "title": "Ignore Set Sys Modal",
                        "description": "Whether to disallow Windows calling the SetSysModalWindow function. In most cases this is desirable, because System Modal Windows cannot be spoken.",
                        "enum": [
                            0,
                            1
                        ],
                        "enumLabels": [
                            "off",
                            "on"
                        ],
                        "default": 1
                    },
                    "OSM.IncludeGraphics": {
                        "title": "Include Graphics",
                        "description": "Which graphics to announce.",
                        "enum": "0,1,2",
                        "enumLabels": "Ignore all graphics, Announce labeled graphics only, Announce all graphics",
                        "default": "1"
                    },
                    "OSM.IncludeLines": {
                        "title": "Include Lines",
                        "description": "Whether to include line segments in the Off Screen Model. This is required for Excel and other programs which draw a focus rectangle.",
                        "enum": [
                            0,
                            1
                        ],
                        "enumLabels": [
                            "off",
                            "on"
                        ],
                        "default": 0
                    },
                    "OSM.MouseClickFudgeX": {
                        "title": "Mouse Click Fudge X",
                        "description": "number of pixels to the right of the current JAWS cursor at which a mouse click should be simulated",
                        "type": "integer",
                        "default": 1
                    },
                    "OSM.MouseClickFudgeY": {
                        "title": "Mouse Click Fudge Y",
                        "description": "number of pixels below the current JAWS cursor at which a mouse click should be simulated",
                        "type": "integer",
                        "default": -2
                    },
                    "OSM.PixelsPerBlankLine": {
                        "title": "Pixels Per Blank Line",
                        "description": "how many pixels (high) per blank line",
                        "type": "integer",
                        "default": 13
                    },
                    "OSM.PixelsPerSpace": {
                        "schema": {
                            "title": "Pixels Per Space",
                            "description": "When simulating spaces in blank portions of a line, the number of pixels used to represent each space.",
                            "type": "integer",
                            "default": 8
                        }
                    },
                    "OSM.PixelsPerTab": {
                        "schema": {
                            "title": "Pixels Per Tab",
                            "description": "The number of pixels per tab, used to estimate the number of tab spaces contained within the blank portion of a line.",
                            "type": "integer",
                            "default": 10
                        }
                    },
                    "OSM.SpeakSysModalMessageBox": {
                        "title": "Speak Sys Modal Message Box",
                        "description": "Whether to announce System Modal Message Boxes.",
                        "enum": [
                            0,
                            1
                        ],
                        "enumLabels": [
                            "off",
                            "on"
                        ],
                        "default": 1
                    },
                    "OSM.TableDetection": {
                        "schema": {
                            "title": "Table Presentation Information",
                            "description": "Which tables to read as tables (data tables, or all tables).",
                            "enum": [
                                0,
                                1
                            ],
                            "enumLabels": [
                                "data tables only",
                                "all tables"
                            ],
                            "default": 0
                        }
                    },
                    "OSM.TextOutDelay": {
                        "title": "Text Out Delay",
                        "description": "The number of milliseconds to wait before announcing newly written text. Setting this to a non-zero value may cause terminal programs to respond in a less choppy fashion.",
                        "type": "integer",
                        "default": 0
                    },
                    "OSM.TrackCommandBars": {
                        "title": "Track Command Bars",
                        "description": "Whether to track the menu bar in Office applications.",
                        "enum": [
                            0,
                            1
                        ],
                        "enumLabels": [
                            "off",
                            "on"
                        ],
                        "default": 1
                    },
                    "OSM.TrackFocusRect": {
                        "schema": {
                            "title": "Track Focus Rectangle",
                            "description": "Set to one causes MAGic to track the focus rectangle in standard controls that utilize focus rectangles.",
                            "enum": [
                                0,
                                1
                            ],
                            "enumLabels": [
                                "off",
                                "on"
                            ],
                            "default": 1
                        }
                    },
                    "OSM.TrimBrailleGraphicLabels": {
                        "title": "Trim Braille Graphic Labels",
                        "description": "Whether to trim the size of a braille graphic. Useful to preserve the virtical positioning of braille text.",
                        "enum": [
                            0,
                            1
                        ],
                        "enumLabels": [
                            "off",
                            "on"
                        ],
                        "default": 0
                    },
                    "OSM.UnderlineProximity": {
                        "schema": {
                            "title": "Underline Proximity",
                            "description": "How far away in pixels can an underline be before being considered an actual underline.",
                            "type": "integer",
                            "default": 0
                        }
                    },
                    // TODO: Document default.
                    "Touch.FlickVelocityMin": {
                        "schema": {
                            "title": "Flick Velocity",
                            "description": "The minimum finger velocity to treat as a \"flick\".",
                            "type": "integer"
                        }
                    },
                    // TODO: Document default.
                    "Touch.TapEventDurationMax": {
                        "schema": {
                            "title": "Explore Delay",
                            "description": "The delay between touching a touch screen and displaying the explore menu, in milliseconds.",
                            "type": "integer"
                        }
                    },
                    // TODO: Document default.
                    "Touch.TapInterEventDurationMax": {
                        "schema": {
                            "title": "Double Tap Speed",
                            "description": "The threshold for treating two taps as a double-tap, expressed in milliseconds between taps.",
                            "type": "integer"
                        }
                    },
                    // TODO: Document default.
                    "Touch.TapTranslationMax": {
                        "schema": {
                            "title": "Tap Radius",
                            "description": "The size of the finger contact spot on the touch screen.",
                            "type": "integer"
                        }
                    },
                    // I don't think this is something that the user should change since we always store the voice settings into our own profile name "GPII"
                    "Voice Profiles.ActiveVoiceProfileName": {
                        "schema": {
                            "title": "Active Voice Profile Name",
                            "description": "The active voice profile.",
                            "type": "string",
                            "default": "GPII"
                        }
                    }
                },
                "capabilitiesTransformations": {
                    "Voice Profiles\\.ActiveVoiceProfileName": {
                        "literalValue": "GPII"
                    },
                    "Options\\.SayAllIndicateCaps": {
                        "transform": {
                            "type": "valueMapper",
                            "defaultInputPath": "http://registry\\.gpii\\.net/common/announceCapitals",
                            "match": [
                                {
                                    "inputValue": true,
                                    "outputValue": 1
                                },
                                {
                                    "inputValue": false,
                                    "outputValue": 0
                                }
                            ],
                            "noMatch": {
                                "outputValue": 0
                            }
                        }
                    },
                    "Options\\.TypingEcho": {
                        // (1=keyEcho, 2=wordEcho, 3=key&wordEcho)
                        "transform": {
                            "type": "fluid.transforms.condition",
                            "condition": {
                                "transform": {
                                    "type": "fluid.transforms.binaryOp",
                                    "leftPath": "http://registry\\.gpii\\.net/common/keyEcho",
                                    "rightPath": "http://registry\\.gpii\\.net/common/wordEcho",
                                    "operator": "&&"
                                }
                            },
                            "true": 3,
                            "false": {
                                "transform": {
                                    "type": "fluid.transforms.condition",
                                    "conditionPath": "http://registry\\.gpii\\.net/common/keyEcho",
                                    "true": 1,
                                    "false": {
                                        "transform": {
                                            "type": "fluid.transforms.condition",
                                            "conditionPath": "http://registry\\.gpii\\.net/common/wordEcho",
                                            "true": 2
                                        }
                                    }
                                }
                            }
                        }
                    },
                    "Options\\.SayAllMode": {
                        "transform": {
                            "type": "fluid.transforms.valueMapper",
                            "defaultInputPath": "http://registry\\.gpii\\.net/common/readingUnit",
                            "match": {
                                "line": 0,
                                "sentence": 1,
                                "paragraph": 2
                            }
                        }
                    },
                    "Braille\\.BrailleMode": {
                        "transform": {
                            "type": "fluid.transforms.valueMapper",
                            "defaultInputPath": "http://registry\\.gpii\\.net/common/brailleMode",
                            "match": {
                                "line": 0,
                                "structured": 1,
                                "speechHistory": 2
                            }
                        }
                    },
                    "Options\\.SayAllIgnoreShiftKeys": {
                        "transform": {
                            "type": "valueMapper",
                            "defaultInputPath": "http://registry\\.gpii\\.net/common/stickyKeys",
                            "match": [
                                {
                                    "inputValue": true,
                                    "outputValue": 1
                                },
                                {
                                    "inputValue": false,
                                    "outputValue": 0
                                }
                            ],
                            "noMatch": {
                                "outputValue": 0
                            }
                        }
                    }
                },
                "inverseCapabilitiesTransformations": {
                    "http://registry\\.gpii\\.net/common/announceCapitals": {
                        "transform": {
                            "type": "valueMapper",
                            "defaultInputPath": "Options\\.SayAllIndicateCaps",
                            "match": [
                                {
                                    "inputValue": 0,
                                    "outputValue": false
                                },
                                {
                                    "inputValue": 1,
                                    "outputValue": true
                                }
                            ],
                            "noMatch": {
                                "outputValue": false
                            }
                        }
                    },
                    "http://registry\\.gpii\\.net/common/keyEcho": {
                        "transform": {
                            "type": "valueMapper",
                            "defaultInputPath": "Options\\.TypingEcho",
                            // (1=keyEcho, 2=wordEcho, 3=key&wordEcho)
                            "match": [
                                {
                                    "inputValue": 1,
                                    "outputValue": true
                                },
                                {
                                    "inputValue": 3,
                                    "outputValue": true
                                }
                            ],
                            "noMatch": {
                                "outputValue": false
                            }
                        }
                    },
                    "http://registry\\.gpii\\.net/common/wordEcho": {
                        "transform": {
                            "type": "valueMapper",
                            "defaultInputPath": "Options\\.TypingEcho",
                            // (1=keyEcho, 2=wordEcho, 3=key&wordEcho)
                            "match": [
                                {
                                    "inputValue": 2,
                                    "outputValue": true
                                },
                                {
                                    "inputValue": 3,
                                    "outputValue": true
                                }
                            ],
                            "noMatch": {
                                "outputValue": false
                            }
                        }
                    },
                    "http://registry\\.gpii\\.net/common/readingUnit": {
                        "transform": {
                            "type": "fluid.transforms.valueMapper",
                            "defaultInputPath": "Options\\.SayAllMode",
                            "match": [
                                {
                                    "inputValue": 0,
                                    "outputValue": "line"
                                },
                                {
                                    "inputValue": 1,
                                    "outputValue": "sentence"
                                },
                                {
                                    "inputValue": 2,
                                    "outputValue": "paragraph"
                                }
                            ]
                        }
                    },
                    "http://registry\\.gpii\\.net/common/brailleMode": {
                        "transform": {
                            "type": "fluid.transforms.valueMapper",
                            "defaultInputPath": "Braille\\.BrailleMode",
                            "match": [
                                {
                                    "inputValue": 0,
                                    "outputValue": "line"
                                },
                                {
                                    "inputValue": 1,
                                    "outputValue": "structured"
                                },
                                {
                                    "inputValue": 2,
                                    "outputValue": "speechHistory"
                                }
                            ]
                        }
                    }
                }
            },
            "configuration2": {
                "type": "gpii.settingsHandlers.INISettingsHandler",
                "liveness": "manualRestart",
                "options": {
                    "filename": "${{environment}.APPDATA}\\Freedom Scientific\\JAWS\\2018\\Settings\\VoiceProfiles\\GPII.VPF"
                },
                "supportedSettings": {
                    "Options.PrimarySynthesizer": {},
                    "ENU-Global.Pitch": {
                        "schema": {
                            "title": "Pitch",
                            "description": "The pitch to use for all types of announcements.",
                            "type": "integer",
                            "minimum": 1,
                            "maximum": 100,
                            "default": 65
                        }
                    },
                    "ENU-Global.Punctuation": {
                        "schema": {
                            "title": "Punctuation",
                            "description": "How much punctuation to announce for all types of announcements.",
                            "enum": [0, 1, 2, 3],
                            "enumLabels": ["None", "Some", "Most", "All"],
                            "default": 2
                        }
                    },
                    "ENU-Global.Rate": {
                        "schema": {
                            "title": "Rate",
                            "description": "Speech rate for all announcements (scale varies by voice).",
                            "type": "integer"
                        }
                    },
                    "ENU-Global.SynthLangString": {
                        "schema": {
                            "title": "Synth Language",
                            "description": "The language to use for all announcements.",
                            "type": "string"
                        }
                    },
                    "ENU-Global.Volume": {
                        "schema": {
                            "title": "Global Volume",
                            "description": "The volume for all announcements.",
                            "type": "integer",
                            "minimum": 10,
                            "maximum": 100,
                            "default": 100
                        }
                    },
                    "ENU-JAWSCursor.Pitch": {
                        "schema": {
                            "title": "JAWS Cursor Pitch",
                            "description": "The pitch to use for announcements related to the JAWS cursor.",
                            "type": "integer",
                            "minimum": 1,
                            "maximum": 100,
                            "default": 65
                        }
                    },
                    "ENU-JAWSCursor.Punctuation": {
                        "schema": {
                            "title": "JAWS Cursor Punctuation",
                            "description": "How much punctuation to announce for the JAWS cursor.",
                            "enum": [0, 1, 2, 3],
                            "enumLabels": ["None", "Some", "Most", "All"],
                            "default": 2
                        }
                    },
                    "ENU-JAWSCursor.Rate": {
                        "schema": {
                            "title": "JAWS Cursor Rate",
                            "description": "Speech rate for announcements related to the JAWS cursor (scale varies by voice).",
                            "type": "integer"
                        }
                    },
                    "ENU-JAWSCursor.SynthLangString": {
                        "schema": {
                            "title": "JAWS Cursor Language",
                            "description": "The language to use for announcements related to the JAWS cursor.",
                            "type": "string"
                        }
                    },
                    "ENU-JAWSCursor.Volume": {
                        "schema": {
                            "title": "JAWS Cursor Volume",
                            "description": "The volume for announcements related to the JAWS cursor.",
                            "type": "integer",
                            "minimum": 10,
                            "maximum": 100,
                            "default": 100
                        }
                    },
                    "ENU-Keyboard.Pitch": {
                        "schema": {
                            "title": "Keyboard Pitch",
                            "description": "The pitch to use for announcements related to the keyboard.",
                            "type": "integer",
                            "minimum": 1,
                            "maximum": 100,
                            "default": 65
                        }
                    },
                    "ENU-Keyboard.Punctuation": {
                        "schema": {
                            "title": "Keyboard Punctuation",
                            "description": "How much punctuation to announce for announcements related to the keyboard.",
                            "enum": [0,1,2,3],
                            "enumLabels": ["None", "Some", "Most", "All"],
                            "default": 2
                        }
                    },
                    "ENU-Keyboard.Rate": {
                        "schema": {
                            "title": "Keyboard Rate",
                            "description": "Speech rate for announcements related to the keyboard (scale varies by voice).",
                            "type": "integer"
                        }
                    },
                    "ENU-Keyboard.SynthLangString": {
                        "schema": {
                            "title": "Keyboard Language",
                            "description": "The language to use for announcements related to the keyboard.",
                            "type": "string"
                        }
                    },
                    "ENU-Keyboard.Volume": {
                        "schema": {
                            "title": "Keyboard Volume",
                            "description": "The volume for announcements related to the keyboard.",
                            "type": "integer",
                            "minimum": 10,
                            "maximum": 100,
                            "default": 100
                        }
                    },
                    "ENU-MenuAndDialog.Pitch": {
                        "schema": {
                            "title": "Menu and Dialog Pitch",
                            "description": "The pitch to use for announcements related to menus and dialogs.",
                            "type": "integer",
                            "minimum": 1,
                            "maximum": 100,
                            "default": 65
                        }
                    },
                    "ENU-MenuAndDialog.Punctuation": {
                        "schema": {
                            "title": "Menu and Dialog Punctuation",
                            "description": "How much punctuation to announce for menus and dialogs.",
                            "enum": [0,1,2,3],
                            "enumLabels": ["None", "Some", "Most", "All"],
                            "default": 2
                        }
                    },
                    "ENU-MenuAndDialog.Rate": {
                        "schema": {
                            "title": "Menu and Dialog Rate",
                            "description": "Speech rate for announcements related to menus and dialogs (scale varies by voice).",
                            "type": "integer"
                        }
                    },
                    "ENU-MenuAndDialog.SynthLangString": {
                        "schema": {
                            "title": "Menu and Dialog Language",
                            "description": "The language to use for announcements related to menus and dialogs.",
                            "type": "string"
                        }
                    },
                    "ENU-MenuAndDialog.Volume": {
                        "schema": {
                            "title": "Menu and Dialog Volume",
                            "description": "The volume for announcements related to menus and dialogs.",
                            "type": "integer",
                            "minimum": 10,
                            "maximum": 100,
                            "default": 100
                        }
                    },
                    "ENU-Message.Pitch": {
                        "schema": {
                            "title": "Message Pitch",
                            "description": "The pitch to use for message announcements.",
                            "type": "integer",
                            "minimum": 1,
                            "maximum": 100,
                            "default": 65
                        }
                    },
                    "ENU-Message.Punctuation": {
                        "schema": {
                            "title": "Message Punctuation",
                            "description": "How much punctuation to announce for messages.",
                            "enum": [0,1,2,3],
                            "enumLabels": ["None", "Some", "Most", "All"],
                            "default": 2
                        }
                    },
                    "ENU-Message.Rate": {
                        "schema": {
                            "title": "Message Rate",
                            "description": "Speech rate for message announcements.",
                            "type": "integer"
                        }
                    },
                    "ENU-Message.SynthLangString": {
                        "schema": {
                            "title": "Message Language",
                            "description": "The language to use for message announcements.",
                            "type": "string"
                        }
                    },
                    "ENU-Message.Volume": {
                        "schema": {
                            "title": "Message Volume",
                            "description": "The volume for message announcements.",
                            "type": "integer",
                            "minimum": 10,
                            "maximum": 100,
                            "default": 100
                        }
                    },
                    "ENU-PCCursor.Pitch": {
                        "schema": {
                            "title": "PC Cursor Pitch",
                            "description": "The pitch to use for announcements related to the PC cursor.",
                            "type": "integer",
                            "minimum": 1,
                            "maximum": 100,
                            "default": 65
                        }
                    },
                    "ENU-PCCursor.Punctuation": {
                        "schema": {
                            "title": "PC Cursor Punctuation",
                            "description": "How much punctuation to announce for the PC cursor.",
                            "enum": [0,1,2,3],
                            "enumLabels": ["None", "Some", "Most", "All"],
                            "default": 2
                        }
                    },
                    "ENU-PCCursor.Rate": {
                        "schema": {
                            "title": "PC Cursor Rate",
                            "description": "Speech rate for announcements related to the PC cursor (scale varies by voice).",
                            "type": "integer"
                        }
                    },
                    "ENU-PCCursor.SynthLangString": {
                        "schema": {
                            "title": "PC Cursor Language",
                            "description": "The language to use for announcements related to the PC cursor.",
                            "type": "string"
                        }
                    },
                    "ENU-PCCursor.Volume": {
                        "schema": {
                            "title": "PC Cursor Volume",
                            "description": "The volume for announcements related to the PC cursor.",
                            "type": "integer",
                            "minimum": 10,
                            "maximum": 100,
                            "default": 100
                        }
                    }
                },
                "capabilitiesTransformations": {
                    "Options\\.PrimarySynthesizer": "http://registry\\.gpii\\.net/common/speechSynthesizer",
                    "ENU-Global\\.Rate": "http://registry\\.gpii\\.net/common/speechRate",
                    "ENU-JAWSCursor\\.Rate": "http://registry\\.gpii\\.net/common/speechRate",
                    "ENU-Keyboard\\.Rate": "http://registry\\.gpii\\.net/common/speechRate",
                    "ENU-MenuAndDialog\\.Rate": "http://registry\\.gpii\\.net/common/speechRate",
                    "ENU-Message\\.Rate": "http://registry\\.gpii\\.net/common/speechRate",
                    "ENU-PCCursor\\.Rate": "http://registry\\.gpii\\.net/common/speechRate",
                    "ENU-Global\\.Pitch": {
                        "transform": {
                            "type": "fluid.transforms.round",
                            "input": {
                                "transform": {
                                    "type": "fluid.transforms.linearScale",
                                    "inputPath": "http://registry\\.gpii\\.net/common/pitch",
                                    "factor": 99,
                                    "offset": 1
                                }
                            }
                        }
                    },
                    "ENU-JAWSCursor\\.Pitch": {
                        "transform": {
                            "type": "fluid.transforms.round",
                            "input": {
                                "transform": {
                                    "type": "fluid.transforms.linearScale",
                                    "inputPath": "http://registry\\.gpii\\.net/common/pitch",
                                    "factor": 99,
                                    "offset": 1
                                }
                            }
                        }
                    },
                    "ENU-Keyboard\\.Pitch": {
                        "transform": {
                            "type": "fluid.transforms.round",
                            "input": {
                                "transform": {
                                    "type": "fluid.transforms.linearScale",
                                    "inputPath": "http://registry\\.gpii\\.net/common/pitch",
                                    "factor": 99,
                                    "offset": 1
                                }
                            }
                        }
                    },
                    "ENU-MenuAndDialog\\.Pitch": {
                        "transform": {
                            "type": "fluid.transforms.round",
                            "input": {
                                "transform": {
                                    "type": "fluid.transforms.linearScale",
                                    "inputPath": "http://registry\\.gpii\\.net/common/pitch",
                                    "factor": 99,
                                    "offset": 1
                                }
                            }
                        }
                    },
                    "ENU-Message\\.Pitch": {
                        "transform": {
                            "type": "fluid.transforms.round",
                            "input": {
                                "transform": {
                                    "type": "fluid.transforms.linearScale",
                                    "inputPath": "http://registry\\.gpii\\.net/common/pitch",
                                    "factor": 99,
                                    "offset": 1
                                }
                            }
                        }
                    },
                    "ENU-PCCursor\\.Pitch": {
                        "transform": {
                            "type": "fluid.transforms.round",
                            "input": {
                                "transform": {
                                    "type": "fluid.transforms.linearScale",
                                    "inputPath": "http://registry\\.gpii\\.net/common/pitch",
                                    "factor": 99,
                                    "offset": 1
                                }
                            }
                        }
                    },
                    "ENU-Global\\.Volume": {
                        "transform": {
                            "type": "fluid.transforms.linearScale",
                            "inputPath": "http://registry\\.gpii\\.net/common/volumeTTS",
                            "factor": 100
                        }
                    },
                    "ENU-JAWSCursor\\.Volume": {
                        "transform": {
                            "type": "fluid.transforms.linearScale",
                            "inputPath": "http://registry\\.gpii\\.net/common/volumeTTS",
                            "factor": 100
                        }
                    },
                    "ENU-Keyboard\\.Volume": {
                        "transform": {
                            "type": "fluid.transforms.linearScale",
                            "inputPath": "http://registry\\.gpii\\.net/common/volumeTTS",
                            "factor": 100
                        }
                    },
                    "ENU-MenuAndDialog\\.Volume": {
                        "transform": {
                            "type": "fluid.transforms.linearScale",
                            "inputPath": "http://registry\\.gpii\\.net/common/volumeTTS",
                            "factor": 100
                        }
                    },
                    "ENU-Message\\.Volume": {
                        "transform": {
                            "type": "fluid.transforms.linearScale",
                            "inputPath": "http://registry\\.gpii\\.net/common/volumeTTS",
                            "factor": 100
                        }
                    },
                    "ENU-PCCursor\\.Volume": {
                        "transform": {
                            "type": "fluid.transforms.linearScale",
                            "inputPath": "http://registry\\.gpii\\.net/common/volumeTTS",
                            "factor": 100
                        }
                    },
                    "ENU-Global\\.Punctuation": {
                        "transform": {
                            "type": "fluid.transforms.valueMapper",
                            "defaultInputPath": "http://registry\\.gpii\\.net/common/punctuationVerbosity",
                            "match": {
                                "none": 0,
                                "some": 1,
                                "most": 2,
                                "all": 3
                            }
                        }
                    },
                    "ENU-JAWSCursor\\.Punctuation": {
                        "transform": {
                            "type": "fluid.transforms.valueMapper",
                            "defaultInputPath": "http://registry\\.gpii\\.net/common/punctuationVerbosity",
                            "match": {
                                "none": 0,
                                "some": 1,
                                "most": 2,
                                "all": 3
                            }
                        }
                    },
                    "ENU-Keyboard\\.Punctuation": {
                        "transform": {
                            "type": "fluid.transforms.valueMapper",
                            "defaultInputPath": "http://registry\\.gpii\\.net/common/punctuationVerbosity",
                            "match": {
                                "none": 0,
                                "some": 1,
                                "most": 2,
                                "all": 3
                            }
                        }
                    },
                    "ENU-MenuAndDialog\\.Punctuation": {
                        "transform": {
                            "type": "fluid.transforms.valueMapper",
                            "defaultInputPath": "http://registry\\.gpii\\.net/common/punctuationVerbosity",
                            "match": {
                                "none": 0,
                                "some": 1,
                                "most": 2,
                                "all": 3
                            }
                        }
                    },
                    "ENU-Message\\.Punctuation": {
                        "transform": {
                            "type": "fluid.transforms.valueMapper",
                            "defaultInputPath": "http://registry\\.gpii\\.net/common/punctuationVerbosity",
                            "match": {
                                "none": 0,
                                "some": 1,
                                "most": 2,
                                "all": 3
                            }
                        }
                    },
                    "ENU-PCCursor\\.Punctuation": {
                        "transform": {
                            "type": "fluid.transforms.valueMapper",
                            "defaultInputPath": "http://registry\\.gpii\\.net/common/punctuationVerbosity",
                            "match": {
                                "none": 0,
                                "some": 1,
                                "most": 2,
                                "all": 3
                            }
                        }
                    },
                    "ENU-Global\\.SynthLangString": {
                        "transform": {
                            "type": "fluid.transforms.valueMapper",
                            "defaultInputPath": "http://registry\\.gpii\\.net/common/auditoryOutLanguage",
                            "match": {
                                "en-US": "American English",
                                "en-GB": "British English",
                                "fr": "French",
                                "fr-CA": "French Canadian",
                                "it": "Italian",
                                "pt-BR": "Brazilian Portuguese",
                                "de": "German",
                                "es-US": "Latin American Spanish",
                                "es-ES": "Castilian Spanish",
                                "fi": "Finnish"
                            }
                        }
                    },
                    "ENU-JAWSCursor\\.SynthLangString": {
                        "transform": {
                            "type": "fluid.transforms.valueMapper",
                            "defaultInputPath": "http://registry\\.gpii\\.net/common/auditoryOutLanguage",
                            "match": {
                                "en-US": "American English",
                                "en-GB": "British English",
                                "fr": "French",
                                "fr-CA": "French Canadian",
                                "it": "Italian",
                                "pt-BR": "Brazilian Portuguese",
                                "de": "German",
                                "es-US": "Latin American Spanish",
                                "es-ES": "Castilian Spanish",
                                "fi": "Finnish"
                            }
                        }
                    },
                    "ENU-Keyboard\\.SynthLangString": {
                        "transform": {
                            "type": "fluid.transforms.valueMapper",
                            "defaultInputPath": "http://registry\\.gpii\\.net/common/auditoryOutLanguage",
                            "match": {
                                "en-US": "American English",
                                "en-GB": "British English",
                                "fr": "French",
                                "fr-CA": "French Canadian",
                                "it": "Italian",
                                "pt-BR": "Brazilian Portuguese",
                                "de": "German",
                                "es-US": "Latin American Spanish",
                                "es-ES": "Castilian Spanish",
                                "fi": "Finnish"
                            }
                        }
                    },
                    "ENU-MenuAndDialog\\.SynthLangString": {
                        "transform": {
                            "type": "fluid.transforms.valueMapper",
                            "defaultInputPath": "http://registry\\.gpii\\.net/common/auditoryOutLanguage",
                            "match": {
                                "en-US": "American English",
                                "en-GB": "British English",
                                "fr": "French",
                                "fr-CA": "French Canadian",
                                "it": "Italian",
                                "pt-BR": "Brazilian Portuguese",
                                "de": "German",
                                "es-US": "Latin American Spanish",
                                "es-ES": "Castilian Spanish",
                                "fi": "Finnish"
                            }
                        }
                    },
                    "ENU-Message\\.SynthLangString": {
                        "transform": {
                            "type": "fluid.transforms.valueMapper",
                            "defaultInputPath": "http://registry\\.gpii\\.net/common/auditoryOutLanguage",
                            "match": {
                                "en-US": "American English",
                                "en-GB": "British English",
                                "fr": "French",
                                "fr-CA": "French Canadian",
                                "it": "Italian",
                                "pt-BR": "Brazilian Portuguese",
                                "de": "German",
                                "es-US": "Latin American Spanish",
                                "es-ES": "Castilian Spanish",
                                "fi": "Finnish"
                            }
                        }
                    },
                    "ENU-PCCursor\\.SynthLangString": {
                        "transform": {
                            "type": "fluid.transforms.valueMapper",
                            "defaultInputPath": "http://registry\\.gpii\\.net/common/auditoryOutLanguage",
                            "match": {
                                "en-US": "American English",
                                "en-GB": "British English",
                                "fr": "French",
                                "fr-CA": "French Canadian",
                                "it": "Italian",
                                "pt-BR": "Brazilian Portuguese",
                                "de": "German",
                                "es-US": "Latin American Spanish",
                                "es-ES": "Castilian Spanish",
                                "fi": "Finnish"
                            }
                        }
                    }
                },
                "inverseCapabilitiesTransformations": {
                    "http://registry\\.gpii\\.net/common/speechSynthesizer": "Options\\.PrimarySynthesizer",
                    "http://registry\\.gpii\\.net/common/speechRate": "ENU-Global\\.Rate",
                    "http://registry\\.gpii\\.net/common/pitch": {
                        "transform": {
                            "type": "fluid.transforms.linearScale",
                            "inputPath": "ENU-Global\\.Pitch",
                            "factor": 0.010101,
                            "offset": -0.010101
                        }
                    },
                    "http://registry\\.gpii\\.net/common/volumeTTS": {
                        "transform": {
                            "type": "fluid.transforms.linearScale",
                            "inputPath": "ENU-Global\\.Volume",
                            "factor": 0.01
                        }
                    },
                    "http://registry\\.gpii\\.net/common/punctuationVerbosity": {
                        "transform": {
                            "type": "fluid.transforms.valueMapper",
                            "defaultInputPath": "ENU-Global\\.Punctuation",
                            "match": [
                                {
                                    "inputValue": 0,
                                    "outputValue": "none"
                                },
                                {
                                    "inputValue": 1,
                                    "outputValue": "some"
                                },
                                {
                                    "inputValue": 2,
                                    "outputValue": "most"
                                },
                                {
                                    "inputValue": 3,
                                    "outputValue": "all"
                                }
                            ]
                        }
                    },
                    "http://registry\\.gpii\\.net/common/auditoryOutLanguage": {
                        "transform": {
                            "type": "fluid.transforms.valueMapper",
                            "defaultInputPath": "ENU-Global\\.SynthLangString",
                            "match": {
                                "American English": "en-US",
                                "British English": "en-GB",
                                "French": "fr",
                                "French Canadian": "fr-CA",
                                "Italian": "it",
                                "Brazilian Portuguese": "pt-BR",
                                "German": "de",
                                "Latin American Spanish": "es-US",
                                "Castilian Spanish": "es-ES",
                                "Finnish": "fi"
                            }
                        }
                    }
                }
            }
        },
        "launchHandlers": {
            "launcher": {
                "type": "gpii.launchHandlers.flexibleHandler",
                "options": {
                    "getState": [
                        {
                            "type": "gpii.processReporter.find",
                            "command": "jfw.exe"
                        }
                    ],
                    "setTrue": [
                        {
                            "type": "gpii.launch.exec",
                            "command": "\"${{registry}.HKEY_LOCAL_MACHINE\\SOFTWARE\\Microsoft\\Windows\\CurrentVersion\\App Paths\\JAWS2018.exe\\}\""
                        }
                    ],
                    "setFalse": [
                        {
                            "type": "gpii.windows.closeProcessByName",
                            "filename": "jfw.exe"
                        },
                        {
                            "type": "gpii.windows.closeProcessByName",
                            "filename": "fsSynth32.exe"
                        },
                        {
                            "type": "gpii.windows.closeProcessByName",
                            "filename": "jhookldr.exe"
                        },
                        // New for JAWS 2018
                        {
                            "type": "gpii.windows.closeProcessByName",
                            "filename": "ScannerHandler.exe"
                        }
                    ]
                }
            }
        },
        "isInstalled": [
            {
                "type": "gpii.deviceReporter.registryKeyExists",
                "hKey": "HKEY_LOCAL_MACHINE",
                "path": "Software\\Microsoft\\Windows\\CurrentVersion\\App Paths\\JAWS2018.exe",
                "subPath": "",
                "dataType": "REG_SZ"
            }
        ]
    },
    "com.texthelp.readWriteGold": {
        "name": "Read Write Gold",
        "contexts": {
            "OS": [
                {
                    "id": "win32",
                    "version": ">=5.0"
                }
            ]
        },
        "capabilities": [
            "http://registry\\.gpii\\.net/common/languageAssistance"
        ],
        "settingsHandlers": {
            "configuration": {
                "type": "gpii.settingsHandlers.XMLHandler",
                "liveness": "manualRestart",
                "options": {
                    "filename": "${{environment}.APPDATA}\\Texthelp\\ReadAndWrite\\11\\RWSettings11.xml",
                    "encoding": "utf-8",
                    "xml-tag": "<?xml version=\"1.0\" encoding=\"utf-8\"?>"
                },
                "capabilitiesTransformations": {
                    "ApplicationSettings": "ApplicationSettings"
                },
                "supportedSettings": {
                    "ApplicationSettings.AppBar.optToolbarIconSet.$t": {},
                    "ApplicationSettings.AppBar.optToolbarButtonGroupNameCurrent.$t": {},
                    "ApplicationSettings.AppBar.DocType.$t": {},
                    "ApplicationSettings.AppBar.Width.$t": {},
                    "ApplicationSettings.AppBar.ShowText.$t": {},
                    "ApplicationSettings.AppBar.optToolbarShowText.$t": {},
                    "ApplicationSettings.AppBar.LargeIcons.$t": {},
                    "ApplicationSettings.AppBar.optToolbarLargeIcons.$t": {},
                    "ApplicationSettings.Speech.optSAPI5Pitch.$t": {},
                    "ApplicationSettings.Speech.optSAPI5Speed.$t": {},
                    "ApplicationSettings.Speech.optSAPI5Volume.$t": {},
                    "ApplicationSettings.Speech.optSAPI5PauseBetweenWords.$t": {},
                    "ApplicationSettings.Speech.optSAPI5Voice.$t": {},
                    "ApplicationSettings.Speech.WebHighlighting.$t": {},
                    "ApplicationSettings.Translation.ToLanguage.$t": {},
                    "ApplicationSettings.Speech.optSAPI5SpeechHighlightContext.$t": {},
                    "ApplicationSettings.Scanning.ScanDestination.$t": {},
                    "ApplicationSettings.Scanning.ScanToFile.$t": {},
                    "ApplicationSettings.Spelling.SpellAsIType.$t": {},
                    "ApplicationSettings.Speech.optAutoUseScreenReading.$t": {}
                }
            }
        },
        "launchHandlers": {
            "launcher": {
                "type": "gpii.launchHandlers.flexibleHandler",
                "options": {
                    "setTrue": [
                        {
                            "type": "gpii.launch.exec",
                            "command": "\"${{registry}.HKEY_CURRENT_USER\\Software\\Texthelp\\Read&Write11\\InstallPath}\\ReadAndWrite.exe\""
                        }
                    ],
                    "setFalse": [
                        {
                            "type": "gpii.windows.closeProcessByName",
                            "filename": "ReadAndWrite.exe"
                        }
                    ],
                    "getState": [
                        {
                            "type": "gpii.processReporter.find",
                            "command": "ReadAndWrite"
                        }
                    ]
                }
            }
        },
        "isInstalled": [
            {
                "type": "gpii.deviceReporter.registryKeyExists",
                "hKey": "HKEY_CURRENT_USER",
                "path": "Software\\Texthelp\\Read&Write11",
                "subPath": "InstallPath",
                "dataType": "REG_SZ"
            }
        ]
    },
    "com.microsoft.windows.magnifier": {
        "name": "Windows Built-in Screen Magnifier",
        "contexts": {
            "OS": [
                {
                    "id": "win32",
                    "version": ">=5.0"
                }
            ]
        },
        "capabilities": [
            "http://registry\\.gpii\\.net/common/magnification/enabled"
        ],
        "settingsHandlers": {
            "configure": {
                "type": "gpii.windows.registrySettingsHandler",
                "liveness": "liveRestart",
                "options": {
                    "hKey": "HKEY_CURRENT_USER",
                    "path": "Software\\Microsoft\\ScreenMagnifier",
                    "dataTypes": {
                        "Magnification": "REG_DWORD",
                        "Invert": "REG_DWORD",
                        "FollowFocus": "REG_DWORD",
                        "FollowCaret": "REG_DWORD",
                        "FollowMouse": "REG_DWORD",
                        "MagnificationMode": "REG_DWORD",
                        "ZoomIncrement": "REG_DWORD"
                    }
                },
                "supportedSettings": {
                    "Invert": {
                        // I don't think this is something that the user should change since we always store the voice settings into our own profile name "GPII"
                        "schema": {
                            "title": "Invert Colours",
                            "description": "Enable colour inversion for Magnifier",
                            "type": "boolean",
                            "default": false
                        }
                    },
                    "Magnification": {
                        "schema": {
                            "title": "Magnification",
                            "description": "Set up magnification level",
                            "type": "number",
                            "default": 200,
                            "min": 100,
                            "max": 1600,
                            "divisibleBy": 1
                        }
                    },
                    "FollowFocus": {
                        "schema": {
                            "title": "Magnifier follows focus",
                            "description": "Magnifier follows the keyboard focus",
                            "type": "boolean",
                            "default": false
                        }
                    },
                    "FollowCaret": {
                        "schema": {
                            "title": "Magnifier follows caret",
                            "description": "Magnifier follows the text insertion point",
                            "type": "boolean",
                            "default": false
                        }
                    },
                    "FollowMouse": {
                        "schema": {
                            "title": "Magnifier follows mouse",
                            "description": "Magnifier follows the mouse pointer",
                            "type": "boolean",
                            "default": false
                        }
                    },
                    "MagnificationMode": {
                        "schema": {
                            "title": "Magnifier position",
                            "description": "Position of the magnified area",
                            "type": "number",
                            "default": 2,
                            "enum": [
                                1,
                                2,
                                3
                            ]
                            // TODO: We must present these values in a human readable form
                            // 1: "TopHalf", 2: "FullScreen", 3: "Lens"
                        }
                    },
                    "ZoomIncrement": {}
                },
                "capabilitiesTransformations": {
                    "Invert": {
                        "transform": {
                            "type": "gpii.transformer.booleanToNumber",
                            "inputPath": "http://registry\\.gpii\\.net/common/invertColours"
                        }
                    },
                    "Magnification": {
                        "transform": {
                            "type": "fluid.transforms.round",
                            "input": {
                                "transform": {
                                    "type": "fluid.transforms.linearScale",
                                    "inputPath": "http://registry\\.gpii\\.net/common/magnification",
                                    "factor": 100
                                }
                            }
                        }
                    },
                    "transform": [
                        {
                            "type": "fluid.transforms.arrayToSetMembership",
                            "inputPath": "http://registry\\.gpii\\.net/common/tracking",
                            "outputPath": "",
                            "presentValue": 1,
                            "missingValue": 0,
                            "options": {
                                "focus": "FollowFocus",
                                "caret": "FollowCaret",
                                "mouse": "FollowMouse"
                            }
                        }
                    ],
                    "MagnificationMode": {
                        "transform": {
                            "type": "fluid.transforms.valueMapper",
                            "defaultInputPath": "http://registry\\.gpii\\.net/common/magnifierPosition",
                            "match": {
                                "FullScreen": 2,
                                "Lens": 3,
                                "LeftHalf": 1,
                                "RightHalf": 1,
                                "TopHalf": 1,
                                "BottomHalf": 1,
                                "Custom": 2
                            }
                        }
                    }
                },
                "inverseCapabilitiesTransformations": {
                    "http://registry\\.gpii\\.net/common/invertColours": "Invert",
                    "transform": [
                        {
                            "type": "fluid.transforms.linearScale",
                            "inputPath": "Magnification",
                            "outputPath": "http://registry\\.gpii\\.net/common/magnification",
                            "factor": 0.01
                        },
                        {
                            "type": "fluid.transforms.setMembershipToArray",
                            "inputPath": "",
                            "outputPath": "http://registry\\.gpii\\.net/common/tracking",
                            "presentValue": 1,
                            "missingValue": 0,
                            "options": {
                                "FollowFocus": "focus",
                                "FollowMouse": "mouse",
                                "FollowCaret": "caret"
                            }
                        },
                        {
                            "type": "fluid.transforms.valueMapper",
                            "defaultInputPath": "MagnificationMode",
                            "defaultOutputPath": "http://registry\\.gpii\\.net/common/magnifierPosition",
                            "match": {
                                "2": "FullScreen",
                                "3": "Lens",
                                "1": "TopHalf"
                            }
                        }
                    ]
                }
            }
        },
        "launchHandlers": {
            "launcher": {
                "type": "gpii.windows.enableRegisteredAT",
                "options": {
                    "registryName": "magnifierpane",
                    "getState": [
                        {
                            "type": "gpii.processReporter.find",
                            "command": "Magnify.exe"
                        }
                    ]
                }
            }
        },
        "isInstalled": [
            {
                "type": "gpii.deviceReporter.alwaysInstalled"
            }
        ]
    },
    "com.microsoft.windows.onscreenKeyboard": {
        "name": "Windows Built-in Onscreen Keyboard",
        "contexts": {
            "OS": [
                {
                    "id": "win32",
                    "version": ">=5.0"
                }
            ]
        },
        "capabilities": [
            "http://registry\\.gpii\\.net/common/onScreenKeyboard/enabled"
        ],
        "settingsHandlers": {
            "configure": {
                "type": "gpii.windows.registrySettingsHandler",
                "liveness": "liveRestart",
                "options": {
                    "hKey": "HKEY_CURRENT_USER",
                    "path": "Software\\Microsoft\\Osk",
                    "dataTypes": {
                        "NavigationMode": "REG_DWORD"
                    }
                },
                "supportedSettings": {
                    "NavigationMode": {
                        // TODO: Weird supported setting - How do we provide such use case?
                        "schema": {
                            "title": "On-Screen Keyboard",
                            "description": "Enable/Disable On-Screen Keyboard",
                            "type": "boolean",
                            "default": false
                        }
                    }
                },
                "capabilitiesTransformations": {
                    "NavigationMode": {
                        "literalValue": 0
                    }
                }
            }
        },
        "launchHandlers": {
            "launcher": {
                "type": "gpii.windows.enableRegisteredAT",
                "options": {
                    "registryName": "osk",
                    "getState": [
                        {
                            "type": "gpii.processReporter.find",
                            "command": "osk.exe"
                        }
                    ]
                }
            }
        },
        "isInstalled": [
            {
                "type": "gpii.deviceReporter.alwaysInstalled"
            }
        ]
    },
    "com.microsoft.windows.narrator": {
        "name": "Windows Built-in Narrator",
        "contexts": {
            "OS": [
                {
                    "id": "win32",
                    "version": ">=5.0"
                }
            ]
        },
        "capabilities": [
            "http://registry\\.gpii\\.net/common/screenReaderTTS/enabled"
        ],
        "settingsHandlers": {
            "configure": {
                "type": "gpii.windows.registrySettingsHandler",
                "liveness": "liveRestart",
                "options": {
                    "hKey": "HKEY_CURRENT_USER",
                    "path": "Software\\Microsoft\\Narrator",
                    "dataTypes": {
                        "SpeechSpeed": "REG_DWORD",
                        "SpeechPitch": "REG_DWORD",
                        "InteractionMouse": "REG_DWORD",
                        "CoupleNarratorCursorKeyboard": "REG_DWORD",
                        "FollowInsertion": "REG_DWORD",
                        "EchoChars": "REG_DWORD",
                        "EchoWords": "REG_DWORD"
                    }
                },
                "supportedSettings": {
                    "SpeechSpeed": {},
                    "SpeechPitch": {},
                    "CoupleNarratorCursorKeyboard": {},
                    "FollowInsertion": {},
                    "InteractionMouse": {},
                    "EchoChars": {},
                    "EchoWords": {}
                },
                "capabilitiesTransformations": {
                    "SpeechSpeed": {
                        "transform": {
                            "type": "fluid.transforms.round",
                            "input": {
                                "transform": {
                                    "type": "fluid.transforms.quantize",
                                    "inputPath": "http://registry\\.gpii\\.net/common/speechRate",
                                    /* https://msdn.microsoft.com/library/ee431826
                                     * The speed range is -10 to +10. 0 being normal, -10 is a third of normal and +10
                                     * is three times normal. The registry value is actually 0 to 20.
                                     * So this maps values between (default-speechRate / 3) and (default-speechRage * 3)
                                     * into values between 0 and 20.
                                     */
                                    "ranges": [
                                        {
                                            "upperBound": 50,
                                            "output": 0
                                        },
                                        {
                                            "upperBound": 150,
                                            "output": {
                                                "transform": {
                                                    "type": "fluid.transforms.linearScale",
                                                    "inputPath": "http://registry\\.gpii\\.net/common/speechRate",
                                                    "factor": 0.1,
                                                    "offset": -5
                                                }
                                            }
                                        },
                                        {
                                            "upperBound": 450,
                                            "output": {
                                                "transform": {
                                                    "type": "fluid.transforms.linearScale",
                                                    "inputPath": "http://registry\\.gpii\\.net/common/speechRate",
                                                    "factor": 0.033333333333,
                                                    "offset": -5
                                                }
                                            }
                                        },
                                        {
                                            "output": 20
                                        }
                                    ]
                                }
                            }
                        }
                    },
                    "SpeechPitch": {
                        "transform": {
                            "type": "fluid.transforms.linearScale",
                            "inputPath": "http://registry\\.gpii\\.net/common/pitch",
                            "factor": 20,
                            "offset": 0
                        }
                    },
                    "transform": [
                        {
                            "type": "fluid.transforms.arrayToSetMembership",
                            "inputPath": "http://registry\\.gpii\\.net/common/trackingTTS",
                            "outputPath": "",
                            "presentValue": 1,
                            "missingValue": 0,
                            "options": {
                                "focus": "CoupleNarratorCursorKeyboard",
                                "caret": "FollowInsertion",
                                "mouse": "InteractionMouse"
                            }
                        }
                    ],
                    "EchoChars": {
                        "transform": {
                            "type": "fluid.transforms.condition",
                            "false": 0,
                            "true": 1,
                            "conditionPath": "http://registry\\.gpii\\.net/common/keyEcho"
                        }
                    },
                    "EchoWords": {
                        "transform": {
                            "type": "fluid.transforms.condition",
                            "false": 0,
                            "true": 1,
                            "conditionPath": "http://registry\\.gpii\\.net/common/wordEcho"
                        }
                    }
                },
                "inverseCapabilitiesTransformations": {
                    "http://registry\\.gpii\\.net/common/speechRate": {
                        "transform": {
                            "type": "fluid.transforms.condition",
                            "condition": {
                                "transform": {
                                    "type": "fluid.transforms.binaryOp",
                                    "leftPath": "SpeechSpeed",
                                    "right": 10,
                                    "operator": "<"
                                }
                            },
                            "true": {
                                "transform": {
                                    "type": "fluid.transforms.linearScale",
                                    "inputPath": "SpeechSpeed",
                                    "factor": 10,
                                    "offset": 50
                                }
                            },
                            "false": {
                                "transform": {
                                    "type": "fluid.transforms.linearScale",
                                    "inputPath": "SpeechSpeed",
                                    "factor": 30,
                                    "offset": -150
                                }
                            }
                        }
                    },
                    "http://registry\\.gpii\\.net/common/pitch": {
                        "transform": {
                            "type": "fluid.transforms.linearScale",
                            "inputPath": "SpeechPitch",
                            "factor": 0.05,
                            "offset": 0
                        }
                    },
                    "transform": [
                        {
                            "type": "fluid.transforms.setMembershipToArray",
                            "inputPath": "",
                            "outputPath": "http://registry\\.gpii\\.net/common/trackingTTS",
                            "presentValue": 1,
                            "missingValue": 0,
                            "options": {
                                "CoupleNarratorCursorKeyboard": "focus",
                                "FollowInsertion": "caret",
                                "InteractionMouse": "mouse"
                            }
                        }
                    ],
                    "http://registry\\.gpii\\.net/common/keyEcho": {
                        "transform": {
                            "type": "fluid.transforms.binaryOp",
                            "leftPath": "EchoChars",
                            "right": 0,
                            "operator": "!=="
                        }
                    },
                    "http://registry\\.gpii\\.net/common/wordEcho": {
                        "transform": {
                            "type": "fluid.transforms.binaryOp",
                            "leftPath": "EchoWords",
                            "right": 0,
                            "operator": "!=="
                        }
                    }
                }
            },
            "configureNoRoam": {
                "type": "gpii.windows.registrySettingsHandler",
                "options": {
                    "hKey": "HKEY_CURRENT_USER",
                    "path": "Software\\Microsoft\\Narrator\\NoRoam",
                    "dataTypes": {
                        "SpeechVolume": "REG_DWORD",
                        "ShowKeyboardIntroduction": "REG_DWORD",
                        "ShowBrowserSelection": "REG_DWORD"
                    }
                },
                "supportedSettings": {
                    "SpeechVolume": {},
                    "ShowKeyboardIntroduction": {},
                    "ShowBrowserSelection": {}
                },
                "capabilitiesTransformations": {
                    "SpeechVolume": {
                        "transform": {
                            "type": "fluid.transforms.linearScale",
                            "inputPath": "http://registry\\.gpii\\.net/common/volumeTTS",
                            "factor": 100,
                            "offset": 0
                        }
                    },
                    "ShowKeyboardIntroduction": {
                        "transform": {
                            "type": "fluid.transforms.condition",
                            "false": 0,
                            "true": 1,
                            "conditionPath": "http://registry\\.gpii\\.net/common/speakTutorialMessages"
                        }
                    },
                    "ShowBrowserSelection": {
                        "transform": {
                            "type": "fluid.transforms.literalValue",
                            "input": 0
                        }
                    }
                }
            }
        },
        "launchHandlers": {
            "launcher": {
                "type": "gpii.windows.enableRegisteredAT",
                "options": {
                    "registryName": "Narrator",
                    "getState": [
                        {
                            "type": "gpii.processReporter.find",
                            "command": "Narrator.exe"
                        }
                    ]
                }
            }
        },
        "isInstalled": [
            {
                "type": "gpii.deviceReporter.alwaysInstalled"
            }
        ]
    },
    "com.microsoft.windows.language": {
        "name": "Windows Display Language",
        "contexts": {
            "OS": [
                {
                    "id": "win32",
                    "version": ">=5.0"
                }
            ]
        },
        "settingsHandlers": {
            "configure1": {
                "type": "gpii.windows.registrySettingsHandler",
                "liveness": "liveRestart",
                "options": {
                    "hKey": "HKEY_CURRENT_USER",
                    "path": "Control Panel\\Desktop\\MuiCached",
                    "dataTypes": {
                        "MachinePreferredUILanguages": "REG_SZ"
                    }
                },
                "capabilities": [
                    "http://registry\\.gpii\\.net/common/language"
                ],
                "capabilitiesTransformations": {
                    "MachinePreferredUILanguages": {
                        "transform": {
                            "type": "fluid.transforms.value",
                            "inputPath": "http://registry\\.gpii\\.net/common/language"
                        }
                    }
                },
                "supportedSettings": {
                    "MachinePreferredUILanguages": {}
                }
            },
            "configure2": {
                "type": "gpii.windows.registrySettingsHandler",
                "liveness": "liveRestart",
                "options": {
                    "hKey": "HKEY_CURRENT_USER",
                    "path": "Control Panel\\Desktop",
                    "dataTypes": {
                        "PreferredUILanguages": "REG_SZ"
                    }
                },
                "capabilities": [
                    "http://registry\\.gpii\\.net/common/language"
                ],
                "capabilitiesTransformations": {
                    "PreferredUILanguages": {
                        "transform": {
                            "type": "fluid.transforms.value",
                            "inputPath": "http://registry\\.gpii\\.net/common/language"
                        }
                    }
                },
                "supportedSettings": {
                    "PreferredUILanguages": {}
                }
            }
        },
        "configure": [
            "settings.configure1",
            "settings.configure2",
            {
                "type": "gpii.windows.updateLanguage",
                "currentLanguage": "${{registry}.HKEY_CURRENT_USER\\Control Panel\\Desktop\\PreferredUILanguages}"
            }
        ],
        "restore": [
            "settings.configure1",
            "settings.configure2",
            {
                "type": "gpii.windows.updateLanguage",
                "currentLanguage": "${{registry}.HKEY_CURRENT_USER\\Control Panel\\Desktop\\PreferredUILanguages}"
            }
        ],
        "isInstalled": [
            {
                "type": "gpii.deviceReporter.alwaysInstalled"
            }
        ]
    },
    "org.nvda-project": {
        "name": "NVDA Screen Reader",
        "contexts": {
            "OS": [
                {
                    "id": "win32",
                    "version": ">=5.0"
                }
            ]
        },
        "settingsHandlers": {
            "configs": {
                "type": "gpii.settingsHandlers.INISettingsHandler",
                "liveness": "manualRestart",
                "options": {
                    "filename": "${{environment}.APPDATA}\\nvda\\nvda.ini"
                },
                "supportedSettings": {
                    "speech.espeak.pitch": {},
                    "speech.espeak.volume": {},
                    "presentation.reportHelpBalloons": {},
                    "keyboard.speakTypedCharacters": {},
                    "keyboard.speakTypedWords": {},
                    "speech.espeak.sayCapForCapitals": {},
                    "reviewCursor.followFocus": {},
                    "reviewCursor.followCaret": {},
                    "reviewCursor.followMouse": {},
                    "speech.synth": {},
                    "speech.outputDevice": {},
                    "speech.espeak.rate": {},
                    "speech.espeak.rateBoost": {},
                    "speech.symbolLevel": {},
                    "speech.espeak.voice": {}
                },
                "capabilitiesTransformations": {
                    "speech\\.espeak\\.pitch": {
                        "transform": {
                            "type": "fluid.transforms.linearScale",
                            "inputPath": "http://registry\\.gpii\\.net/common/pitch",
                            "factor": 100
                        }
                    },
                    "speech\\.espeak\\.volume": {
                        "transform": {
                            "type": "fluid.transforms.linearScale",
                            "inputPath": "http://registry\\.gpii\\.net/common/volumeTTS",
                            "factor": 100
                        }
                    },
                    "presentation\\.reportHelpBalloons": "http://registry\\.gpii\\.net/common/speakTutorialMessages",
                    "keyboard\\.speakTypedCharacters": "http://registry\\.gpii\\.net/common/keyEcho",
                    "keyboard\\.speakTypedWords": "http://registry\\.gpii\\.net/common/wordEcho",
                    "speech\\.espeak\\.sayCapForCapitals": "http://registry\\.gpii\\.net/common/announceCapitals",
                    "transform": [
                        {
                            "type": "fluid.transforms.arrayToSetMembership",
                            "inputPath": "http://registry\\.gpii\\.net/common/trackingTTS",
                            "outputPath": "",
                            "presentValue": true,
                            "missingValue": false,
                            "options": {
                                "focus": "reviewCursor\\.followFocus",
                                "caret": "reviewCursor\\.followCaret",
                                "mouse": "reviewCursor\\.followMouse"
                            }
                        },
                        {
                            "type": "fluid.transforms.valueMapper",
                            "defaultInputPath": "http://registry\\.gpii\\.net/common/screenReaderTTS/enabled",
                            "match": {
                                "false": {
                                    "outputValue": {
                                        "transform": [
                                            {
                                                "type": "fluid.transforms.literalValue",
                                                "input": "silence",
                                                "outputPath": "speech\\.synth"
                                            },
                                            {
                                                "type": "fluid.transforms.literalValue",
                                                "input": "Microsoft Sound Mapper",
                                                "outputPath": "speech\\.outputDevice"
                                            }
                                        ]
                                    }
                                }
                            }
                        }
                    ],
                    "speech\\.espeak\\.rate": {
                        "transform": {
                            "type": "fluid.transforms.round",
                            "input": {
                                "transform": {
                                    "type": "fluid.transforms.binaryOp",
                                    "right": 3.10,
                                    "operator": "/",
                                    "left": {
                                        "transform": {
                                            "type": "fluid.transforms.binaryOp",
                                            "right": 80,
                                            "operator": "-",
                                            "left": {
                                                "transform": {
                                                    "type": "fluid.transforms.condition",
                                                    "truePath": "http://registry\\.gpii\\.net/common/speechRate",
                                                    "false": {
                                                        "transform": {
                                                            "type": "fluid.transforms.binaryOp",
                                                            "leftPath": "http://registry\\.gpii\\.net/common/speechRate",
                                                            "operator": "/",
                                                            "right": 3
                                                        }
                                                    },
                                                    "condition": {
                                                        "transform": {
                                                            "type": "fluid.transforms.binaryOp",
                                                            "leftPath": "http://registry\\.gpii\\.net/common/speechRate",
                                                            "operator": "<=",
                                                            "right": 390
                                                        }
                                                    }
                                                }
                                            }
                                        }
                                    }
                                }
                            }
                        }
                    },
                    "speech\\.espeak\\.rateBoost": {
                        "transform": {
                            "type": "fluid.transforms.binaryOp",
                            "leftPath": "http://registry\\.gpii\\.net/common/speechRate",
                            "operator": ">",
                            "right": 390
                        }
                    },
                    "speech\\.symbolLevel": {
                        "transform": {
                            "type": "fluid.transforms.valueMapper",
                            "defaultInputPath": "http://registry\\.gpii\\.net/common/punctuationVerbosity",
                            "match": {
                                "none": 0,
                                "some": 100,
                                "most": 200,
                                "all": 300
                            }
                        }
                    },
                    "speech\\.espeak\\.voice": {
                        "transform": {
                            "type": "fluid.transforms.valueMapper",
                            "defaultInputPath": "http://registry\\.gpii\\.net/common/auditoryOutLanguage",
                            "match": {
                                "en": "en\\en",
                                "en-GB": "en\\en",
                                "en-US": "en\\en-us",
                                "en-scotland": "en\\en-sc",
                                "en-BZ": "en\\en-wi",
                                "en-BS": "en\\en-wi",
                                "en-AG": "en\\en-wi",
                                "en-AI": "en\\en-wi",
                                "af": "af",
                                "bg": "bg",
                                "bs": "bs",
                                "ca": "ca",
                                "cs": "cs",
                                "cy": "cy",
                                "da": "da",
                                "de": "de",
                                "el": "el",
                                "grc": "test\\grc",
                                "eo": "eo",
                                "es": "es",
                                "es-419": "es-la",
                                "et": "et",
                                "fi": "fi",
                                "fr": "fr",
                                "fr-BE": "fr-be",
                                "hi": "hi",
                                "hr": "hr",
                                "hu": "hu",
                                "hy": "hy",
                                "hy-arevmda": "hy-west",
                                "id": "id",
                                "is": "is",
                                "it": "it",
                                "jbo": "test\\jbo",
                                "ka": "ka",
                                "kn": "kn",
                                "ku": "ku",
                                "la": "la",
                                "lv": "lv",
                                "mk": "mk",
                                "ml": "ml",
                                "nci": "test\\nci",
                                "nl": "nl",
                                "no": "no",
                                "pap": "test\\pap",
                                "pl": "pl",
                                "pt-BR": "pt",
                                "pt-PT": "pt-pt",
                                "ro": "ro",
                                "ru": "ru",
                                "sk": "sk",
                                "sq": "sq",
                                "sr": "sr",
                                "sv": "sv",
                                "sw": "sw",
                                "ta": "ta",
                                "tr": "tr",
                                "vi": "vi",
                                "zh-cmn": "zh",
                                "cmn": "zh",
                                "zh-yue": "zh-yue"
                            }
                        }
                    }
                },
                "inverseCapabilitiesTransformations": {
                    "http://registry\\.gpii\\.net/common/speakTutorialMessages": "presentation\\.reportHelpBalloons",
                    "http://registry\\.gpii\\.net/common/keyEcho": "keyboard\\.speakTypedCharacters",
                    "http://registry\\.gpii\\.net/common/wordEcho": "keyboard\\.speakTypedWords",
                    "http://registry\\.gpii\\.net/common/announceCapitals": "speech\\.espeak\\.sayCapForCapitals",
                    "transform": [
                        {
                            "type": "fluid.transforms.valueMapper",
                            "defaultInputPath": "virtualBuffers\\.autoSayAllOnPageLoad.value",
                            "defaultOutputPath": "http://registry\\.gpii\\.net/common/readingUnit",
                            "match": {
                                "true": "all",
                                "false": "sentence"
                            }
                        },
                        {
                            "type": "fluid.transforms.setMembershipToArray",
                            "inputPath": "",
                            "outputPath": "http://registry\\.gpii\\.net/common/trackingTTS",
                            "presentValue": true,
                            "missingValue": false,
                            "options": {
                                "reviewCursor\\.followFocus": "focus",
                                "reviewCursor\\.followCaret": "caret",
                                "reviewCursor\\.followMouse": "mouse"
                            }
                        },
                        {
                            "type": "fluid.transforms.valueMapper",
                            "defaultOutputPath": "http://registry\\.gpii\\.net/common/punctuationVerbosity",
                            "defaultInputPath": "speech\\.symbolLevel",
                            "match": {
                                "0": "none",
                                "100": "some",
                                "200": "most",
                                "300": "all"
                            }
                        },
                        {
                            "type": "fluid.transforms.condition",
                            "outputPath": "http://registry\\.gpii\\.net/common/screenReaderTTS/enabled",
                            "false": true,
                            "true": false,
                            "condition": {
                                "transform": {
                                    "type": "fluid.transforms.binaryOp",
                                    "left": {
                                        "transform": {
                                            "type": "fluid.transforms.binaryOp",
                                            "leftPath": "speech\\.synth",
                                            "operator": "===",
                                            "right": "silence"
                                        }
                                    },
                                    "right": {
                                        "transform": {
                                            "type": "fluid.transforms.binaryOp",
                                            "leftPath": "speech\\.outputDevice",
                                            "operator": "===",
                                            "right": "Microsoft Sound Mapper"
                                        }
                                    },
                                    "operator": "&&"
                                }
                            }
                        },
                        {
                            "type": "fluid.transforms.condition",
                            "outputPath": "http://registry\\.gpii\\.net/common/speechRate",
                            "condition": {
                                "transform": {
                                    "type": "fluid.transforms.binaryOp",
                                    "right": true,
                                    "operator": "===",
                                    "leftPath": "speech\\.espeak\\.rateBoost"
                                }
                            },
                            "false": {
                                "transform": {
                                    "type": "fluid.transforms.linearScale",
                                    "inputPath": "speech\\.espeak\\.rate",
                                    "factor": 3.1,
                                    "offset": 80
                                }
                            },
                            "true": {
                                "transform": {
                                    "type": "fluid.transforms.binaryOp",
                                    "left": {
                                        "transform": {
                                            "type": "fluid.transforms.linearScale",
                                            "inputPath": "speech\\.espeak\\.rate",
                                            "factor": 3.1,
                                            "offset": 80
                                        }
                                    },
                                    "operator": "*",
                                    "right": 3
                                }
                            }
                        },
                        {
                            "type": "fluid.transforms.valueMapper",
                            "defaultInputPath": "speech\\.espeak\\.voice",
                            "defaultOutputPath": "http://registry\\.gpii\\.net/common/auditoryOutLanguage",
                            "match": {
                                "en\\en": "en",
                                "en\\en-us": "en-US",
                                "en\\en-sc": "en-scotland",
                                "en\\en-wi": "en-BZ",
                                "af": "af",
                                "bg": "bg",
                                "bs": "bs",
                                "ca": "ca",
                                "cs": "cs",
                                "cy": "cy",
                                "da": "da",
                                "de": "de",
                                "el": "el",
                                "test\\grc": "grc",
                                "eo": "eo",
                                "es": "es",
                                "es-la": "es-419",
                                "et": "et",
                                "fi": "fi",
                                "fr": "fr",
                                "fr-be": "fr-BE",
                                "hi": "hi",
                                "hr": "hr",
                                "hu": "hu",
                                "hy": "hy",
                                "hy-west": "hy-arevmda",
                                "id": "id",
                                "is": "is",
                                "it": "it",
                                "test\\jbo": "jbo",
                                "ka": "ka",
                                "kn": "kn",
                                "ku": "ku",
                                "la": "la",
                                "lv": "lv",
                                "mk": "mk",
                                "ml": "ml",
                                "test\\nci": "nci",
                                "nl": "nl",
                                "no": "no",
                                "test\\pap": "pap",
                                "pl": "pl",
                                "pt": "pt-BR",
                                "pt-pt": "pt-PT",
                                "ro": "ro",
                                "ru": "ru",
                                "sk": "sk",
                                "sq": "sq",
                                "sr": "sr",
                                "sv": "sv",
                                "sw": "sw",
                                "ta": "ta",
                                "tr": "tr",
                                "vi": "vi",
                                "zh": "zh-cmn",
                                "zh-yue": "zh-yue"
                            }
                        }
                    ]
                }
            }
        },
        "launchHandlers": {
            "launcher": {
                "type": "gpii.launchHandlers.flexibleHandler",
                "options": {
                    "getState": [
                        {
                            "type": "gpii.processReporter.find",
                            "command": "nvda.exe"
                        }
                    ],
                    "setTrue": [
                        {
                            "type": "gpii.launch.exec",
                            "command": "\"${{registry}.HKEY_LOCAL_MACHINE\\SOFTWARE\\Microsoft\\Windows\\CurrentVersion\\App Paths\\nvda.exe\\}\""
                        }
                    ],
                    "setFalse": [
                        {
                            "type": "gpii.windows.closeProcessByName",
                            "filename": "nvda_service.exe"
                        },
                        {
                            "type": "gpii.windows.closeProcessByName",
                            "filename": "nvda.exe"
                        }
                    ]
                }
            }
        },
        "isInstalled": [
            {
                "type": "gpii.deviceReporter.registryKeyExists",
                "hKey": "HKEY_LOCAL_MACHINE",
                "path": "Software\\Microsoft\\Windows\\CurrentVersion\\App Paths\\nvda.exe",
                "subPath": "",
                "dataType": "REG_SZ"
            }
        ]
    },
    "trace.easyOne.communicator.windows": {
        "name": "EasyOne Communicator Windows",
        "contexts": {
            "OS": [
                {
                    "id": "win32",
                    "version": ">=5.0"
                }
            ]
        },
        "capabilities": [
            "http://registry\\.gpii\\.net/common/simplification"
        ],
        "launchHandlers": {
            "launcher": {
                "type": "gpii.launchHandlers.flexibleHandler",
                "options": {
                    "setTrue": {
                        "type": "gpii.launch.exec",
                        "command": "\"${{registry}.HKEY_LOCAL_MACHINE\\SOFTWARE\\Microsoft\\Windows\\CurrentVersion\\App Paths\\firefox.exe\\}\" http://easyone.gpii.net/user/${{gpiiKey}}"
                    },
                    "setFalse": {
                        "type": "gpii.windows.closeProcessByName",
                        "filename": "firefox.exe"
                    },
                    "getState": [
                        {
                            "type": "gpii.processReporter.neverRunning"
                        }
                    ]
                }
            }
        },
        "isInstalled": [
            {
                "type": "gpii.deviceReporter.alwaysInstalled"
            }
        ]
    },
    "trace.easyOne.sudan.windows": {
        "name": "EasyOne Communicator Sudan",
        "contexts": {
            "OS": [
                {
                    "id": "win32",
                    "version": ">=5.0"
                }
            ]
        },
        "capabilities": [
            "http://registry\\.gpii\\.net/common/pictorialSimplification"
        ],
        "launchHandlers": {
            "launcher": {
                "type": "gpii.launchHandlers.flexibleHandler",
                "options": {
                    "setTrue": {
                        "type": "gpii.launch.exec",
                        "command": "\"${{registry}.HKEY_LOCAL_MACHINE\\SOFTWARE\\Microsoft\\Windows\\CurrentVersion\\App Paths\\firefox.exe\\}\" http://easyone.gpii.net/sudan"
                    },
                    "setFalse": {
                        "type": "gpii.windows.closeProcessByName",
                        "filename": "firefox.exe"
                    },
                    "getState": [
                        {
                            "type": "gpii.processReporter.neverRunning"
                        }
                    ]
                }
            }
        },
        "isInstalled": [
            {
                "type": "gpii.deviceReporter.alwaysInstalled"
            }
        ]
    },
    "webinsight.webAnywhere.windows": {
        "name": "Web Anywhere",
        "contexts": {
            "OS": [
                {
                    "id": "win32",
                    "version": ">=5.0"
                }
            ]
        },
        "capabilities": [
            "http://registry\\.gpii\\.net/common/screenReaderTTS/enabled"
        ],
        "launchHandlers": {
            "launcher": {
                "type": "gpii.launchHandlers.flexibleHandler",
                "options": {
                    "setTrue": {
                        "type": "gpii.launch.exec",
                        "command": "\"${{registry}.HKEY_LOCAL_MACHINE\\SOFTWARE\\Microsoft\\Windows\\CurrentVersion\\App Paths\\firefox.exe\\}\" \"http://webanywhere.cs.washington.edu/beta/?starting_url=http%3A%2F%2Fcloud4all.info\""
                    },
                    "setFalse": {
                        "type": "gpii.windows.closeProcessByName",
                        "filename": "firefox.exe"
                    },
                    "getState": [
                        {
                            "type": "gpii.processReporter.neverRunning"
                        }
                    ]
                }
            }
        },
        "isInstalled": [
            {
                "type": "gpii.deviceReporter.alwaysInstalled"
            }
        ]
    },
    "net.opendirective.maavis": {
        "name": "maavis",
        "contexts": {
            "OS": [
                {
                    "id": "win32",
                    "version": ">=5.0"
                }
            ]
        },
        "settingsHandlers": {
            "configuration": {
                "type": "gpii.settingsHandlers.JSONSettingsHandler",
                "liveness": "manualRestart",
                "options": {
                    "filename": "${{environment}.MAAVIS_HOME}\\MaavisMedia\\Users\\Default\\userconfig.json"
                },
                "supportedSettings": {
                    "speakOnActivate": {},
                    "speakTitles": {},
                    "speakLabels": {},
                    "theme": {}
                },
                "capabilitiesTransformations": {
                    "transform": [
                        {
                            "type": "fluid.transforms.condition",
                            "conditionPath": "http://registry\\.gpii\\.net/common/selfVoicing/enabled",
                            "outputPath": "speakOnActivate",
                            "true": "yes",
                            "false": "no"
                        },
                        {
                            "type": "fluid.transforms.condition",
                            "conditionPath": "http://registry\\.gpii\\.net/common/selfVoicing/enabled",
                            "outputPath": "speakTitles",
                            "true": "yes",
                            "false": "no"
                        },
                        {
                            "type": "fluid.transforms.condition",
                            "conditionPath": "http://registry\\.gpii\\.net/common/selfVoicing/enabled",
                            "outputPath": "speakLabels",
                            "true": "yes",
                            "false": "no"
                        },
                        {
                            "type": "fluid.transforms.condition",
                            "conditionPath": "http://registry\\.gpii\\.net/common/highContrast/enabled",
                            "condition": false,
                            "outputPath": "theme",
                            "false": "colour",
                            "true": {
                                "transform": {
                                    "type": "fluid.transforms.valueMapper",
                                    "defaultInputPath": "http://registry\\.gpii\\.net/common/highContrastTheme",
                                    "match": {
                                        "black-white": "bw",
                                        "white-black": "bw",
                                        "black-yellow": "hc",
                                        "yellow-black": "hc"
                                    },
                                    "noMatch": {
                                        "outputValue": "bw"
                                    }
                                }
                            }
                        }
                    ]
                },
                "inverseCapabilitiesTransformations": {}
            }
        },
        "launchHandlers": {
            "launcher": {
                "type": "gpii.launchHandlers.flexibleHandler",
                "options": {
                    "setTrue": [
                        {
                            "type": "gpii.launch.exec",
                            "command": "${{environment}.ComSpec} /c \"cd ${{environment}.MAAVIS_HOME} && MaavisPortable.cmd\""
                        }
                    ],
                    "setFalse": [
                        {
                            "type": "gpii.windows.closeProcessByName",
                            "filename": "firefox.exe"
                        }
                    ],
                    "getState": [
                        {
                            "type": "gpii.processReporter.find",
                            "command": "MaavisPortable"
                        }
                    ]
                }
            }
        },
        "isInstalled": [] // Disabled due to GPII-3401
    },
    "com.microsoft.windows.highContrast": {
        "name": "Windows High Contrast",
        "contexts": {
            "OS": [
                {
                    "id": "win32",
                    "version": ">=5.0"
                }
            ]
        },
        "settingsHandlers": {
            "configure-spi": {
                "type": "gpii.windows.spiSettingsHandler",
                "liveness": "live",
                "options": {
                    "getAction": "SPI_GETHIGHCONTRAST",
                    "setAction": "SPI_SETHIGHCONTRAST",
                    "uiParam": "struct_size",
                    "pvParam": {
                        "type": "struct",
                        "name": "HIGHCONTRAST"
                    }
                },
                "supportedSettings": {
                    "HighContrastOn": {
                        "schema": {
                            "title": "High Contrast",
                            "description": "Whether to enable/disable High Contrast",
                            "type": "boolean",
                            "default": false
                        }
                    }
                },
                "capabilitiesTransformations": {
                    "HighContrastOn": {
                        // (highContrast.enabled || highContrastTheme) && (highContrastTheme != "regular-contrast")
                        "transform": {
                            "type": "fluid.transforms.binaryOp",
                            "left": {
                                "transform": {
                                    "type": "fluid.transforms.binaryOp",
                                    "leftPath": "http://registry\\.gpii\\.net/common/highContrast/enabled",
                                    "left": false,
                                    "operator": "||",
                                    "rightPath": "http://registry\\.gpii\\.net/common/highContrastTheme",
                                    "right": false
                                }
                            },
                            "operator": "&&",
                            "right": {
                                "transform": {
                                    "type": "fluid.transforms.binaryOp",
                                    "left": "",
                                    "leftPath": "http://registry\\.gpii\\.net/common/highContrastTheme",
                                    "operator": "!==",
                                    "right": "regular-contrast"
                                }
                            },
                            "outputPath": "value"
                        },
                        "path": {
                            "transform": {
                                "type": "fluid.transforms.literalValue",
                                "input": "pvParam.dwFlags.HCF_HIGHCONTRASTON"
                            }
                        }
                    }
                },
                "inverseCapabilitiesTransformations": {
                    "http://registry\\.gpii\\.net/common/highContrast/enabled": "HighContrastOn.value"
                }
            },
            "configure-registry": {
                // This sets the high-contrast theme.
                "type": "gpii.windows.registrySettingsHandler",
                "liveness": "live",
                "options": {
                    "hKey": "HKEY_CURRENT_USER",
                    "path": "SOFTWARE\\Microsoft\\Windows\\CurrentVersion\\Themes",
                    "dataTypes": {
                        "LastHighContrastTheme": "REG_SZ"
                    }
                },
                "supportedSettings": {
                    "LastHighContrastTheme": {
                        "schema": {
                            "title": "High Contrast theme",
                            "description": "High Contrast Theme",
                            "type": "string",
                            "default": "%SystemRoot%\\resources\\Ease of Access Themes\\hcwhite.theme",
                            "enum": [
                                "%SystemRoot%\\resources\\Ease of Access Themes\\hcwhite.theme",
                                "%SystemRoot%\\resources\\Ease of Access Themes\\hcblack.theme",
                                "%SystemRoot%\\resources\\Ease of Access Themes\\hc1.theme",
                                "%SystemRoot%\\resources\\Ease of Access Themes\\yellowOnBlack.theme",
                                "%SystemRoot%\\resources\\Ease of Access Themes\\hc2.theme",
                                "%SystemRoot%\\resources\\Ease of Access Themes\\blackOnBrown.theme",
                                "%SystemRoot%\\resources\\Ease of Access Themes\\grayOnDark.theme",
                                "%SystemRoot%\\resources\\Ease of Access Themes\\grayOnWhite.theme"
                            ],
                            "enumLabels": [
                                "Black on White",
                                "White on Black",
                                "Yellow on Black",
                                "Black on Yellow",
                                "Lime on Black",
                                "Black on Brown",
                                "Grey on Dark",
                                "Grey on White"
                            ]
                        }
                    }
                },
                "capabilitiesTransformations": {
                    "LastHighContrastTheme": {
                        "transform": {
                            "type": "fluid.transforms.valueMapper",
                            "defaultInputPath": "http://registry\\.gpii\\.net/common/highContrastTheme",
                            "match": {
                                "black-white": "${{environment}.SystemRoot}\\resources\\Ease of Access Themes\\hcwhite.theme",
                                "white-black": "${{environment}.SystemRoot}\\resources\\Ease of Access Themes\\hcblack.theme",
                                "yellow-black": "${{environment}.SystemRoot}\\resources\\Ease of Access Themes\\hc1.theme",
                                "black-yellow": "${{environment}.SystemRoot}\\resources\\Ease of Access Themes\\yellowOnBlack.theme",
                                "lime-black": "${{environment}.SystemRoot}\\resources\\Ease of Access Themes\\hc2.theme",
                                "black-brown": "${{environment}.SystemRoot}\\resources\\Ease of Access Themes\\blackOnBrown.theme",
                                "grey-black": "${{environment}.SystemRoot}\\resources\\Ease of Access Themes\\grayOnDark.theme",
                                "grey-white": "${{environment}.SystemRoot}\\resources\\Ease of Access Themes\\grayOnWhite.theme"
                            }
                        }
                    }
                }
            },
            "configure-theme": {
                // This is used to specify the theme file that Windows will use when restoring high-contrast. The
                // file this setting points to is created by gpii, containing the currently unsaved theme settings.
                "type": "gpii.windows.registrySettingsHandler",
                "liveness": "live",
                "options": {
                    "hKey": "HKEY_CURRENT_USER",
                    "path": "SOFTWARE\\Microsoft\\Windows\\CurrentVersion\\Themes\\HighContrast",
                    "dataTypes": {
                        "Pre-High Contrast Scheme": "REG_SZ"
                    }
                },
                "supportedSettings": {
                    "Pre-High Contrast Scheme": {}
                },
                "capabilitiesTransformations": {
                    "Pre-High Contrast Scheme": {
                        "transform": {
                            "type": "fluid.transforms.literalValue",
                            "input": "${{environment}.LOCALAPPDATA}\\Microsoft\\Windows\\Themes\\Morphic.theme"
                        }
                    }
                }
            }
        },
        "configure": [
            // Set the "restore" theme.
            "settings.configure-theme",
            // Set the high-contrast theme.
            "settings.configure-registry",
            {
                // Save the current theme, and set the new high-contrast one.
                "type": "gpii.windows.spiSettingsHandler.setHighContrastTheme",
                "newTheme": "${{registry}HKEY_CURRENT_USER\\SOFTWARE\\Microsoft\\Windows\\CurrentVersion\\Themes\\LastHighContrastTheme}",
                "currentTheme": "${{registry}HKEY_CURRENT_USER\\SOFTWARE\\Microsoft\\Windows\\CurrentVersion\\Themes\\CurrentTheme}",
                "saveAs": "${{registry}HKEY_CURRENT_USER\\SOFTWARE\\Microsoft\\Windows\\CurrentVersion\\Themes\\HighContrast\\Pre-High Contrast Scheme}"
            },
            // Apply high-contrast.
            "settings.configure-spi"
        ],
        "restore": [
            // Restore the high-contrast theme.
            "settings.configure-registry",
            // Disable high-contrast.
            "settings.configure-spi",
            // Restore the current theme.
            "settings.configure-theme"
        ],
        "isInstalled": [
            {
                "type": "gpii.deviceReporter.alwaysInstalled"
            }
        ]
    },
<<<<<<< HEAD

    "com.microsoft.windows.audioDescription": {
        "name": "Windows video audio description feature",
        "contexts": {
            "OS": [
                {
                    "id": "win32",
                    "version": ">=5.0"
                }
            ]
        },
        "settingsHandlers": {
            "configure": {
                "type": "gpii.windows.spiSettingsHandler",
                "liveness": "live",
                "options": {
                    "getAction": "SPI_GETAUDIODESCRIPTION",
                    "setAction": "SPI_SETAUDIODESCRIPTION",
                    "uiParam": "struct_size",
                    "pvParam": {
                        "type": "struct",
                        "name": "AUDIODESCRIPTION"
                    },
                    verifySettings: true
                },
                "supportedSettings": {
                    "AudioDescriptionOn": {
                        "schema": {
                            "title": "Video audio description",
                            "description": "Hear descriptions of what's happening in videos",
                            "default": 0,
                            "enum": [
                                0,
                                1
                            ],
                            "enumLabels": [
                                "off",
                                "on"
                            ]
                        }
                    }
                },
                "capabilitiesTransformations": {
                    "AudioDescriptionOn": {
                        "transform": {
                            "type": "fluid.transforms.value",
                            "inputPath": "http://registry\\.gpii\\.net/applications/com\\.microsoft\\.windows\\.audioDescription.AudioDescriptionEnabled",
                            "outputPath": "value"
                        },
                        "path": {
                            "transform": {
                                "type": "fluid.transforms.literalValue",
                                "input": "pvParam.Enabled"
                            }
                        }
                    }
                },
                "inverseCapabilitiesTransformations": {
                    "http://registry\\.gpii\\.net/applications/com\\.microsoft\\.windows\\.audioDescription.AudioDescriptionEnabled": "AudioDescriptionOn.value"
                }
            }
        },
        "isInstalled": [
            {
                "type": "gpii.deviceReporter.alwaysInstalled"
            }
        ]
    },

    "com.microsoft.windows.notificationDuration": {
        "name": "Windows notification duration",
        "contexts": {
            "OS": [
                {
                    "id": "win32",
                    "version": ">=5.0"
                }
            ]
        },
        "settingsHandlers": {
            "configure": {
                "type": "gpii.windows.spiSettingsHandler",
                "liveness": "live",
                "options": {
                    "getAction": "SPI_GETMESSAGEDURATION",
                    "setAction": "SPI_SETMESSAGEDURATION",
                    "uiParam": 0,
                    "pvParam": {
                        "type": "UINT"
                    },
                    "verifySettings": true
                },
                "supportedSettings": {
                    "Duration": {
                        "schema": {
                            "title": "Notification duration",
                            "description": "Changes the time system notifications are displayed",
                            "type": "number",
                            "default": 5,
                            "enum": [5, 7, 15, 30, 60, 300]
                        }
                    }
                },
                "capabilitiesTransformations": {
                    "Duration": {
                        "transform": {
                            "type": "fluid.transforms.value",
                            "inputPath": "http://registry\\.gpii\\.net/applications/com\\.microsoft\\.windows\\.notificationDuration.NotificationDuration",
                            "outputPath": "value"
                        },
                        "path": {
                            "transform": {
                                "type": "fluid.transforms.literalValue",
                                "input": "pvParam"
                            }
                        }
                    }
                },
                "inverseCapabilitiesTransformations": {
                    "http://registry\\.gpii\\.net/applications/com\\.microsoft\\.windows\\.notificationDuration.NotificationDuration": "Duration.value"
                }
            }
        },
        "isInstalled": [
            {
                "type": "gpii.deviceReporter.alwaysInstalled"
            }
        ]
    },

=======
>>>>>>> e6ca3ebf
    "com.microsoft.windows.stickyKeys": {
        "name": "Windows StickyKeys",
        "contexts": {
            "OS": [
                {
                    "id": "win32",
                    "version": ">=5.0"
                }
            ]
        },
        "settingsHandlers": {
            "configure": {
                "type": "gpii.windows.spiSettingsHandler",
                "liveness": "live",
                "options": {
                    "getAction": "SPI_GETSTICKYKEYS",
                    "setAction": "SPI_SETSTICKYKEYS",
                    "uiParam": "struct_size",
                    "pvParam": {
                        "type": "struct",
                        "name": "STICKYKEYS"
                    }
                },
                "supportedSettings": {
                    "StickyKeysOn": {}
                },
                "capabilitiesTransformations": {
                    "StickyKeysOn": {
                        "transform": {
                            "type": "fluid.transforms.value",
                            "inputPath": "http://registry\\.gpii\\.net/common/stickyKeys",
                            "outputPath": "value"
                        },
                        "path": {
                            "transform": {
                                "type": "fluid.transforms.literalValue",
                                "input": "pvParam.dwFlags.SKF_STICKYKEYSON"
                            }
                        }
                    }
                },
                "inverseCapabilitiesTransformations": {
                    "http://registry\\.gpii\\.net/common/stickyKeys": "StickyKeysOn.value"
                }
            }
        },
        "isInstalled": [
            {
                "type": "gpii.deviceReporter.alwaysInstalled"
            }
        ]
    },
    "com.microsoft.windows.filterKeys": {
        "name": "Windows FilterKeys",
        "contexts": {
            "OS": [
                {
                    "id": "win32",
                    "version": ">=5.0"
                }
            ]
        },
        "settingsHandlers": {
            "configure": {
                "type": "gpii.windows.spiSettingsHandler",
                "liveness": "live",
                "options": {
                    "getAction": "SPI_GETFILTERKEYS",
                    "setAction": "SPI_SETFILTERKEYS",
                    "uiParam": "struct_size",
                    "pvParam": {
                        "type": "struct",
                        "name": "FILTERKEYS"
                    }
                },
                "supportedSettings": {
                    "FilterKeysEnable": {
                        "schema": {
                            "title": "Filter keys",
                            "description": "Enable/Disable filter keys",
                            "type": "boolean",
                            "default": false
                        }
                    },
                    "SlowKeysInterval": {
                        "schema": {
                            "title": "Slow keys interval",
                            "description": "Slow keys interval time in milliseconds",
                            "type": "number",
                            "default": 0,
                            // 0 means no interval time
                            "divisibleBy": 1
                        }
                    },
                    "BounceKeysInterval": {
                        "schema": {
                            "title": "Bounce keys interval",
                            "description": "Bounce keys interval time in milliseconds",
                            "type": "number",
                            "default": 0,
                            "divisibleBy": 1
                        }
                    }
                },
                "capabilitiesTransformations": {
                    "FilterKeysEnable": {
                        "transform": {
                            "type": "fluid.transforms.binaryOp",
                            "leftPath": "http://registry\\.gpii\\.net/common/debounce/enabled",
                            "left": false,
                            "rightPath": "http://registry\\.gpii\\.net/common/slowKeys/enabled",
                            "right": false,
                            "operator": "||",
                            "outputPath": "value"
                        },
                        "path": {
                            "transform": {
                                "type": "fluid.transforms.literalValue",
                                "input": "pvParam.dwFlags.FKF_FILTERKEYSON"
                            }
                        }
                    },
                    "SlowKeysInterval": {
                        "transform": {
                            "type": "fluid.transforms.condition",
                            "conditionPath": "http://registry\\.gpii\\.net/common/slowKeys/enabled",
                            "true": {
                                "transform": {
                                    "type": "fluid.transforms.linearScale",
                                    "inputPath": "http://registry\\.gpii\\.net/common/slowKeysInterval",
                                    "factor": 1000
                                }
                            },
                            "false": 0,
                            "outputPath": "value"
                        },
                        "path": {
                            "transform": {
                                "type": "fluid.transforms.literalValue",
                                "input": "pvParam.iWaitMSec"
                            }
                        }
                    },
                    "BounceKeysInterval": {
                        "transform": {
                            "type": "fluid.transforms.condition",
                            "condition": {
                                "transform": {
                                    "type": "fluid.transforms.binaryOp",
                                    "leftPath": "http://registry\\.gpii\\.net/common/slowKeys/enabled",
                                    "left": false,
                                    "right": false,
                                    "operator": "==="
                                }
                            },
                            "true": {
                                "transform": {
                                    "type": "fluid.transforms.condition",
                                    "conditionPath": "http://registry\\.gpii\\.net/common/debounce/enabled",
                                    "true": {
                                        "transform": {
                                            "type": "fluid.transforms.linearScale",
                                            "inputPath": "http://registry\\.gpii\\.net/common/debounceInterval",
                                            "factor": 1000
                                        }
                                    },
                                    "false": 0,
                                    "outputPath": "value"
                                }
                            },
                            "false": 0,
                            "outputPath": "value"
                        },
                        "path": {
                            "transform": {
                                "type": "fluid.transforms.literalValue",
                                "input": "pvParam.iBounceMSec"
                            }
                        }
                    }
                },
                "inverseCapabilitiesTransformations": {
                    "http://registry\\.gpii\\.net/common/slowKeys/enabled": {
                        "transform": {
                            "type": "fluid.transforms.condition",
                            "condition": {
                                "transform": {
                                    "type": "fluid.transforms.binaryOp",
                                    "leftPath": "SlowKeysInterval.value",
                                    "right": 0,
                                    "operator": ">"
                                }
                            },
                            "truePath": "FilterKeysEnable.value"
                        }
                    },
                    "http://registry\\.gpii\\.net/common/slowKeysInterval": {
                        "transform": {
                            "type": "fluid.transforms.condition",
                            "condition": {
                                "transform": {
                                    "type": "fluid.transforms.binaryOp",
                                    "leftPath": "SlowKeysInterval.value",
                                    "right": 0,
                                    "operator": ">"
                                }
                            },
                            "true": {
                                "transform": {
                                    "type": "fluid.transforms.linearScale",
                                    "inputPath": "SlowKeysInterval.value",
                                    "factor": 0.001
                                }
                            }
                        }
                    },
                    "http://registry\\.gpii\\.net/common/debounce/enabled": {
                        "transform": {
                            "type": "fluid.transforms.condition",
                            "condition": {
                                "transform": {
                                    "type": "fluid.transforms.binaryOp",
                                    "leftPath": "BounceKeysInterval.value",
                                    "right": 0,
                                    "operator": ">"
                                }
                            },
                            "truePath": "FilterKeysEnable.value"
                        }
                    },
                    "http://registry\\.gpii\\.net/common/debounceInterval": {
                        "transform": {
                            "type": "fluid.transforms.condition",
                            "condition": {
                                "transform": {
                                    "type": "fluid.transforms.binaryOp",
                                    "leftPath": "BounceKeysInterval.value",
                                    "right": 0,
                                    "operator": ">"
                                }
                            },
                            "true": {
                                "transform": {
                                    "type": "fluid.transforms.linearScale",
                                    "inputPath": "BounceKeysInterval.value",
                                    "factor": 0.001
                                }
                            }
                        }
                    }
                }
            }
        },
        "isInstalled": [
            {
                "type": "gpii.deviceReporter.alwaysInstalled"
            }
        ]
    },
    "com.microsoft.windows.mouseKeys": {
        "name": "Windows MouseKeys",
        "contexts": {
            "OS": [
                {
                    "id": "win32",
                    "version": ">=5.0"
                }
            ]
        },
        "settingsHandlers": {
            "configure": {
                "type": "gpii.windows.spiSettingsHandler",
                "liveness": "live",
                "options": {
                    "getAction": "SPI_GETMOUSEKEYS",
                    "setAction": "SPI_SETMOUSEKEYS",
                    "uiParam": "struct_size",
                    "pvParam": {
                        "type": "struct",
                        "name": "MOUSEKEYS"
                    }
                },
                "supportedSettings": {
                    "MouseKeysOn": {
                        "schema": {
                            "title": "Mouse keys",
                            "description": "Enable/Disable mouse keys",
                            "type": "boolean",
                            "default": false
                        }
                    },
                    "MaxSpeed": {
                        "schema": {
                            "title": "Mouse keys speed",
                            "description": "Speed of mouse keys",
                            "type": "number",
                            "divisibleBy": 10
                        }
                    },
                    "Acceleration": {
                        "schema": {
                            "title": "Mouse keys acceleration",
                            "description": "Acceleration of mouse keys",
                            "type": "number",
                            "min": -1000,
                            // TODO: Not clear how to describe this setting
                            "max": 1000
                        }
                    }
                },
                "capabilitiesTransformations": {
                    "MouseKeysOn": {
                        "transform": {
                            "type": "fluid.transforms.value",
                            "inputPath": "http://registry\\.gpii\\.net/common/mouseEmulation/enabled",
                            "outputPath": "value"
                        },
                        "path": {
                            "transform": {
                                "type": "fluid.transforms.literalValue",
                                "input": "pvParam.dwFlags.MKF_MOUSEKEYSON"
                            }
                        }
                    },
                    "MaxSpeed": {
                        "transform": {
                            "type": "fluid.transforms.round",
                            "input": {
                                "transform": {
                                    "type": "fluid.transforms.linearScale",
                                    "inputPath": "http://registry\\.gpii\\.net/common/cursorSpeed",
                                    "factor": 350,
                                    "offset": 10
                                }
                            },
                            "outputPath": "value"
                        },
                        "path": {
                            "transform": {
                                "type": "fluid.transforms.literalValue",
                                "input": "pvParam.iMaxSpeed"
                            }
                        }
                    },
                    "Acceleration": {
                        "transform": {
                            "type": "fluid.transforms.binaryOp",
                            "left": {
                                "transform": {
                                    "type": "fluid.transforms.linearScale",
                                    "inputPath": "http://registry\\.gpii\\.net/common/initDelay",
                                    "factor": 1000,
                                    "outputPath": "value"
                                }
                            },
                            "right": {
                                "transform": {
                                    "type": "fluid.transforms.linearScale",
                                    "inputPath": "http://registry\\.gpii\\.net/common/cursorAcceleration",
                                    "factor": 1000,
                                    "offset": 1000,
                                    "outputPath": "value"
                                }
                            },
                            "operator": "+"
                        },
                        "path": {
                            "transform": {
                                "type": "fluid.transforms.literalValue",
                                "input": "pvParam.iTimeToMaxSpeed"
                            }
                        }
                    }
                },
                "inverseCapabilitiesTransformations": {
                    "http://registry\\.gpii\\.net/common/mouseEmulation/enabled": "MouseKeysOn.value",
                    "http://registry\\.gpii\\.net/common/cursorSpeed": {
                        "transform": {
                            "type": "fluid.transforms.linearScale",
                            "inputPath": "MaxSpeed.value",
                            "factor": 0.00285714285714,
                            "offset": -0.0285714285714
                        }
                    }
                }
            }
        },
        "isInstalled": [
            {
                "type": "gpii.deviceReporter.alwaysInstalled"
            }
        ]
    },
    "com.microsoft.windows.mouseTrailing": {
        "name": "Windows Mouse Trailing",
        "contexts": {
            "OS": [
                {
                    "id": "win32",
                    "version": ">=5.0"
                }
            ]
        },
        "settingsHandlers": {
            "configure": {
                "type": "gpii.windows.spiSettingsHandler",
                "liveness": "live",
                "options": {
                    "getAction": "SPI_GETMOUSETRAILS",
                    "setAction": "SPI_SETMOUSETRAILS",
                    "uiParam": 0,
                    "pvParam": {
                        "type": "UINT"
                    }
                },
                "supportedSettings": {
                    "MouseTrails": {
                        "schema": {
                            // Exactly the same schema as mouseTrailing common term
                            "title": "Mouse trails",
                            "description": "Amount of mouse trailing",
                            "type": "number",
                            "min": 0,
                            "max": 10,
                            "divisibleBy": 1
                        }
                    }
                },
                "capabilitiesTransformations": {
                    "MouseTrails": {
                        "transform": {
                            "type": "fluid.transforms.value",
                            "inputPath": "http://registry\\.gpii\\.net/common/mouseTrailing",
                            "outputPath": "value"
                        },
                        "path": {
                            "transform": {
                                "type": "fluid.transforms.literalValue",
                                "input": {
                                    "get": "pvParam",
                                    "set": "uiParam"
                                }
                            }
                        }
                    }
                },
                "inverseCapabilitiesTransformations": {
                    "http://registry\\.gpii\\.net/common/mouseTrailing": "MouseTrails.value"
                }
            }
        },
        "isInstalled": [
            {
                "type": "gpii.deviceReporter.alwaysInstalled"
            }
        ]
    },
    "com.microsoft.windows.screenResolution": {
        "name": "Windows Screen Resolution",
        "contexts": {
            "OS": [
                {
                    "id": "win32",
                    "version": ">=5.0"
                }
            ]
        },
        "settingsHandlers": {
            "configuration": {
                "type": "gpii.windows.displaySettingsHandler",
                "liveness": "liveRestart",
                "supportedSettings": {
                    "screen-resolution": {
                        "schema": {
                            "title": "Screen resolution",
                            "description": "Screen resolution of the default display",
                            "type": "array",
                            // TODO: Not sure about this type
                            "enum": []
                            // TODO: This must be filled in on the fly with available screen resolutions
                        }
                    }
                }
            }
        },
        "isInstalled": [
            {
                "type": "gpii.deviceReporter.alwaysInstalled"
            }
        ]
    },
    "com.microsoft.windows.screenDPI": {
        "name": "Windows DPI",
        "contexts": {
            "OS": [
                {
                    "id": "win32",
                    "version": ">=6.2"
                }
            ]
        },
        "settingsHandlers": {
            "configure": {
                "type": "gpii.windows.displaySettingsHandler",
                "liveness": "live",
                "supportedSettings": {
                    "screen-dpi": {
                        "schema": {
                            "title": "Screen DPI",
                            "description": "Screen DPI of the default display",
                            "type": "number",
                            "minimum": 1,
                            "maximum": 5
                            // Taken from dpiWindows10.js, may not be appropriate
                        }
                    }
                },
                "capabilitiesTransformations": {
                    "screen-dpi": "http://registry\\.gpii\\.net/common/DPIScale"
                }
            }
        },
        "isInstalled": [
            {
                "type": "gpii.deviceReporter.alwaysInstalled"
            }
        ]
    },
    "com.microsoft.windows.cursors": {
        "name": "Windows Cursors",
        "contexts": {
            "OS": [
                {
                    "id": "win32",
                    "version": ">=5.0"
                }
            ]
        },
        "settingsHandlers": {
            "configure": {
                "type": "gpii.windows.registrySettingsHandler",
                "liveness": "liveRestart",
                "options": {
                    "hKey": "HKEY_CURRENT_USER",
                    "path": "Control Panel\\Cursors",
                    "dataTypes": {
                        "Arrow": "REG_SZ",
                        "Hand": "REG_SZ",
                        "Help": "REG_SZ",
                        "AppStarting": "REG_SZ",
                        "No": "REG_SZ",
                        "NWPen": "REG_SZ",
                        "SizeAll": "REG_SZ",
                        "SizeNESW": "REG_SZ",
                        "SizeNS": "REG_SZ",
                        "SizeNWSE": "REG_SZ",
                        "SizeWE": "REG_SZ",
                        "UpArrow": "REG_SZ",
                        "Wait": "REG_SZ"
                    }
                },
                "supportedSettings": {
                    "Arrow": {},
                    "Hand": {},
                    "Help": {},
                    "AppStarting": {},
                    "No": {},
                    "NWPen": {},
                    "SizeAll": {},
                    "SizeNESW": {},
                    "SizeNS": {},
                    "SizeNWSE": {},
                    "SizeWE": {},
                    "UpArrow": {},
                    "Wait": {}
                },
                "capabilitiesTransformations": {
                    "Arrow": {
                        "transform": {
                            "type": "fluid.transforms.quantize",
                            "inputPath": "http://registry\\.gpii\\.net/common/cursorSize",
                            "ranges": [
                                {
                                    "upperBound": 0.333,
                                    "output": "%SystemRoot%\\cursors\\aero_arrow.cur"
                                },
                                {
                                    "upperBound": 0.666,
                                    "output": "%SystemRoot%\\cursors\\aero_arrow_l.cur"
                                },
                                {
                                    "output": "%SystemRoot%\\cursors\\aero_arrow_xl.cur"
                                }
                            ]
                        }
                    },
                    "Hand": {
                        "transform": {
                            "type": "fluid.transforms.quantize",
                            "inputPath": "http://registry\\.gpii\\.net/common/cursorSize",
                            "ranges": [
                                {
                                    "upperBound": 0.333,
                                    "output": "%SystemRoot%\\cursors\\aero_link.cur"
                                },
                                {
                                    "upperBound": 0.666,
                                    "output": "%SystemRoot%\\cursors\\aero_link_l.cur"
                                },
                                {
                                    "output": "%SystemRoot%\\cursors\\aero_link_xl.cur"
                                }
                            ]
                        }
                    },
                    "Help": {
                        "transform": {
                            "type": "fluid.transforms.quantize",
                            "inputPath": "http://registry\\.gpii\\.net/common/cursorSize",
                            "ranges": [
                                {
                                    "upperBound": 0.333,
                                    "output": "%SystemRoot%\\cursors\\aero_helpsel.cur"
                                },
                                {
                                    "upperBound": 0.666,
                                    "output": "%SystemRoot%\\cursors\\aero_helpsel_l.cur"
                                },
                                {
                                    "output": "%SystemRoot%\\cursors\\aero_helpsel_xl.cur"
                                }
                            ]
                        }
                    },
                    "AppStarting": {
                        "transform": {
                            "type": "fluid.transforms.quantize",
                            "inputPath": "http://registry\\.gpii\\.net/common/cursorSize",
                            "ranges": [
                                {
                                    "upperBound": 0.333,
                                    "output": "%SystemRoot%\\cursors\\aero_working.ani"
                                },
                                {
                                    "upperBound": 0.666,
                                    "output": "%SystemRoot%\\cursors\\aero_working_l.ani"
                                },
                                {
                                    "output": "%SystemRoot%\\cursors\\aero_working_xl.ani"
                                }
                            ]
                        }
                    },
                    "No": {
                        "transform": {
                            "type": "fluid.transforms.quantize",
                            "inputPath": "http://registry\\.gpii\\.net/common/cursorSize",
                            "ranges": [
                                {
                                    "upperBound": 0.333,
                                    "output": "%SystemRoot%\\cursors\\aero_unavail.cur"
                                },
                                {
                                    "upperBound": 0.666,
                                    "output": "%SystemRoot%\\cursors\\aero_unavail_l.cur"
                                },
                                {
                                    "output": "%SystemRoot%\\cursors\\aero_unavail_xl.cur"
                                }
                            ]
                        }
                    },
                    "NWPen": {
                        "transform": {
                            "type": "fluid.transforms.quantize",
                            "inputPath": "http://registry\\.gpii\\.net/common/cursorSize",
                            "ranges": [
                                {
                                    "upperBound": 0.333,
                                    "output": "%SystemRoot%\\cursors\\aero_pen.cur"
                                },
                                {
                                    "upperBound": 0.666,
                                    "output": "%SystemRoot%\\cursors\\aero_pen_l.cur"
                                },
                                {
                                    "output": "%SystemRoot%\\cursors\\aero_pen_xl.cur"
                                }
                            ]
                        }
                    },
                    "SizeAll": {
                        "transform": {
                            "type": "fluid.transforms.quantize",
                            "inputPath": "http://registry\\.gpii\\.net/common/cursorSize",
                            "ranges": [
                                {
                                    "upperBound": 0.333,
                                    "output": "%SystemRoot%\\cursors\\aero_move.cur"
                                },
                                {
                                    "upperBound": 0.666,
                                    "output": "%SystemRoot%\\cursors\\aero_move_l.cur"
                                },
                                {
                                    "output": "%SystemRoot%\\cursors\\aero_move_xl.cur"
                                }
                            ]
                        }
                    },
                    "SizeNESW": {
                        "transform": {
                            "type": "fluid.transforms.quantize",
                            "inputPath": "http://registry\\.gpii\\.net/common/cursorSize",
                            "ranges": [
                                {
                                    "upperBound": 0.333,
                                    "output": "%SystemRoot%\\cursors\\aero_nesw.cur"
                                },
                                {
                                    "upperBound": 0.666,
                                    "output": "%SystemRoot%\\cursors\\aero_nesw_l.cur"
                                },
                                {
                                    "output": "%SystemRoot%\\cursors\\aero_nesw_xl.cur"
                                }
                            ]
                        }
                    },
                    "SizeNS": {
                        "transform": {
                            "type": "fluid.transforms.quantize",
                            "inputPath": "http://registry\\.gpii\\.net/common/cursorSize",
                            "ranges": [
                                {
                                    "upperBound": 0.333,
                                    "output": "%SystemRoot%\\cursors\\aero_ns.cur"
                                },
                                {
                                    "upperBound": 0.666,
                                    "output": "%SystemRoot%\\cursors\\aero_ns_l.cur"
                                },
                                {
                                    "output": "%SystemRoot%\\cursors\\aero_ns_xl.cur"
                                }
                            ]
                        }
                    },
                    "SizeNWSE": {
                        "transform": {
                            "type": "fluid.transforms.quantize",
                            "inputPath": "http://registry\\.gpii\\.net/common/cursorSize",
                            "ranges": [
                                {
                                    "upperBound": 0.333,
                                    "output": "%SystemRoot%\\cursors\\aero_nwse.cur"
                                },
                                {
                                    "upperBound": 0.666,
                                    "output": "%SystemRoot%\\cursors\\aero_nwse_l.cur"
                                },
                                {
                                    "output": "%SystemRoot%\\cursors\\aero_nwse_xl.cur"
                                }
                            ]
                        }
                    },
                    "SizeWE": {
                        "transform": {
                            "type": "fluid.transforms.quantize",
                            "inputPath": "http://registry\\.gpii\\.net/common/cursorSize",
                            "ranges": [
                                {
                                    "upperBound": 0.333,
                                    "output": "%SystemRoot%\\cursors\\aero_ew.cur"
                                },
                                {
                                    "upperBound": 0.666,
                                    "output": "%SystemRoot%\\cursors\\aero_ew_l.cur"
                                },
                                {
                                    "output": "%SystemRoot%\\cursors\\aero_ew_xl.cur"
                                }
                            ]
                        }
                    },
                    "UpArrow": {
                        "transform": {
                            "type": "fluid.transforms.quantize",
                            "inputPath": "http://registry\\.gpii\\.net/common/cursorSize",
                            "ranges": [
                                {
                                    "upperBound": 0.333,
                                    "output": "%SystemRoot%\\cursors\\aero_up.cur"
                                },
                                {
                                    "upperBound": 0.666,
                                    "output": "%SystemRoot%\\cursors\\aero_up_l.cur"
                                },
                                {
                                    "output": "%SystemRoot%\\cursors\\aero_up_xl.cur"
                                }
                            ]
                        }
                    },
                    "Wait": {
                        "transform": {
                            "type": "fluid.transforms.quantize",
                            "inputPath": "http://registry\\.gpii\\.net/common/cursorSize",
                            "ranges": [
                                {
                                    "upperBound": 0.333,
                                    "output": "%SystemRoot%\\cursors\\aero_busy.ani"
                                },
                                {
                                    "upperBound": 0.666,
                                    "output": "%SystemRoot%\\cursors\\aero_busy_l.ani"
                                },
                                {
                                    "output": "%SystemRoot%\\cursors\\aero_busy_xl.ani"
                                }
                            ]
                        }
                    }
                },
                "inverseCapabilitiesTransformations": {
                    "transform": [
                        {
                            "type": "fluid.transforms.valueMapper",
                            "defaultInputPath": "Arrow",
                            "defaultOutputPath": "http://registry\\.gpii\\.net/common/cursorSize",
                            "match": {
                                "%SystemRoot%\\cursors\\aero_arrow.cur": 0.32,
                                "%SystemRoot%\\cursors\\aero_arrow_l.cur": 0.65,
                                "%SystemRoot%\\cursors\\aero_arrow_xl.cur": 1
                            }
                        }
                    ]
                }
            }
        },
        "launchHandlers": {
            "launcher": {
                "type": "gpii.launchHandlers.flexibleHandler",
                "options": {
                    "setTrue": [
                        {
                            "type": "gpii.windows.spiSettingsHandler.updateCursors"
                        }
                    ],
                    "getState": [
                        {
                            "type": "gpii.processReporter.neverRunning"
                        }
                    ]
                }
            }
        },
        "start": [
            "launchers.launcher"
        ],
        "stop": [],
        "update": [
            "configure",
            "start"
        ],
        "isRunning": [
            "launchers.launcher"
        ],
        "configure": [
            "settings.configure"
        ],
        "restore": [
            "settings.configure",
            {
                "type": "gpii.windows.spiSettingsHandler.updateCursors"
            }
        ],
        "isInstalled": [
            {
                "type": "gpii.deviceReporter.alwaysInstalled"
            }
        ]
    },
    "com.microsoft.windows.typingEnhancement": {
        "name": "Windows typing autocorrection",
        "contexts": {
            "OS": [
                {
                    "id": "win32",
                    "version": ">=5.0"
                }
            ]
        },
        "settingsHandlers": {
            "configure": {
                "type": "gpii.windows.registrySettingsHandler",
                "options": {
                    "hKey": "HKEY_CURRENT_USER",
                    "path": "Software\\Microsoft\\TabletTip\\1.7",
                    "dataTypes": {
                        "EnableAutocorrection": "REG_DWORD",
                        "EnableSpellchecking": "REG_DWORD",
                        "EnableTextPrediction": "REG_DWORD",
                        "EnablePredictionSpaceInsertion": "REG_DWORD",
                        "EnableDoubleTapSpace": "REG_DWORD",
                        "EnableKeyAudioFeedback": "REG_DWORD",
                        "EnableAutoShiftEngage": "REG_DWORD",
                        "EnableShiftLock": "REG_DWORD",
                        "EnableCompatibilityKeyboard": "REG_DWORD",
                        "EnableDesktopModeAutoInvoke": "REG_DWORD"
                    }
                },
                "supportedSettings": {
                    "EnableAutocorrection": {},
                    "EnableSpellchecking": {},
                    "EnableTextPrediction": {},
                    "EnablePredictionSpaceInsertion": {},
                    "EnableDoubleTapSpace": {},
                    "EnableKeyAudioFeedback": {},
                    "EnableAutoShiftEngage": {},
                    "EnableShiftLock": {},
                    "EnableCompatibilityKeyboard": {},
                    "EnableDesktopModeAutoInvoke": {}
                },
                "capabilities": [
                    "http://registry\\.gpii\\.net/common/autocorrectionEnabled",
                    "http://registry\\.gpii\\.net/common/spellCheckEnabled",
                    "http://registry\\.gpii\\.net/common/textPredictionEnabled",
                    "http://registry\\.gpii\\.net/common/textPredictionWithSpaceEnabled",
                    "http://registry\\.gpii\\.net/common/doubleTabSpaceEnabled",
                    "http://registry\\.gpii\\.net/common/keyAudioFeedbackEnabled",
                    "http://registry\\.gpii\\.net/common/autoShiftEngageEnabled",
                    "http://registry\\.gpii\\.net/common/shiftLockEnabled",
                    "http://registry\\.gpii\\.net/common/compatibilityKeyboardEnabled",
                    "http://registry\\.gpii\\.net/common/desktopModeAutoInvokeEnabled"
                ],
                "capabilitiesTransformations": {
                    "EnableAutocorrection": {
                        "transform": {
                            "type": "fluid.transforms.condition",
                            "false": 0,
                            "true": 1,
                            "conditionPath": "http://registry\\.gpii\\.net/common/autocorrectionEnabled"
                        }
                    },
                    "EnableSpellchecking": {
                        "transform": {
                            "type": "fluid.transforms.condition",
                            "false": 0,
                            "true": 1,
                            "conditionPath": "http://registry\\.gpii\\.net/common/spellCheckEnabled"
                        }
                    },
                    "EnableTextPrediction": {
                        "transform": {
                            "type": "fluid.transforms.condition",
                            "false": 0,
                            "true": 1,
                            "conditionPath": "http://registry\\.gpii\\.net/common/textPredictionEnabled"
                        }
                    },
                    "EnablePredictionSpaceInsertion": {
                        "transform": {
                            "type": "fluid.transforms.condition",
                            "false": 0,
                            "true": 1,
                            "conditionPath": "http://registry\\.gpii\\.net/common/textPredictionWithSpaceEnabled"
                        }
                    },
                    "EnableDoubleTapSpace": {
                        "transform": {
                            "type": "fluid.transforms.condition",
                            "false": 0,
                            "true": 1,
                            "conditionPath": "http://registry\\.gpii\\.net/common/doubleTabSpaceEnabled"
                        }
                    },
                    "EnableKeyAudioFeedback": {
                        "transform": {
                            "type": "fluid.transforms.condition",
                            "false": 0,
                            "true": 1,
                            "conditionPath": "http://registry\\.gpii\\.net/common/keyAudioFeedbackEnabled"
                        }
                    },
                    "EnableAutoShiftEngage": {
                        "transform": {
                            "type": "fluid.transforms.condition",
                            "false": 0,
                            "true": 1,
                            "conditionPath": "http://registry\\.gpii\\.net/common/autoShiftEngageEnabled"
                        }
                    },
                    "EnableShiftLock": {
                        "transform": {
                            "type": "fluid.transforms.condition",
                            "false": 0,
                            "true": 1,
                            "conditionPath": "http://registry\\.gpii\\.net/common/shiftLockEnabled"
                        }
                    },
                    "EnableCompatibilityKeyboard": {
                        "transform": {
                            "type": "fluid.transforms.condition",
                            "false": 0,
                            "true": 1,
                            "conditionPath": "http://registry\\.gpii\\.net/common/compatibilityKeyboardEnabled"
                        }
                    },
                    "EnableDesktopModeAutoInvoke": {
                        "transform": {
                            "type": "fluid.transforms.condition",
                            "false": 0,
                            "true": 1,
                            "conditionPath": "http://registry\\.gpii\\.net/common/desktopModeAutoInvokeEnabled"
                        }
                    }
                },
                "inverseCapabilitiesTransformations": {
                    "http://registry\\.gpii\\.net/common/autocorrectionEnabled": {
                        "transform": {
                            "type": "fluid.transforms.binaryOp",
                            "leftPath": "EnableAutocorrection",
                            "right": 0,
                            "operator": "!=="
                        }
                    },
                    "http://registry\\.gpii\\.net/common/spellCheckEnabled": {
                        "transform": {
                            "type": "fluid.transforms.binaryOp",
                            "leftPath": "EnableSpellchecking",
                            "right": 0,
                            "operator": "!=="
                        }
                    },
                    "http://registry\\.gpii\\.net/common/textPredictionEnabled": {
                        "transform": {
                            "type": "fluid.transforms.binaryOp",
                            "leftPath": "EnableTextPrediction",
                            "right": 0,
                            "operator": "!=="
                        }
                    },
                    "http://registry\\.gpii\\.net/common/textPredictionWithSpaceEnabled": {
                        "transform": {
                            "type": "fluid.transforms.binaryOp",
                            "leftPath": "EnablePredictionSpaceInsertion",
                            "right": 0,
                            "operator": "!=="
                        }
                    },
                    "http://registry\\.gpii\\.net/common/doubleTabSpaceEnabled": {
                        "transform": {
                            "type": "fluid.transforms.binaryOp",
                            "leftPath": "EnableDoubleTapSpace",
                            "right": 0,
                            "operator": "!=="
                        }
                    },
                    "http://registry\\.gpii\\.net/common/keyAudioFeedbackEnabled": {
                        "transform": {
                            "type": "fluid.transforms.binaryOp",
                            "leftPath": "EnableKeyAudioFeedback",
                            "right": 0,
                            "operator": "!=="
                        }
                    },
                    "http://registry\\.gpii\\.net/common/autoShiftEngageEnabled": {
                        "transform": {
                            "type": "fluid.transforms.binaryOp",
                            "leftPath": "EnableAutoShiftEngage",
                            "right": 0,
                            "operator": "!=="
                        }
                    },
                    "http://registry\\.gpii\\.net/common/shiftLockEnabled": {
                        "transform": {
                            "type": "fluid.transforms.binaryOp",
                            "leftPath": "EnableShiftLock",
                            "right": 0,
                            "operator": "!=="
                        }
                    },
                    "http://registry\\.gpii\\.net/common/compatibilityKeyboardEnabled": {
                        "transform": {
                            "type": "fluid.transforms.binaryOp",
                            "leftPath": "EnableCompatibilityKeyboard",
                            "right": 0,
                            "operator": "!=="
                        }
                    },
                    "http://registry\\.gpii\\.net/common/desktopModeAutoInvokeEnabled": {
                        "transform": {
                            "type": "fluid.transforms.binaryOp",
                            "leftPath": "EnableDesktopModeAutoInvoke",
                            "right": 0,
                            "operator": "!=="
                        }
                    }
                }
            }
        },
        "configure": [
            "settings.configure"
        ],
        "restore": [
            "settings.configure"
        ],
        "isInstalled": [
            {
                "type": "gpii.deviceReporter.alwaysInstalled"
            }
        ]
    },
    "com.microsoft.windows.nightScreen": {
        "name": "Windows night light settings",
        "contexts": {
            "OS": [
                {
                    "id": "win32",
                    "version": ">=5.0"
                }
            ]
        },
        "settingsHandlers": {
            "configure": {
                "type": "gpii.windows.systemSettingsHandler",
                "capabilities": [
                    "display.screenEnhancement.nightScreen",
                    "applications.com\\.microsoft\\.windows\\.nightScreen.id"
                ],
                "capabilitiesTransformations": {
                    "SystemSettings_Display_BlueLight_ManualToggleQuickAction": {
                        "transform": {
                            "type": "fluid.transforms.value",
                            "inputPath": "http://registry\\.gpii\\.net/common/nightScreen",
                            "outputPath": "value"
                        }
                    }
                },
                "supportedSettings": {
                    "SystemSettings_Display_BlueLight_ManualToggleQuickAction": {
                        "schema": {
                            "title": "Night Screen",
                            "description": "Reduce the blue emitted from the screen.",
                            "type": "boolean",
                            "default": 0
                        }
                    }
                },
                "inverseCapabilitiesTransformations": {
                    "http://registry\\.gpii\\.net/common/nightScreen": "SystemSettings_Display_BlueLight_ManualToggleQuickAction.value"
                }
            }
        },
        "update": [
            "configure"
        ],
        "configure": [
            "settings.configure"
        ],
        "restore": [
            "settings.configure"
        ],
        "isInstalled": [
            {
                "type": "gpii.deviceReporter.alwaysInstalled"
            }
        ]
    },
    "com.microsoft.windows.brightness": {
        "name": "Windows brightness settings",
        "contexts": {
            "OS": [
                {
                    "id": "win32",
                    "version": ">=5.0"
                }
            ]
        },
        "settingsHandlers": {
            "configure": {
                "type": "gpii.windows.wmiSettingsHandler",
                "options": {
                    "Brightness": {
                        "namespace": "root\\WMI",
                        "get": { "query": "SELECT CurrentBrightness FROM WmiMonitorBrightness" },
                        "set": {
                            "className": "WmiMonitorBrightnessMethods",
                            "method": "WmiSetBrightness",
                            "params": [0xFFFFFFFF, "$value"],
                            "returnVal": ["uint", 0]
                        }
                    }
                },
                "capabilitiesTransformations": {
                    "Brightness": {
                        "transform": {
                            "type": "fluid.transforms.value",
                            "inputPath": "http://registry\\.gpii\\.net/applications/com\\.microsoft\\.windows\\.brightness.BrightnessVal",
                            "outputPath": "value"
                        }
                    }
                },
                "supportedSettings": {
                    "Brightness": {
                        "schema": {
                            "title": "Brightness",
                            "description": "Set the screen brightness.",
                            "type": "number",
                            "default": 0,
                            "minimum": 0,
                            "maximum": 100
                        }
                    }
                },
                "inverseCapabilitiesTransformations": {
                    "http://registry\\.gpii\\.net/applications/com\\.microsoft\\.windows\\.brightness.BrightnessVal": "Brightness.value"
                }
            }
        },
        "configure": [
            "settings.configure"
        ],
        "restore": [
            "settings.configure"
        ],
        "isInstalled": [
            {
                "type": "gpii.deviceReporter.alwaysInstalled"
            }
        ]
    },
    "com.microsoft.windows.touchPadSettings": {
        "name": "Windows precision touchpad settings",
        "contexts": {
            "OS": [
                {
                    "id": "win32",
                    "version": ">=5.0"
                }
            ]
        },
        "settingsHandlers": {
            "configure": {
                "type": "gpii.windows.systemSettingsHandler",
                "capabilities": [],
                "capabilitiesTransformations": {
                    "SystemSettings_Input_Touch_SetActivationTimeout": {
                        "transform": {
                            "type": "fluid.transforms.value",
                            "inputPath": "http://registry\\.gpii\\.net/applications/com\\.microsoft\\.windows\\.touchPadSettings.Sensitivity",
                            "outputPath": "value"
                        }
                    }
                },
                "supportedSettings": {
                    "SystemSettings_Input_Touch_SetActivationTimeout": {
                        "schema": {
                            "title": "Touchpad sensitivity",
                            "description": "Changes Windows 10 precision touchpad sensitivity.",
                            "default": "Medium sensitivity",
                            "enum": [
                                "Low sensitivity",
                                "Medium sensitivity",
                                "High sensitivity",
                                "Most sensitive"
                            ],
                            "enumLabels": [
                                "Low sensitivity",
                                "Medium sensitivity",
                                "High sensitivity",
                                "Most sensitive"
                            ]
                        }
                    }
                },
                "inverseCapabilitiesTransformations": {
                    "http://registry\\.gpii\\.net/applications/com\\.microsoft\\.windows\\.touchPadSettings.Sensitivity": "SystemSettings_Input_Touch_SetActivationTimeout.value"
                }
            }
        },
        "update": [
            "configure"
        ],
        "configure": [
            "settings.configure"
        ],
        "restore": [
            "settings.configure"
        ],
        "isInstalled": [
            {
                "type": "gpii.deviceReporter.alwaysInstalled"
            }
        ]
    },
    "eu.singularlogic.pixelsense.sociable": {
        "name": "Sociable",
        "contexts": {
            "OS": [
                {
                    "id": "win32",
                    "version": ">=5.0"
                }
            ]
        },
        "settingsHandlers": {
            "configuration": {
                "type": "gpii.settingsHandlers.XMLHandler",
                "liveness": "manualRestart",
                "options": {
                    "filename": "C:\\Sociable\\Configuration.xml",
                    "encoding": "utf-8",
                    "xml-tag": "<?xml version=\"1.0\"?>"
                },
                "supportedSettings": {
                    "user.$t": {},
                    "expert.$t": {},
                    "careCenter.$t": {},
                    "screenReaderTTSEnabled": {},
                    "highContrastEnabled": {},
                    "fontSize": {}
                },
                "capabilitiesTransformations": {
                    "user.$t": {
                        "literalValue": 1
                    },
                    "expert.$t": {
                        "literalValue": 1
                    },
                    "careCenter.$t": {
                        "literalValue": 1
                    },
                    "screenReaderTTSEnabled": {
                        "value": "http://registry\\.gpii\\.net/common/screenReaderTTS/enabled"
                    },
                    "highContrastEnabled": {
                        "value": "http://registry\\.gpii\\.net/common/highContrast/enabled"
                    },
                    "fontSize": {
                        "value": {
                            "transform": {
                                "type": "fluid.transforms.quantize",
                                "inputPath": "http://registry\\.gpii\\.net/common/fontSize",
                                "ranges": [
                                    {
                                        "upperBound": 14,
                                        "output": "normal"
                                    },
                                    {
                                        "output": "large"
                                    }
                                ]
                            }
                        }
                    }
                },
                "inverseCapabilitiesTransformations": {}
            }
        },
        "launchHandlers": {
            "launcher": {
                "type": "gpii.launchHandlers.flexibleHandler",
                "options": {
                    "setTrue": [
                        {
                            "type": "gpii.launch.exec",
                            "command": "C:\\Sociable\\Cloud4All.exe"
                        }
                    ],
                    "setFalse": [
                        {
                            "type": "gpii.launch.exec",
                            "command": "C:\\Sociable\\Cloud4All.exe -stop"
                        }
                    ],
                    "getState": [
                        {
                            "type": "gpii.processReporter.find",
                            "command": "Cloud4Allcd "
                        }
                    ]
                }
            }
        }
    },
    "net.gpii.uioPlus": {
        "name": "UIO+",
        "contexts": {
            "OS": [
                {
                    "id": "win32",
                    "version": ">=5.0"
                }
            ]
        },
        "settingsHandlers": {
            "configuration": {
                "type": "gpii.settingsHandlers.webSockets",
                "liveness": "live",
                "options": {
                    "path": "net.gpii.uioPlus"
                },
                "supportedSettings": {
                    "captionsEnabled": {
                        "schema": {
                            "title": "Captions",
                            "description": "Request videos to display captions.",
                            "type": "boolean",
                            "default": false
                        }
                    },
                    "characterSpace": {
                        "schema": {
                            "title": "Character Space",
                            "description": "Adjust the space between characters.",
                            "type": "number",
                            "default": 0,
                            "minimum": -0.1,
                            "maximum": 1,
                            "multipleOf": 0.1
                        }
                    },
                    "contrastTheme": {
                        "schema": {
                            "title": "Contrast Theme",
                            "description": "Change text and background colors.",
                            "default": "default",
                            "enum": [
                                "default",
                                "bw",
                                "wb",
                                "by",
                                "yb",
                                "gd",
                                "gw",
                                "bbr"
                            ],
                            "enumLabels": [
                                "Default Theme",
                                "Black Foreground on a White Background",
                                "White Foreground on a Black Background",
                                "Black Foreground on a Yellow Background",
                                "Yellow Foreground on a Black Background",
                                "Light Gray Foreground on a Dark Gray Background",
                                "Gray Foreground on a White Background",
                                "Black Foreground on a Brown Background"
                            ]
                        }
                    },
                    "fontSize": {
                        "schema": {
                            "title": "Font Size",
                            "description": "Adjust text size.",
                            "type": "number",
                            "default": 12,
                            "minimum": 3,
                            "maximum": 60,
                            "multipleOf": 1
                        }
                    },
                    "inputsLargerEnabled": {
                        "schema": {
                            "title": "Enhance Inputs",
                            "description": "Emphasize links, buttons, menus, textfields, and other inputs.",
                            "type": "boolean",
                            "default": false
                        }
                    },
                    "lineSpace": {
                        "schema": {
                            "title": "Line Space",
                            "description": "Adjusts the spacing between lines of text.",
                            "type": "number",
                            "default": 1,
                            "minimum": 0.7,
                            "maximum": 3,
                            "multipleOf": 0.1
                        }
                    },
                    "selectionTheme": {
                        "schema": {
                            "title": "Selection Theme",
                            "description": "Change the highlight colour for text selections.",
                            "default": "default",
                            "enum": [
                                "default",
                                "yellow",
                                "green",
                                "pink"
                            ],
                            "enumLabels": [
                                "Default Selection Highlight",
                                "Yellow Selection Highlight",
                                "Green Selection Highlight",
                                "Pink Selection Highlight"
                            ]
                        }
                    },
                    "selfVoicingEnabled": {
                        "schema": {
                            "title": "Self Voicing",
                            "description": "Let the device read site content aloud.",
                            "type": "boolean",
                            "default": false
                        }
                    },
                    "simplifiedUiEnabled": {
                        "schema": {
                            "title": "Simplified UI",
                            "description": "Only display the main content.",
                            "type": "boolean",
                            "default": false
                        }
                    },
                    "syllabificationEnabled": {
                        "schema": {
                            "title": "Syllabification",
                            "description": "Display words broken down into their syllables.",
                            "type": "boolean",
                            "default": false
                        }
                    },
                    "tableOfContentsEnabled": {
                        "schema": {
                            "title": "Table of Contents",
                            "description": "Create a table of contents.",
                            "type": "boolean",
                            "default": false
                        }
                    },
                    "wordSpace": {
                        "schema": {
                            "type": "number",
                            "default": 0,
                            "minimum": -0.3,
                            "maximum": 3,
                            "multipleOf": 0.1
                        }
                    }
                },
                "capabilitiesTransformations": {
                    "captionsEnabled": "http://registry\\.gpii\\.net/common/captions/enabled",
                    "characterSpace": {
                        "transform": {
                            "type": "fluid.transforms.round",
                            "scale": 1,
                            "input": {
                                "transform": {
                                    "type": "fluid.transforms.linearScale",
                                    "offset": 1,
                                    "inputPath": "http://registry\\.gpii\\.net/common/characterSpace"
                                }
                            }
                        }
                    },
                    "contrastTheme": {
                        "transform": {
                            // Use the same condition for applying a high contrast theme to windows:
                            // (highContrast.enabled || highContrastTheme) && (highContrastTheme != "regular-contrast")
                            "type": "fluid.transforms.condition",
                            "condition": {
                                "transform": {
                                    "type": "fluid.transforms.binaryOp",
                                    "left": {
                                        "transform": {
                                            "type": "fluid.transforms.binaryOp",
                                            "leftPath": "http://registry\\.gpii\\.net/common/highContrast/enabled",
                                            "left": false,
                                            "operator": "||",
                                            "rightPath": "http://registry\\.gpii\\.net/common/highContrastTheme",
                                            "right": false
                                        }
                                    },
                                    "operator": "&&",
                                    "right": {
                                        "transform": {
                                            "type": "fluid.transforms.binaryOp",
                                            "left": "",
                                            "leftPath": "http://registry\\.gpii\\.net/common/highContrastTheme",
                                            "operator": "!==",
                                            "right": "regular-contrast"
                                        }
                                    }
                                }
                            },
                            "true": {
                                "transform": {
                                    "type": "fluid.transforms.valueMapper",
                                    "defaultInputPath": "http://registry\\.gpii\\.net/common/highContrastTheme",
                                    "defaultOutputValue": "default",
                                    "match": {
                                        "black-white": "bw",
                                        "white-black": "wb",
                                        "black-yellow": "by",
                                        "yellow-black": "yb",
                                        "grey-black": "gd",
                                        "grey-white": "gw",
                                        "black-brown": "bbr"
                                    }
                                }
                            },
                            "false": "default"
                        }
                    },
                    "fontSize": {
                        "transform": {
                            "type": "fluid.transforms.round",
                            "scale": 1,
                            "input": {
                                "transform": {
                                    "type": "fluid.transforms.binaryOp",
                                    "leftPath": "http://registry\\.gpii\\.net/common/fontSize",
                                    "right": 12,
                                    "operator": "/"
                                }
                            }
                        }
                    },
                    "inputsLargerEnabled": "http://registry\\.gpii\\.net/common/inputsLarger/enabled",
                    "lineSpace": "http://registry\\.gpii\\.net/common/lineSpace",
                    "selectionTheme": "http://registry\\.gpii\\.net/common/highlightColor",
                    "selfVoicingEnabled": "http://registry\\.gpii\\.net/common/selfVoicing/enabled",
                    "simplifiedUiEnabled": "http://registry\\.gpii\\.net/common/simplifiedUi/enabled",
                    "syllabificationEnabled": "http://registry\\.gpii\\.net/common/syllabification/enabled",
                    "tableOfContentsEnabled": "http://registry\\.gpii\\.net/common/tableOfContents",
                    "wordSpace": {
                        "transform": {
                            "type": "fluid.transforms.round",
                            "scale": 1,
                            "input": {
                                "transform": {
                                    "type": "fluid.transforms.linearScale",
                                    "offset": 1,
                                    "inputPath": "http://registry\\.gpii\\.net/common/wordSpace"
                                }
                            }
                        }
                    }
                },
                "inverseCapabilitiesTransformations": {}
            }
        },
        "isInstalled": [
            {
                "type": "gpii.deviceReporter.alwaysInstalled"
            }
        ]
    },
    "net.gpii.test.speechControl": {
        // This solution does not exist in real life and has been added strictly for user testing/demoing of a solution
        // which requires the OS to be restarted in order to respond to changed settings (e.g. DPI on Windows 7)
        "name": "GPII Test solution for speech control of the computer",
        "contexts": {
            "OS": [
                {
                    "id": "win32",
                    "version": ">=5.0"
                }
            ]
        },
        "settingsHandlers": {
            "configure": {
                "type": "gpii.settingsHandlers.noSettings",
                "liveness": "OSRestart",
                "capabilitiesTransformations": {
                    "sc": "http://registry\\.gpii\\.net/common/speechControl"
                },
                "supportedSettings": {
                    "sc": {}
                }
            }
        },
        "configure": [],
        "restore": [],
        "start": [],
        "stop": [],
        "isInstalled": [
            {
                "type": "gpii.deviceReporter.alwaysInstalled"
            }
        ],
        "isRunning": []
    },
    "com.microsoft.windows.volumeControl": {
        // This solution has not yet been implemented but has been mocked in the solutions registry to aid
        // presentation of the PSP's volume control referenced by one of the standard snapsets
        "name": "GPII Test solution for volume control of the computer",
        "contexts": {
            "OS": [
                {
                    "id": "win32",
                    "version": ">=5.0"
                }
            ]
        },
        "settingsHandlers": {
            "configure": {
                "type": "gpii.settingsHandlers.noSettings",
                "liveness": "live",
                "capabilitiesTransformations": {
                    "volume": "http://registry\\.gpii\\.net/common/volume"
                },
                "supportedSettings": {
                    "volume": {}
                }
            }
        },
        "configure": ["settings.configure"],
        "restore": [],
        "start": [],
        "stop": [],
        "isInstalled": [
            {
                "type": "gpii.deviceReporter.alwaysInstalled"
            }
        ],
        "isRunning": []
    },
    "net.gpii.explode": {
        // This solution exists only to support manual and automated testing of GPII's error support. It references the
        // "exploding settings handler" which will trigger a failure using a configurable strategy during either the
        // get, set or launch settingsHandler action
        "name": "GPII Test solution for triggering settingsHandler errors",
        "contexts": {
            "OS": [
                {
                    "id": "win32",
                    "version": ">=5.0"
                }
            ]
        },
        "settingsHandlers": {
            "configure": {
                "type": "gpii.settingsHandlers.exploding",
                "supportedSettings": {
                    "explodeMethod": {
                        "schema": {
                            "title": "Explode Method",
                            "description": "The strategy to be used when exploding",
                            "type": "string",
                            "enum": [
                                "reject",
                                "fail",
                                "throw"
                            ]
                        }
                    },
                    "explodeOn": {
                        "schema": {
                            "title": "Explode On",
                            "description": "Whether to explode during the get or set settingsHandler method",
                            "type": "string",
                            "enum": [
                                "get",
                                "set"
                            ]
                        }
                    }
                }
            }
        },
        "launchHandlers": {
            "launch": {
                "type": "gpii.settingsHandlers.exploding",
                "options": {
                    "launchHandler": true,
                    // We tunnel this through since we blundered in the initial design of settings handlers in not contextualising them.
                    // This is preferable to the other approaches of i) Rewriting the matchmaker/lifecycle manager so that it routes other
                    // settings to launch handlers, or ii) Rewriting the settingshandler contract so that it supports arbitrary interception
                    // Real solutions should never read directly from the session in this way
                    "preferences": "${{session}.preferences}"
                }
            }
        },
        "isRunning": [
            "launchers.launch"
        ],
        "isInstalled": [
            {
                "type": "gpii.deviceReporter.alwaysInstalled"
            }
        ]
    },
    "com.office.windowsOneNoteLearningTools": {
        "name": "LearningTools for OneNote 2016",
        "contexts": {
            "OS": [
                {
                    "id": "win32",
                    "version": ">=5.0"
                }
            ]
        },
        "settingsHandlers": {
            "configure": {
                "type": "gpii.windows.registrySettingsHandler",
                "liveness": "manualRestart",
                "options": {
                    "hKey": "HKEY_CURRENT_USER",
                    "path": "64:Software\\Microsoft\\OneNoteLearningTools",
                    "dataTypes": {
                        "DictationLanguage": "REG_DWORD",
                        "ReadingComprehensionDefaultFont": "REG_SZ",
                        "IsReadingComprehensionFontWide": "REG_DWORD",
                        "ReadingComprehensionTheme": "REG_DWORD",
                        "ReadingComprehensionFontSize": "REG_DWORD",
                        "SynthRate": "REG_DWORD",
                        "SynthVoices": "REG_SZ"
                    }
                },
                "supportedSettings": {
                    "DictationLanguage": {
                        "schema": {
                            "title": "Dictation Language",
                            "description": "Voice dictation language",
                            "type": "number",
                            "enum": [
                                1031,
                                3082,
                                1036,
                                1033,
                                1040,
                                1041,
                                1046,
                                1049
                            ],
                            "enumLabels": [
                                "German",
                                "Spanish",
                                "French",
                                "English",
                                "Italian",
                                "Japanese",
                                "Portuguese",
                                "Russian"
                            ],
                            "default": 1033
                        }
                    },
                    "ReadingComprehensionDefaultFont": {
                        "schema": {
                            "title": "Font Spacing",
                            "description": "The font in which text is preferred to be presented",
                            "type": "string",
                            "enum": [ "Calibri", "Sitka Small" ],
                            "default": "Calibri"
                        }
                    },
                    "IsReadingComprehensionFontWide": {
                        "schema": {
                            "title": "Font Spacing",
                            "description": "Set wider font spacing for reading",
                            "type": "number",
                            "enum": [1, 0],
                            "enumLabels": ["Default", "Wide"],
                            "default": 0
                        }
                    },
                    "ReadingComprehensionTheme": {
                        "schema": {
                            "title": "Theme",
                            "description": "Set the theme for reading",
                            "type": "number",
                            "enum": [0, 1, 2, 3, 4, 5],
                            "enumLabels": ["White", "Reverse (High-Contrast)", "Yellow", "Pink", "Green", "Blue"],
                            "default": 0
                        }
                    },
                    "ReadingComprehensionFontSize": {
                        "schema": {
                            "title": "Font Size",
                            "description": "The font size in which text is preferred to be presented",
                            "type": "number",
                            "min": 12,
                            "max": 96,
                            "default": 48,
                            "divisibleBy" : 2
                        }
                    },
                    "SynthRate": {
                        "schema": {
                            "title": "Synth rate",
                            "description": "The font size in which text is preferred to be presented",
                            "type": "number",
                            "enum": [
                                4294967286,
                                4294967289,
                                4294967291,
                                4294967294,
                                0,
                                2,
                                4,
                                6,
                                8
                            ],
                            "enumLabels": ["-4", "-3", "-2", "-1", "0", "1", "2", "4", "6"],
                            "default": 0
                        }
                    },
                    "SynthVoices": {
                        "schema": {
                            "title": "Synth voice",
                            "description": "The voice that will be used for text reading",
                            "type": "string",
                            "enum": [
                                "[{\"Lang\":\"zh\",\"Voice\":\"Microsoft Tracy Desktop\"}]",      // - Hong kong
                                "[{\"Lang\":\"zh\",\"Voice\":\"Microsoft Hanhan Desktop\"}]",     // - Taiwan
                                "[{\"Lang\":\"zh\",\"Voice\":\"Microsoft HuiHui Desktop\"}]",     // - People’s Chinese Republic

                                "[{\"Lang\":\"en\",\"Voice\":\"Microsoft Zira Desktop\"}]",       // - US
                                "[{\"Lang\":\"en\",\"Voice\":\"Microsoft David Desktop\"}]",      // - US

                                "[{\"Lang\":\"en\",\"Voice\":\"Microsoft Helena Desktop\"}]",     // - United Kingdom
                                "[{\"Lang\":\"fr\",\"Voice\":\"Microsoft Hortense Desktop\"}]",   // - France
                                "[{\"Lang\":\"de\",\"Voice\":\"Microsoft Hedda Desktop\"}]",      // - Germany
                                "[{\"Lang\":\"it\",\"Voice\":\"Microsoft Elsa Desktop\"}]",       // - Italy
                                "[{\"Lang\":\"ja\",\"Voice\":\"Microsoft Haruka Desktop\"}]",     // - Japan
                                "[{\"Lang\":\"ko\",\"Voice\":\"Microsoft Heami Desktop\"}]",      // - Korea
                                "[{\"Lang\":\"pl\",\"Voice\":\"Microsoft Paulina Desktop\"}]",    // - Poland
                                "[{\"Lang\":\"pt\",\"Voice\":\"Microsoft Maria Desktop\"}]",      // - Portugal
                                "[{\"Lang\":\"ru\",\"Voice\":\"Microsoft Irina Desktop\"}]",      // - Russia
                                "[{\"Lang\":\"es\",\"Voice\":\"Microsoft Sabina Desktop\"}]",     // - Mexico
                                "[{\"Lang\":\"es\",\"Voice\":\"Microsoft Helena Desktop\"}]"      // - Spain
                            ],
                            "enumLabels": [
                                "ZH - Microsoft Tracy",
                                "ZH - Microsoft Hanhan",
                                "ZH - Microsoft HuiHui",
                                "EN - Microsoft Zira",
                                "EN - Microsoft David",
                                "EN - Microsoft Helena",
                                "FR - Microsoft Hortense",
                                "DE - Microsoft Hedda",
                                "IT - Microsoft Elsa",
                                "JA - Microsoft Haruka",
                                "KO - Microsoft Heami",
                                "PL - Microsoft Paulina",
                                "PT - Microsoft Maria",
                                "RU - Microsoft Irina",
                                "ES - Microsoft Sabina",
                                "ES - Microsoft Helena"
                            ]
                        }
                    }
                },
                "capabilities": [
                ],
                "capabilitiesTransformations": {
                }
            }
        },
        "configure": [
            "settings.configure"
        ],
        "restore": [
            "settings.configure"
        ],
        "isInstalled": [
            {
                "type": "gpii.deviceReporter.registryKeyExists",
                "hKey": "HKEY_LOCAL_MACHINE",
                "path": "64:SOFTWARE\\Microsoft\\Office\\OneNote\\AddIns\\LearningTools.OneNoteLearningTools",
                "subPath": "FriendlyName",
                "dataType": "REG_SZ"
            }
        ],
        "launchHandlers": {
            "launcher": {
                "type": "gpii.launchHandlers.flexibleHandler",
                "options": {
                    "verifySettings": true,
                    retryOptions: {
                        rewriteEvery: 0,
                        numRetries: 20
                    },
                    "getState": [
                        {
                            "type": "gpii.processReporter.find",
                            "command": "ONENOTE.exe"
                        }
                    ],
                    "setTrue": [
                        {
                            "type": "gpii.launch.exec",
                            "command": "\"${{registry}.HKEY_LOCAL_MACHINE\\SOFTWARE\\Microsoft\\Windows\\CurrentVersion\\App Paths\\OneNote.exe\\}\""
                        }
                    ],
                    "setFalse": [
                        {
                            "type": "gpii.windows.closeProcessByName",
                            "filename": "ONENOTE.exe"
                        }
                    ]
                }
            }
        }
    },
    "com.office.windowsWordHome365LearningTools": {
        "name": "LearningTools for Microsoft Office 2016 Word Home 365 edition for Windows 10",
        "contexts": {
            "OS": [
                {
                    "id": "win32",
                    "version": ">=5.0"
                }
            ]
        },
        "settingsHandlers": {
            "configure": {
                "type": "gpii.windows.registrySettingsHandler",
                "liveness": "manualRestart",
                "options": {
                    "hKey": "HKEY_CURRENT_USER",
                    "path": "64:Software\\Microsoft\\Office\\16.0\\Word\\Options",
                    "dataTypes": {
                        "ReadingModeColumnWidth": "REG_DWORD",
                        "ReadingModePageColor": "REG_DWORD",
                        "ReadingModePrintedPage": "REG_DWORD",
                        "ReadAloudVoiceId": "REG_SZ",
                        "ReadAloudVoiceRate": "REG_DWORD",
                        "ReadingModeSyllables": "REG_DWORD",
                        "ReadingModeTextSpacing": "REG_DWORD"
                    }
                },
                "supportedSettings": {
                    "ReadingModeColumnWidth": {
                        "schema": {
                            "title": "Column mode",
                            "description": "Column mode in which to display text",
                            "type": "number",
                            "enum": [0, 1, 2],
                            "enumLabels": ["Narrow", "Default", "Wide"],
                            "default": 0
                        }
                    },
                    "ReadingModePageColor": {
                        "schema": {
                            "title": "Page color",
                            "description": "The color that will be used as page background",
                            "type": "number",
                            "enum": [0, 1, 2],
                            "enumLabels": ["None", "Sepia", "Reverse (High-Contrast)"],
                            "default": 0
                        }
                    },
                    "ReadingModePrintedPage": {
                        "schema": {
                            "title": "Design",
                            "description": "Select between column desing and page design",
                            "type": "number",
                            "enum": [0, 1],
                            "enumLabels": ["Column Layout", "Printed Layout"],
                            "default": 0
                        }
                    },
                    "ReadAloudVoiceId": {
                        "schema": {
                            "title": "Voice Id",
                            "description": "The voice that will be used for text reading",
                            "type": "string",
                            "enum": [
                                "HKEY_LOCAL_MACHINE\\SOFTWARE\\Microsoft\\Speech_OneCore\\Voices\\Tokens\\MSTTS_V110_esES_PabloM",
                                "HKEY_LOCAL_MACHINE\\SOFTWARE\\Microsoft\\Speech_OneCore\\Voices\\Tokens\\MSTTS_V110_esES_HelenaM",
                                "HKEY_LOCAL_MACHINE\\SOFTWARE\\Microsoft\\Speech_OneCore\\Voices\\Tokens\\MSTTS_V110_esES_LauraM",

                                "HKEY_LOCAL_MACHINE\\SOFTWARE\\Microsoft\\Speech_OneCore\\Voices\\Tokens\\MSTTS_V110_enUS_DavidM",
                                "HKEY_LOCAL_MACHINE\\SOFTWARE\\Microsoft\\Speech_OneCore\\Voices\\Tokens\\MSTTS_V110_enUS_MarkM",
                                "HKEY_LOCAL_MACHINE\\SOFTWARE\\Microsoft\\Speech_OneCore\\Voices\\Tokens\\MSTTS_V110_enUS_ZiraM"
                            ],
                            "enumLabels": ["Pablo", "Helena", "Laura", "David", "Mark", "Zira"],
                            "default": "HKEY_LOCAL_MACHINE\\SOFTWARE\\Microsoft\\Speech_OneCore\\Voices\\Tokens\\MSTTS_V110_enUS_DavidM"
                        }
                    },
                    "ReadAloudVoiceRate": {
                        "schema": {
                            "title": "Font Size",
                            "description": "The font size in which text is preferred to be presented",
                            "type": "number",
                            // TODO: We should present the value in a homogeneus speech rate
                            "default": 10,
                            "min": 0,
                            "max": 20,
                            "divisibleBy": 1
                        }
                    },
                    "ReadingModeSyllables": {
                        "schema": {
                            "title": "Synth rate",
                            "description": "The font size in which text is preferred to be presented",
                            "type": "number",
                            "enum": [0, 1],
                            "enumLabels": ["False", "True"],
                            "default": 0
                        }
                    },
                    "ReadingModeTextSpacing": {
                        "schema": {
                            "title": "Synth rate",
                            "description": "The font size in which text is preferred to be presented",
                            "type": "number",
                            "enum": [0, 1],
                            "enumLabels": ["False", "True"],
                            "default": 0
                        }
                    }
                },
                "capabilities": [
                ],
                "capabilitiesTransformations": {
                }
            }
        },
        "configure": [
            "settings.configure"
        ],
        "restore": [
            "settings.configure"
        ],
        "isInstalled": [
            {
                "type": "gpii.deviceReporter.registryKeyExists",
                "hKey": "HKEY_LOCAL_MACHINE",
                "path": "64:SOFTWARE\\Microsoft\\Office\\ClickToRun\\Configuration",
                "subPath": "O365HomePremRetail.TenantId",
                "dataType": "REG_SZ"
            }
        ],
        "launchHandlers": {
            "launcher": {
                "type": "gpii.launchHandlers.flexibleHandler",
                "options": {
                    "verifySettings": true,
                    retryOptions: {
                        rewriteEvery: 0,
                        numRetries: 20
                    },
                    "getState": [
                        {
                            "type": "gpii.processReporter.find",
                            "command": "WINWORD.exe"
                        }
                    ],
                    "setTrue": [
                        {
                            "type": "gpii.launch.exec",
                            "command": "\"${{registry}.HKEY_LOCAL_MACHINE\\SOFTWARE\\Microsoft\\Windows\\CurrentVersion\\App Paths\\Winword.exe\\}\""
                        }
                    ],
                    "setFalse": [
                        {
                            "type": "gpii.windows.closeProcessByName",
                            "filename": "WINWORD.exe"
                        }
                    ]
                }
            }
        }
    },
    "com.office.windowsWordPro365LearningTools": {
        "name": "LearningTools for Microsoft Office 2016 Word Pro 365 edition for Windows 10",
        "contexts": {
            "OS": [
                {
                    "id": "win32",
                    "version": ">=5.0"
                }
            ]
        },
        "settingsHandlers": {
            "configure": {
                "type": "gpii.windows.registrySettingsHandler",
                "liveness": "manualRestart",
                "options": {
                    "hKey": "HKEY_CURRENT_USER",
                    "path": "64:Software\\Microsoft\\Office\\16.0\\Word\\Options",
                    "dataTypes": {
                        "ReadingModeColumnWidth": "REG_DWORD",
                        "ReadingModePageColor": "REG_DWORD",
                        "ReadingModePrintedPage": "REG_DWORD",
                        "ReadAloudVoiceId": "REG_SZ",
                        "ReadAloudVoiceRate": "REG_DWORD",
                        "ReadingModeSyllables": "REG_DWORD",
                        "ReadingModeTextSpacing": "REG_DWORD"
                    }
                },
                "supportedSettings": {
                    "ReadingModeColumnWidth": {
                        "schema": {
                            "title": "Column mode",
                            "description": "Column mode in which to display text",
                            "type": "number",
                            "enum": [0, 1, 2],
                            "enumLabels": ["Narrow", "Default", "Wide"],
                            "default": 0
                        }
                    },
                    "ReadingModePageColor": {
                        "schema": {
                            "title": "Page color",
                            "description": "The color that will be used as page background",
                            "type": "number",
                            "enum": [0, 1, 2],
                            "enumLabels": ["None", "Sepia", "Reverse (High-Contrast)"],
                            "default": 0
                        }
                    },
                    "ReadingModePrintedPage": {
                        "schema": {
                            "title": "Design",
                            "description": "Select between column desing and page design",
                            "type": "number",
                            "enum": [0, 1],
                            "enumLabels": ["Column Layout", "Printed Layout"],
                            "default": 0
                        }
                    },
                    "ReadAloudVoiceId": {
                        "schema": {
                            "title": "Voice Id",
                            "description": "The voice that will be used for text reading",
                            "type": "string",
                            "enum": [
                                "HKEY_LOCAL_MACHINE\\SOFTWARE\\Microsoft\\Speech\\Voices\\Tokens\\TTS_MS_EN-US_DAVID_11.0",
                                "HKEY_LOCAL_MACHINE\\SOFTWARE\\Microsoft\\Speech\\Voices\\Tokens\\TTS_MS_EN-US_ZIRA_11.0",

                                "HKEY_LOCAL_MACHINE\\SOFTWARE\\Microsoft\\Speech\\Voices\\Tokens\\TTS_MS_ES-ES_HELENA_11.0"
                            ],
                            "enumLabels": ["David", "Zira", "Helena"],
                            "default": "HKEY_LOCAL_MACHINE\\SOFTWARE\\Microsoft\\Speech_OneCore\\Voices\\Tokens\\MSTTS_V110_enUS_DavidM"
                        }
                    },
                    "ReadAloudVoiceRate": {
                        "schema": {
                            "title": "Font Size",
                            "description": "The font size in which text is preferred to be presented",
                            "type": "number",
                            // TODO: We should present the value in a homogeneus speech rate
                            "default": 10,
                            "min": 0,
                            "max": 20,
                            "divisibleBy": 1
                        }
                    },
                    "ReadingModeSyllables": {
                        "schema": {
                            "title": "Synth rate",
                            "description": "The font size in which text is preferred to be presented",
                            "type": "number",
                            "enumLabels": ["False", "True"],
                            "enum": [0, 1],
                            "default": 0
                        }
                    },
                    "ReadingModeTextSpacing": {
                        "schema": {
                            "title": "Synth rate",
                            "description": "The font size in which text is preferred to be presented",
                            "type": "number",
                            "enum": [0, 1],
                            "enumLabels": ["False", "True"],
                            "default": 0
                        }
                    }
                },
                "capabilities": [
                ],
                "capabilitiesTransformations": {
                }
            }
        },
        "configure": [
            "settings.configure"
        ],
        "restore": [
            "settings.configure"
        ],
        "isInstalled": [
            {
                "type": "gpii.deviceReporter.registryKeyExists",
                "hKey": "HKEY_LOCAL_MACHINE",
                "path": "64:SOFTWARE\\Microsoft\\Office\\ClickToRun\\Configuration",
                "subPath": "O365ProPlusRetail.TenantId",
                "dataType": "REG_SZ"
            }
        ],
        "launchHandlers": {
            "launcher": {
                "type": "gpii.launchHandlers.flexibleHandler",
                "options": {
                    "verifySettings": true,
                    retryOptions: {
                        rewriteEvery: 0,
                        numRetries: 20
                    },
                    "getState": [
                        {
                            "type": "gpii.processReporter.find",
                            "command": "WINWORD.exe"
                        }
                    ],
                    "setTrue": [
                        {
                            "type": "gpii.launch.exec",
                            "command": "\"${{registry}.HKEY_LOCAL_MACHINE\\SOFTWARE\\Microsoft\\Windows\\CurrentVersion\\App Paths\\Winword.exe\\}\""
                        }
                    ],
                    "setFalse": [
                        {
                            "type": "gpii.windows.closeProcessByName",
                            "filename": "WINWORD.exe"
                        }
                    ]
                }
            }
        }
    }
}<|MERGE_RESOLUTION|>--- conflicted
+++ resolved
@@ -4881,8 +4881,6 @@
             }
         ]
     },
-<<<<<<< HEAD
-
     "com.microsoft.windows.audioDescription": {
         "name": "Windows video audio description feature",
         "contexts": {
@@ -4950,7 +4948,6 @@
             }
         ]
     },
-
     "com.microsoft.windows.notificationDuration": {
         "name": "Windows notification duration",
         "contexts": {
@@ -5011,9 +5008,6 @@
             }
         ]
     },
-
-=======
->>>>>>> e6ca3ebf
     "com.microsoft.windows.stickyKeys": {
         "name": "Windows StickyKeys",
         "contexts": {
