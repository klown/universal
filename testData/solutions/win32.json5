{
    "com.freedomscientific.jaws": {
        "name": "JAWS",
        "contexts": {
            "OS": [
                {
                    "id": "win32"
                }
            ]
        },
        "settingsHandlers": {
            "configuration1": {
                "type": "gpii.settingsHandlers.INISettingsHandler",
                "options": {
                    "filename": "${{environment}.APPDATA}\\Freedom Scientific\\JAWS\\17.0\\Settings\\enu\\DEFAULT.JCF"
                },
                "supportedSettings": {
                    "Voice Profiles.ActiveVoiceProfileName": {},
                    "options.SayAllIndicateCaps": {},
                    "options.TypingEcho": {},
                    "options.SayAllMode": {},
                    "Braille.BrailleMode": {},
                    "options.SayAllIgnoreShiftKeys": {}
                },
                "capabilities": [
                    "http://registry\\.gpii\\.net/common/screenReaderTTSEnabled"
                ],
                "capabilitiesTransformations": {
                    "Voice Profiles\\.ActiveVoiceProfileName": {
                        "literalValue": "GPII"
                    },
                    "options\\.SayAllIndicateCaps": "http://registry\\.gpii\\.net/common/announceCapitals",
                    "options\\.TypingEcho": { // (1=keyEcho, 2=wordEcho, 3=key&wordEcho)
                        "transform": {
                            "type": "fluid.transforms.condition",
                            "condition": {
                                "transform": {
                                    "type": "fluid.transforms.binaryOp",
                                    "leftPath": "http://registry\\.gpii\\.net/common/keyEcho",
                                    "rightPath": "http://registry\\.gpii\\.net/common/wordEcho",
                                    "operator": "&&"
                                }
                            },
                            "true": 3,
                            "false": {
                                "transform": {
                                    "type": "fluid.transforms.condition",
                                    "conditionPath": "http://registry\\.gpii\\.net/common/keyEcho",
                                    "true": 1,
                                    "false": {
                                        "transform": {
                                            "type": "fluid.transforms.condition",
                                            "conditionPath": "http://registry\\.gpii\\.net/common/wordEcho",
                                            "true": 2
                                        }
                                    }
                                }
                            }
                        }
                    },
                    "options\\.SayAllMode": {
                        "transform": {
                            "type": "fluid.transforms.valueMapper",
                            "defaultInputPath": "http://registry\\.gpii\\.net/common/readingUnit",
                            "match": {
                                "line": 0,
                                "sentence": 1,
                                "paragraph": 2
                            }
                        }
                    },
                    "Braille\\.BrailleMode": {
                        "transform": {
                            "type": "fluid.transforms.valueMapper",
                            "defaultInputPath": "http://registry\\.gpii\\.net/common/brailleMode",
                            "match": {
                                "line": 0,
                                "structured": 1,
                                "speechHistory": 2
                            }
                        }
                    },
                    "options\\.SayAllIgnoreShiftKeys": "http://registry\\.gpii\\.net/common/stickyKeys"
                },
                "inverseCapabilitiesTransformations": {
                    "http://registry\\.gpii\\.net/common/announceCapitals": "options\\.SayAllIndicateCaps",
                    "http://registry\\.gpii\\.net/common/keyEcho": {
                        "transform": {
                            "type": "valueMapper",
                            "defaultInputPath": "options\\.TypingEcho", // (1=keyEcho, 2=wordEcho, 3=key&wordEcho)
                            "match": [{
                                inputValue: 1,
                                outputValue: true
                            }, {
                                inputValue: 3,
                                outputValue: true
                            }],
                            "noMatch": {
                                "outputValue": false
                            }
                        }
                    },
                    "http://registry\\.gpii\\.net/common/wordEcho": {
                        "transform": {
                            "type": "valueMapper",
                            "defaultInputPath": "options\\.TypingEcho", // (1=keyEcho, 2=wordEcho, 3=key&wordEcho)
                            "match": [{
                                inputValue: 2,
                                outputValue: true
                            }, {
                                inputValue: 3,
                                outputValue: true
                            }],
                            "noMatch": {
                                "outputValue": false
                            }
                        }
                    },
                    "http://registry\\.gpii\\.net/common/readingUnit": {
                        "transform": {
                            "type": "fluid.transforms.valueMapper",
                            "defaultInputPath": "options\\.SayAllMode",
                            "match": [{
                                inputValue: 0,
                                outputValue: "line"
                            }, {
                                inputValue: 1,
                                outputValue: "sentence"
                            }, {
                                inputValue: 2,
                                outputValue: "paragraph"
                            }]
                        }
                    },
                    "http://registry\\.gpii\\.net/common/brailleMode": {
                        "transform": {
                            "type": "fluid.transforms.valueMapper",
                            "defaultInputPath": "Braille\\.BrailleMode",
                            "match": [{
                                inputValue: 0,
                                outputValue: "line"
                            }, {
                                inputValue: 1,
                                outputValue: "structured"
                            }, {
                                inputValue: 2,
                                outputValue: "speechHistory"
                            }]
                        }
                    }
                }
            },
            "configuration2": {
                "type": "gpii.settingsHandlers.INISettingsHandler",
                "options": {
                    "filename": "${{environment}.APPDATA}\\Freedom Scientific\\JAWS\\17.0\\Settings\\VoiceProfiles\\GPII.VPF"
                },
                "supportedSettings": {
                    "Options.PrimarySynthesizer": {},
                    "ENU-Global.Rate": {},
                    "ENU-JAWSCursor.Rate": {},
                    "ENU-Keyboard.Rate": {},
                    "ENU-MenuAndDialog.Rate": {},
                    "ENU-Message.Rate": {},
                    "ENU-PCCursor.Rate": {},
                    "ENU-Global.Pitch": {},
                    "ENU-JAWSCursor.Pitch": {},
                    "ENU-Keyboard.Pitch": {},
                    "ENU-MenuAndDialog.Pitch": {},
                    "ENU-Message.Pitch": {},
                    "ENU-PCCursor.Pitch": {},
                    "ENU-Global.Volume": {},
                    "ENU-JAWSCursor.Volume": {},
                    "ENU-Keyboard.Volume": {},
                    "ENU-MenuAndDialog.Volume": {},
                    "ENU-Message.Volume": {},
                    "ENU-PCCursor.Volume": {},
                    "ENU-Global.Punctuation": {},
                    "ENU-JAWSCursor.Punctuation": {},
                    "ENU-Keyboard.Punctuation": {},
                    "ENU-MenuAndDialog.Punctuation": {},
                    "ENU-Message.Punctuation": {},
                    "ENU-PCCursor.Punctuation": {},
                    "ENU-Global.SynthLangString": {},
                    "ENU-JAWSCursor.SynthLangString": {},
                    "ENU-Keyboard.SynthLangString": {},
                    "ENU-MenuAndDialog.SynthLangString": {},
                    "ENU-Message.SynthLangString": {},
                    "ENU-PCCursor.SynthLangString": {}
                },
                "capabilities": [],
                "capabilitiesTransformations": {
                    "Options\\.PrimarySynthesizer": "http://registry\\.gpii\\.net/common/speechSynthesizer",
                    "ENU-Global\\.Rate": "http://registry\\.gpii\\.net/common/speechRate",
                    "ENU-JAWSCursor\\.Rate": "http://registry\\.gpii\\.net/common/speechRate",
                    "ENU-Keyboard\\.Rate": "http://registry\\.gpii\\.net/common/speechRate",
                    "ENU-MenuAndDialog\\.Rate": "http://registry\\.gpii\\.net/common/speechRate",
                    "ENU-Message\\.Rate": "http://registry\\.gpii\\.net/common/speechRate",
                    "ENU-PCCursor\\.Rate": "http://registry\\.gpii\\.net/common/speechRate",
                    "ENU-Global\\.Pitch": {
                        "transform": {
                            "type": "fluid.transforms.round",
                            "input": {
                                "transform": {
                                    "type": "fluid.transforms.linearScale",
                                    "inputPath": "http://registry\\.gpii\\.net/common/pitch",
                                    "factor": 99,
                                    "offset": 1
                                }
                            }
                        }
                    },
                    "ENU-JAWSCursor\\.Pitch": {
                        "transform": {
                            "type": "fluid.transforms.round",
                            "input": {
                                "transform": {
                                    "type": "fluid.transforms.linearScale",
                                    "inputPath": "http://registry\\.gpii\\.net/common/pitch",
                                    "factor": 99,
                                    "offset": 1
                                }
                            }
                        }
                    },
                    "ENU-Keyboard\\.Pitch": {
                        "transform": {
                            "type": "fluid.transforms.round",
                            "input": {
                                "transform": {
                                    "type": "fluid.transforms.linearScale",
                                    "inputPath": "http://registry\\.gpii\\.net/common/pitch",
                                    "factor": 99,
                                    "offset": 1
                                }
                            }
                        }
                    },
                    "ENU-MenuAndDialog\\.Pitch": {
                        "transform": {
                            "type": "fluid.transforms.round",
                            "input": {
                                "transform": {
                                    "type": "fluid.transforms.linearScale",
                                    "inputPath": "http://registry\\.gpii\\.net/common/pitch",
                                    "factor": 99,
                                    "offset": 1
                                }
                            }
                        }
                    },
                    "ENU-Message\\.Pitch": {
                        "transform": {
                            "type": "fluid.transforms.round",
                            "input": {
                                "transform": {
                                    "type": "fluid.transforms.linearScale",
                                    "inputPath": "http://registry\\.gpii\\.net/common/pitch",
                                    "factor": 99,
                                    "offset": 1
                                }
                            }
                        }
                    },
                    "ENU-PCCursor\\.Pitch": {
                        "transform": {
                            "type": "fluid.transforms.round",
                            "input": {
                                "transform": {
                                    "type": "fluid.transforms.linearScale",
                                    "inputPath": "http://registry\\.gpii\\.net/common/pitch",
                                    "factor": 99,
                                    "offset": 1
                                }
                            }
                        }
                    },
                    "ENU-Global\\.Volume": {
                       "transform": {
                            "type": "fluid.transforms.linearScale",
                            "inputPath": "http://registry\\.gpii\\.net/common/volume",
                            "factor": 100
                        }
                    },
                    "ENU-JAWSCursor\\.Volume": {
                       "transform": {
                            "type": "fluid.transforms.linearScale",
                            "inputPath": "http://registry\\.gpii\\.net/common/volume",
                            "factor": 100
                        }
                    },
                    "ENU-Keyboard\\.Volume": {
                       "transform": {
                            "type": "fluid.transforms.linearScale",
                            "inputPath": "http://registry\\.gpii\\.net/common/volume",
                            "factor": 100
                        }
                    },
                    "ENU-MenuAndDialog\\.Volume": {
                       "transform": {
                            "type": "fluid.transforms.linearScale",
                            "inputPath": "http://registry\\.gpii\\.net/common/volume",
                            "factor": 100
                        }
                    },
                    "ENU-Message\\.Volume": {
                       "transform": {
                            "type": "fluid.transforms.linearScale",
                            "inputPath": "http://registry\\.gpii\\.net/common/volume",
                            "factor": 100
                        }
                    },
                    "ENU-PCCursor\\.Volume": {
                       "transform": {
                            "type": "fluid.transforms.linearScale",
                            "inputPath": "http://registry\\.gpii\\.net/common/volume",
                            "factor": 100
                        }
                    },
                    "ENU-Global\\.Punctuation": {
                        "transform": {
                            "type": "fluid.transforms.valueMapper",
                            "defaultInputPath": "http://registry\\.gpii\\.net/common/punctuationVerbosity",
                            "match": {
                                "none": 0,
                                "some": 1,
                                "most": 2,
                                "all": 3
                            }
                        }
                    },
                    "ENU-JAWSCursor\\.Punctuation": {
                        "transform": {
                            "type": "fluid.transforms.valueMapper",
                            "defaultInputPath": "http://registry\\.gpii\\.net/common/punctuationVerbosity",
                            "match": {
                                "none": 0,
                                "some": 1,
                                "most": 2,
                                "all": 3
                            }
                        }
                    },
                    "ENU-Keyboard\\.Punctuation": {
                        "transform": {
                            "type": "fluid.transforms.valueMapper",
                            "defaultInputPath": "http://registry\\.gpii\\.net/common/punctuationVerbosity",
                            "match": {
                                "none": 0,
                                "some": 1,
                                "most": 2,
                                "all": 3
                            }
                        }
                    },
                    "ENU-MenuAndDialog\\.Punctuation": {
                        "transform": {
                            "type": "fluid.transforms.valueMapper",
                            "defaultInputPath": "http://registry\\.gpii\\.net/common/punctuationVerbosity",
                            "match": {
                                "none": 0,
                                "some": 1,
                                "most": 2,
                                "all": 3
                            }
                        }
                    },
                    "ENU-Message\\.Punctuation": {
                        "transform": {
                            "type": "fluid.transforms.valueMapper",
                            "defaultInputPath": "http://registry\\.gpii\\.net/common/punctuationVerbosity",
                            "match": {
                                "none": 0,
                                "some": 1,
                                "most": 2,
                                "all": 3
                            }
                        }
                    },
                    "ENU-PCCursor\\.Punctuation": {
                        "transform": {
                            "type": "fluid.transforms.valueMapper",
                            "defaultInputPath": "http://registry\\.gpii\\.net/common/punctuationVerbosity",
                            "match": {
                                "none": 0,
                                "some": 1,
                                "most": 2,
                                "all": 3
                            }
                        }
                    },
                    "ENU-Global\\.SynthLangString": {
                        "transform": {
                            "type": "fluid.transforms.valueMapper",
                            "defaultInputPath": "http://registry\\.gpii\\.net/common/auditoryOutLanguage",
                            "match": {
                                "en-US": "American English",
                                "en-GB": "British English",
                                "fr": "French",
                                "fr-CA": "French Canadian",
                                "it": "Italian",
                                "pt-BR": "Brazilian Portuguese",
                                "de": "German",
                                "es-US": "Latin American Spanish",
                                "es-ES": "Castilian Spanish",
                                "fi": "Finnish"
                            }
                        }
                    },
                    "ENU-JAWSCursor\\.SynthLangString": {
                        "transform": {
                            "type": "fluid.transforms.valueMapper",
                            "defaultInputPath": "http://registry\\.gpii\\.net/common/auditoryOutLanguage",
                            "match": {
                                "en-US": "American English",
                                "en-GB": "British English",
                                "fr": "French",
                                "fr-CA": "French Canadian",
                                "it": "Italian",
                                "pt-BR": "Brazilian Portuguese",
                                "de": "German",
                                "es-US": "Latin American Spanish",
                                "es-ES": "Castilian Spanish",
                                "fi": "Finnish"
                            }
                        }
                    },
                    "ENU-Keyboard\\.SynthLangString": {
                        "transform": {
                            "type": "fluid.transforms.valueMapper",
                            "defaultInputPath": "http://registry\\.gpii\\.net/common/auditoryOutLanguage",
                            "match": {
                                "en-US": "American English",
                                "en-GB": "British English",
                                "fr": "French",
                                "fr-CA": "French Canadian",
                                "it": "Italian",
                                "pt-BR": "Brazilian Portuguese",
                                "de": "German",
                                "es-US": "Latin American Spanish",
                                "es-ES": "Castilian Spanish",
                                "fi": "Finnish"
                            }
                        }
                    },
                    "ENU-MenuAndDialog\\.SynthLangString": {
                        "transform": {
                            "type": "fluid.transforms.valueMapper",
                            "defaultInputPath": "http://registry\\.gpii\\.net/common/auditoryOutLanguage",
                            "match": {
                                "en-US": "American English",
                                "en-GB": "British English",
                                "fr": "French",
                                "fr-CA": "French Canadian",
                                "it": "Italian",
                                "pt-BR": "Brazilian Portuguese",
                                "de": "German",
                                "es-US": "Latin American Spanish",
                                "es-ES": "Castilian Spanish",
                                "fi": "Finnish"
                            }
                        }
                    },
                    "ENU-Message\\.SynthLangString": {
                        "transform": {
                            "type": "fluid.transforms.valueMapper",
                            "defaultInputPath": "http://registry\\.gpii\\.net/common/auditoryOutLanguage",
                            "match": {
                                "en-US": "American English",
                                "en-GB": "British English",
                                "fr": "French",
                                "fr-CA": "French Canadian",
                                "it": "Italian",
                                "pt-BR": "Brazilian Portuguese",
                                "de": "German",
                                "es-US": "Latin American Spanish",
                                "es-ES": "Castilian Spanish",
                                "fi": "Finnish"
                            }
                        }
                    },
                    "ENU-PCCursor\\.SynthLangString": {
                        "transform": {
                            "type": "fluid.transforms.valueMapper",
                            "defaultInputPath": "http://registry\\.gpii\\.net/common/auditoryOutLanguage",
                            "match": {
                                "en-US": "American English",
                                "en-GB": "British English",
                                "fr": "French",
                                "fr-CA": "French Canadian",
                                "it": "Italian",
                                "pt-BR": "Brazilian Portuguese",
                                "de": "German",
                                "es-US": "Latin American Spanish",
                                "es-ES": "Castilian Spanish",
                                "fi": "Finnish"
                            }
                        }
                    }
                },
                "inverseCapabilitiesTransformations": {
                    "http://registry\\.gpii\\.net/common/speechSynthesizer": "Options\\.PrimarySynthesizer",
                    "http://registry\\.gpii\\.net/common/speechRate": "ENU-Global\\.Rate",
                    "http://registry\\.gpii\\.net/common/pitch": {
                        "transform": {
                            "type": "fluid.transforms.linearScale",
                            "inputPath": "ENU-Global\\.Pitch",
                            "factor": 0.010101,
                            "offset": -0.010101
                        }
                    },
                    "http://registry\\.gpii\\.net/common/volume": {
                       "transform": {
                            "type": "fluid.transforms.linearScale",
                            "inputPath": "ENU-Global\\.Volume",
                            "factor": 0.01
                        }
                    },
                    "http://registry\\.gpii\\.net/common/punctuationVerbosity": {
                        "transform": {
                            "type": "fluid.transforms.valueMapper",
                            "defaultInputPath": "ENU-Global\\.Punctuation",
                            "match": [{
                                inputValue: 0,
                                outputValue: "none"
                            }, {
                                inputValue: 1,
                                outputValue: "some"
                            }, {
                                inputValue: 2,
                                outputValue: "most"
                            }, {
                                inputValue: 3,
                                outputValue: "all"
                            }]
                        }
                    },
                    "http://registry\\.gpii\\.net/common/auditoryOutLanguage": {
                        "transform": {
                            "type": "fluid.transforms.valueMapper",
                            "defaultInputPath": "ENU-Global\\.SynthLangString",
                            "match": {
                                "American English": "en-US",
                                "British English": "en-GB",
                                "French": "fr",
                                "French Canadian": "fr-CA",
                                "Italian": "it",
                                "Brazilian Portuguese": "pt-BR",
                                "German": "de",
                                "Latin American Spanish": "es-US",
                                "Castilian Spanish": "es-ES",
                                "Finnish": "fi"
                            }
                        }
                    }
                }
            },
            "launcher": {
                "type": "gpii.launchHandlers.flexibleHandler",
                "options": {
                    "verifySettings": true,
                    retryOptions: {
                        rewriteEvery: 0,
                        numRetries: 20
                    },
                    "getState": [
                        {
                            "type": "gpii.processReporter.find",
                            "command": "jfw"
                        }
                    ],
                    "setTrue": [
                        {
                            "type": "gpii.launch.exec",
                            "command": "\"${{registry}.HKEY_LOCAL_MACHINE\\SOFTWARE\\Microsoft\\Windows\\CurrentVersion\\App Paths\\JAWS17.exe\\}\""
                        }
                    ],
                    "setFalse": [
                        {
                            "type": "gpii.windows.closeProcessByName",
                            "filename": "jfw.exe"
                        },
                        {
                            "type": "gpii.windows.closeProcessByName",
                            "filename": "fsSynth32.exe"
                        },
                        {
                            "type": "gpii.windows.closeProcessByName",
                            "filename": "jhookldr.exe"
                        }
                    ]
                }
            }
        },
        "configure": [
            "settings.configuration1",
            "settings.configuration2"
        ],
        "restore": [
            "settings.configuration1",
            "settings.configuration2"
        ],
        "start": [
            "settings.launcher"
        ],
        "stop": [
            "settings.launcher"
        ],
        "update": [
            "stop",
            "configure",
            "start"
        ],
        "isRunning": [
            "settings.launcher"
        ],
        "isInstalled": [
            {
                "type": "gpii.deviceReporter.registryKeyExists",
                "hKey": "HKEY_LOCAL_MACHINE",
                "path": "Software\\Microsoft\\Windows\\CurrentVersion\\App Paths\\JAWS17.exe",
                "subPath": "",
                "dataType": "REG_SZ"
            }
        ]
    },

    "com.texthelp.readWriteGold": {
        "name": "Read Write Gold",
        "contexts": {
            "OS": [
                {
                    "id": "win32",
                    "version": ">=5.0"
                }
            ]
        },
        "settingsHandlers": {
            "configuration": {
                "type": "gpii.settingsHandlers.XMLHandler",
                "options": {
                    "filename": "${{environment}.APPDATA}\\Texthelp\\ReadAndWrite\\11\\RWSettings11.xml",
                    "encoding": "utf-8",
                    "xml-tag": "<?xml version=\"1.0\" encoding=\"utf-8\"?>"
                },
                "capabilities": [
                    "http://registry\\.gpii\\.net/common/languageAssistance"
                ],
                "capabilitiesTransformations": {
                    "ApplicationSettings": "ApplicationSettings"
                }
            },
            "launcher": {
                "type": "gpii.launchHandlers.flexibleHandler",
                "options": {
                    "verifySettings": true,
                    "retryOptions": {
                        rewriteEvery: 0,
                        numRetries: 40
                    },
                    "setTrue": [
                        {
                            "type": "gpii.launch.exec",
                            "command": "\"${{registry}.HKEY_CURRENT_USER\\Software\\Texthelp\\Read&Write11\\InstallPath}\\ReadAndWrite.exe\""
                        }
                    ],
                    "setFalse": [
                        {
                            "type": "gpii.windows.closeProcessByName",
                            "filename": "ReadAndWrite.exe"
                        }
                    ],
                    "getState": [
                        {
                            "type": "gpii.processReporter.find",
                            "command": "ReadAndWrite"
                        }
                    ]
                }
            }
        },
        "configure": [
            "settings.configuration"
        ],
        "restore": [
            "settings.configuration"
        ],
        "start": [
            "settings.launcher"
        ],
        "stop": [
            "settings.launcher"
        ],
        "update": [
            "stop",
            "configure",
            "start"
        ],
        "isRunning": [
            "settings.launcher"
        ],
        "isInstalled": [
            {
                "type": "gpii.deviceReporter.registryKeyExists",
                "hKey": "HKEY_CURRENT_USER",
                "path": "Software\\Texthelp\\Read&Write11",
                "subPath": "InstallPath",
                "dataType": "REG_SZ"
            }
        ]
    },

    "com.microsoft.windows.magnifier": {
        "name": "Windows Built-in Screen Magnifier",
        "contexts": {
            "OS": [
                {
                    "id": "win32",
                    "version": ">=5.0"
                }
            ]
        },
        "settingsHandlers": {
            "configure": {
                "type": "gpii.windows.registrySettingsHandler",
                "options": {
                    "hKey": "HKEY_CURRENT_USER",
                    "path": "Software\\Microsoft\\ScreenMagnifier",
                    "dataTypes": {
                        "Magnification": "REG_DWORD",
                        "Invert": "REG_DWORD",
                        "FollowFocus": "REG_DWORD",
                        "FollowCaret": "REG_DWORD",
                        "FollowMouse": "REG_DWORD",
                        "MagnificationMode": "REG_DWORD",
                        "ZoomIncrement": "REG_DWORD"
                    }
                },
                "capabilities": [],
                "capabilitiesTransformations": {
                    "Invert": {
                        "transform": {
                            "type": "gpii.transformer.booleanToNumber",
                            "inputPath": "http://registry\\.gpii\\.net/common/invertColours"
                        }
                    },
                    "Magnification": {
                        "transform": {
                            "type": "fluid.transforms.round",
                            "input": {
                                "transform": {
                                    "type": "fluid.transforms.linearScale",
                                    "inputPath": "http://registry\\.gpii\\.net/common/magnification",
                                    "factor": 100
                                }
                            }
                        }
                    },
                    "transform": [{
                        "type": "fluid.transforms.arrayToSetMembership",
                        "inputPath": "http://registry\\.gpii\\.net/common/tracking",
                        "outputPath": "",
                        "presentValue": 1,
                        "missingValue": 0,
                        "options": {
                            "focus": "FollowFocus",
                            "caret": "FollowCaret",
                            "mouse": "FollowMouse"
                        }
                    }],
                    "MagnificationMode": {
                        "transform": {
                            "type": "fluid.transforms.valueMapper",
                            "defaultInputPath": "http://registry\\.gpii\\.net/common/magnifierPosition",
                            "match": {
                                "FullScreen": 2,
                                "Lens": 3,
                                "LeftHalf": 1,
                                "RightHalf": 1,
                                "TopHalf": 1,
                                "BottomHalf": 1,
                                "Custom": 2
                            }
                        }
                    }
                },
                "inverseCapabilitiesTransformations": {
                    "http://registry\\.gpii\\.net/common/invertColours": "Invert.value",
                    "transform": [
                        {
                            "type": "fluid.transforms.linearScale",
                            "inputPath": "Magnification",
                            "outputPath": "http://registry\\.gpii\\.net/common/magnification",
                            "factor": 0.01
                        },
                        {
                            "type": "fluid.transforms.setMembershipToArray",
                            "inputPath": "",
                            "outputPath": "http://registry\\.gpii\\.net/common/tracking",
                            "presentValue": 1,
                            "missingValue": 0,
                            "options": {
                                "FollowFocus": "focus",
                                "FollowMouse": "mouse",
                                "FollowCaret": "caret"
                            }
                        },
                        {
                            "type": "fluid.transforms.valueMapper",
                            "defaultInputPath": "MagnificationMode.value",
                            "defaultOutputPath": "http://registry\\.gpii\\.net/common/magnifierPosition",
                            "match": {
                                "2": "FullScreen",
                                "3": "Lens",
                                "1": "TopHalf"
                            }
                        }
                    ]
                }
            },
            "launcher": {
                "type": "gpii.windows.enableRegisteredAT",
                "options": {
                    "verifySettings": true,
                    "retryOptions": {
                        "rewriteEvery": 0,
                        "numRetries": 20,
                        "retryInterval": 1000
                    },
                    "registryName": "magnifierpane",
                    "queryProcess": "Magnify"
                }
            }
        },
        "start": [
            "settings.launcher"
        ],
        "stop": [
            "settings.launcher"
        ],
        "update": [
            "stop",
            "configure",
            "start"
        ],
        "isRunning": [
            "settings.launcher"
        ],
        "configure": [
            "settings.configure"
        ],
        "restore": [
            "settings.configure"
        ],
        "isInstalled": [
            {
                "type": "gpii.deviceReporter.alwaysInstalled"
            }
        ]
    },

    "com.microsoft.windows.onscreenKeyboard": {
        "name": "Windows Built-in Onscreen Keyboard",
        "contexts": {
            "OS": [
                {
                    "id": "win32",
                    "version": ">=5.0"
                }
            ]
        },
        "settingsHandlers": {
            "configure": {
                "type": "gpii.windows.registrySettingsHandler",
                "options": {
                    "hKey": "HKEY_CURRENT_USER",
                    "path": "Software\\Microsoft\\Osk",
                    "dataTypes": {
                        "NavigationMode": "REG_DWORD"
                    }
                },
                "capabilities": [
                    "http://registry\\.gpii\\.net/common/onScreenKeyboardEnabled"
                ],
                "capabilitiesTransformations": {
                    "NavigationMode": {
                        "literalValue": 0
                    }
                }
            },
            "launcher": {
                "type": "gpii.windows.enableRegisteredAT",
                "options": {
                    "registryName": "osk",
                    "queryProcess": "osk"
                }
            }
        },
        "start": [
            "settings.launcher"
        ],
        "stop": [
            "settings.launcher"
        ],
        "update": [
            "stop",
            "configure",
            "start"
        ],
        "isRunning": [
            "settings.launcher"
        ],
        "configure": [
            "settings.configure"
        ],
        "restore": [
            "settings.configure"
        ],
        "isInstalled": [
            {
                "type": "gpii.deviceReporter.alwaysInstalled"
            }
        ]
    },

    "org.nvda-project": {
        "name": "NVDA Screen Reader",
        "contexts": {
            "OS": [
                {
                    "id": "win32",
                    "version": ">=5.0"
                }
            ]
        },
        "settingsHandlers": {
            "configs": {
                "type": "gpii.settingsHandlers.INISettingsHandler",
                "options": {
                    "filename": "${{environment}.APPDATA}\\nvda\\nvda.ini",
                    "allowNumberSignComments": true,
                    "allowSubSections": true
                },
                "capabilities": [],
                "capabilitiesTransformations": {
                    "speech\\.espeak\\.pitch": {
                        "transform": {
                            "type": "fluid.transforms.linearScale",
                            "inputPath": "http://registry\\.gpii\\.net/common/pitch",
                            "factor": 100
                        }
                    },
                    "speech\\.espeak\\.volume": {
                        "transform": {
                            "type": "fluid.transforms.linearScale",
                            "inputPath": "http://registry\\.gpii\\.net/common/volumeTTS",
                            "factor": 100
                        }
                    },
                    "presentation\\.reportHelpBalloons": "http://registry\\.gpii\\.net/common/speakTutorialMessages",
                    "keyboard\\.speakTypedCharacters": "http://registry\\.gpii\\.net/common/keyEcho",
                    "keyboard\\.speakTypedWords": "http://registry\\.gpii\\.net/common/wordEcho",
                    "speech\\.espeak\\.sayCapForCapitals": "http://registry\\.gpii\\.net/common/announceCapitals",
                    "transform": [
                        {
                            "type": "fluid.transforms.arrayToSetMembership",
                            "inputPath": "http://registry\\.gpii\\.net/common/trackingTTS",
                            "outputPath": "",
                            "presentValue": true,
                            "missingValue": false,
                            "options": {
                                "focus": "reviewCursor\\.followFocus",
                                "caret": "reviewCursor\\.followCaret",
                                "mouse": "reviewCursor\\.followMouse"
                            }
                        },
                        {
                            "type": "fluid.transforms.valueMapper",
                            "defaultInputPath": "http://registry\\.gpii\\.net/common/screenReaderTTSEnabled",
                            "match": {
                                "false": {
                                    "outputValue": {
                                        "transform": [
                                            {
                                                "type": "fluid.transforms.literalValue",
                                                "input": "silence",
                                                "outputPath": "speech\\.synth"
                                            },
                                            {
                                                "type": "fluid.transforms.literalValue",
                                                "input": "Microsoft Sound Mapper",
                                                "outputPath": "speech\\.outputDevice"
                                            }
                                        ]
                                    }
                                }
                            }
                        }
                    ],
                    "speech\\.espeak\\.rate": {
                        "transform": {
                            "type": "fluid.transforms.round",
                            "input": {
                                "transform": {
                                    "type": "fluid.transforms.binaryOp",
                                    "right": 3.10,
                                    "operator": "/",
                                    "left": {
                                        "transform": {
                                            "type": "fluid.transforms.binaryOp",
                                            "right": 80,
                                            "operator": "-",
                                            "left": {
                                                "transform": {
                                                    "type": "fluid.transforms.condition",
                                                    "truePath": "http://registry\\.gpii\\.net/common/speechRate",
                                                    "false": {
                                                        "transform": {
                                                            "type": "fluid.transforms.binaryOp",
                                                            "leftPath": "http://registry\\.gpii\\.net/common/speechRate",
                                                            "operator": "/",
                                                            "right": 3
                                                        }
                                                    },
                                                    "condition": {
                                                        "transform": {
                                                            "type": "fluid.transforms.binaryOp",
                                                            "leftPath": "http://registry\\.gpii\\.net/common/speechRate",
                                                            "operator": "<=",
                                                            "right": 390
                                                        }
                                                    }
                                                }
                                            }
                                        }
                                    }
                                }
                            }
                        }
                    },
                    "speech\\.espeak\\.rateBoost": {
                        "transform": {
                            "type": "fluid.transforms.binaryOp",
                            "leftPath": "http://registry\\.gpii\\.net/common/speechRate",
                            "operator": ">",
                            "right": 390
                        }
                    },
                    "speech\\.symbolLevel": {
                        "transform": {
                            "type": "fluid.transforms.valueMapper",
                            "defaultInputPath": "http://registry\\.gpii\\.net/common/punctuationVerbosity",
                            "match": {
                                "none": 0,
                                "some": 100,
                                "most": 200,
                                "all": 300
                            }
                        }
                    },
                    "speech\\.espeak\\.voice": {
                        "transform": {
                            "type": "fluid.transforms.valueMapper",
                            "defaultInputPath": "http://registry\\.gpii\\.net/common/auditoryOutLanguage",
                            "match": {
                                "en": "en\\en",
                                "en-GB": "en\\en",
                                "en-US": "en\\en-us",
                                "en-scotland": "en\\en-sc",
                                "en-BZ": "en\\en-wi",
                                "en-BS": "en\\en-wi",
                                "en-AG": "en\\en-wi",
                                "en-AI": "en\\en-wi",
                                "af": "af",
                                "bg": "bg",
                                "bs": "bs",
                                "ca": "ca",
                                "cs": "cs",
                                "cy": "cy",
                                "da": "da",
                                "de": "de",
                                "el": "el",
                                "grc": "test\\grc",
                                "eo": "eo",
                                "es": "es",
                                "es-419": "es-la",
                                "et": "et",
                                "fi": "fi",
                                "fr": "fr",
                                "fr-BE": "fr-be",
                                "hi": "hi",
                                "hr": "hr",
                                "hu": "hu",
                                "hy": "hy",
                                "hy-arevmda": "hy-west",
                                "id": "id",
                                "is": "is",
                                "it": "it",
                                "jbo": "test\\jbo",
                                "ka": "ka",
                                "kn": "kn",
                                "ku": "ku",
                                "la": "la",
                                "lv": "lv",
                                "mk": "mk",
                                "ml": "ml",
                                "nci": "test\\nci",
                                "nl": "nl",
                                "no": "no",
                                "pap": "test\\pap",
                                "pl": "pl",
                                "pt-BR": "pt",
                                "pt-PT": "pt-pt",
                                "ro": "ro",
                                "ru": "ru",
                                "sk": "sk",
                                "sq": "sq",
                                "sr": "sr",
                                "sv": "sv",
                                "sw": "sw",
                                "ta": "ta",
                                "tr": "tr",
                                "vi": "vi",
                                "zh-cmn": "zh",
                                "cmn": "zh",
                                "zh-yue": "zh-yue"
                            }
                        }
                    }
                },
                "inverseCapabilitiesTransformations": {
                    "http://registry\\.gpii\\.net/common/speakTutorialMessages": "presentation\\.reportHelpBalloons",
                    "http://registry\\.gpii\\.net/common/keyEcho": "keyboard\\.speakTypedCharacters",
                    "http://registry\\.gpii\\.net/common/wordEcho": "keyboard\\.speakTypedWords",
                    "http://registry\\.gpii\\.net/common/announceCapitals": "speech\\.espeak\\.sayCapForCapitals",
                    "transform": [
                        {
                            "type": "fluid.transforms.valueMapper",
                            "defaultInputPath": "virtualBuffers\\.autoSayAllOnPageLoad.value",
                            "defaultOutputPath": "http://registry\\.gpii\\.net/common/readingUnit",
                            "match": {
                                "true": "all",
                                "false": "sentence"
                            }
                        },
                        {
                            "type": "fluid.transforms.setMembershipToArray",
                            "inputPath": "",
                            "outputPath": "http://registry\\.gpii\\.net/common/trackingTTS",
                            "presentValue": true,
                            "missingValue": false,
                            "options": {
                                "reviewCursor\\.followFocus": "focus",
                                "reviewCursor\\.followCaret": "caret",
                                "reviewCursor\\.followMouse": "mouse"
                            }
                        },
                        {
                            "type": "fluid.transforms.valueMapper",
                            "defaultOutputPath": "http://registry\\.gpii\\.net/common/punctuationVerbosity",
                            "defaultInputPath": "speech\\.symbolLevel",
                            "match": {
                                "0": "none",
                                "100": "some",
                                "200": "most",
                                "300": "all"
                            }
                        },
                        {
                            "type": "fluid.transforms.condition",
                            "outputPath": "http://registry\\.gpii\\.net/common/screenReaderTTSEnabled",
                            "false": true,
                            "true": false,
                            "condition": {
                                "transform": {
                                    "type": "fluid.transforms.binaryOp",
                                    "left": {
                                        "transform": {
                                            "type": "fluid.transforms.binaryOp",
                                            "leftPath": "speech\\.synth",
                                            "operator": "===",
                                            "right": "silence"
                                        }
                                    },
                                    "right": {
                                        "transform": {
                                            "type": "fluid.transforms.binaryOp",
                                            "leftPath": "speech\\.outputDevice",
                                            "operator": "===",
                                            "right": "Microsoft Sound Mapper"
                                        }
                                    },
                                    "operator": "&&"
                                }
                            }
                        },
                        {
                            "type": "fluid.transforms.condition",
                            "outputPath": "http://registry\\.gpii\\.net/common/speechRate",
                            "condition": {
                                "transform": {
                                    "type": "fluid.transforms.binaryOp",
                                    "right": true,
                                    "operator": "===",
                                    "leftPath": "speech\\.espeak\\.rateBoost"
                                }
                            },
                            "false": {
                                "transform": {
                                    "type": "fluid.transforms.linearScale",
                                    "inputPath": "speech\\.espeak\\.rate",
                                    "factor": 3.1,
                                    "offset": 80
                                }
                            },
                            "true": {
                                "transform": {
                                    "type": "fluid.transforms.binaryOp",
                                    "left": {
                                        "transform": {
                                            "type": "fluid.transforms.linearScale",
                                            "inputPath": "speech\\.espeak\\.rate",
                                            "factor": 3.1,
                                            "offset": 80
                                        }
                                    },
                                    "operator": "*",
                                    "right": 3
                                }
                            }
                        },
                        {
                            "type": "fluid.transforms.valueMapper",
                            "defaultInputPath": "speech\\.espeak\\.voice",
                            "defaultOutputPath": "http://registry\\.gpii\\.net/common/auditoryOutLanguage",
                            "match": {
                                "en\\en": "en",
                                "en\\en-us": "en-US",
                                "en\\en-sc": "en-scotland",
                                "en\\en-wi": "en-BZ",
                                "af": "af",
                                "bg": "bg",
                                "bs": "bs",
                                "ca": "ca",
                                "cs": "cs",
                                "cy": "cy",
                                "da": "da",
                                "de": "de",
                                "el": "el",
                                "test\\grc": "grc",
                                "eo": "eo",
                                "es": "es",
                                "es-la": "es-419",
                                "et": "et",
                                "fi": "fi",
                                "fr": "fr",
                                "fr-be": "fr-BE",
                                "hi": "hi",
                                "hr": "hr",
                                "hu": "hu",
                                "hy": "hy",
                                "hy-west": "hy-arevmda",
                                "id": "id",
                                "is": "is",
                                "it": "it",
                                "test\\jbo": "jbo",
                                "ka": "ka",
                                "kn": "kn",
                                "ku": "ku",
                                "la": "la",
                                "lv": "lv",
                                "mk": "mk",
                                "ml": "ml",
                                "test\\nci": "nci",
                                "nl": "nl",
                                "no": "no",
                                "test\\pap": "pap",
                                "pl": "pl",
                                "pt": "pt-BR",
                                "pt-pt": "pt-PT",
                                "ro": "ro",
                                "ru": "ru",
                                "sk": "sk",
                                "sq": "sq",
                                "sr": "sr",
                                "sv": "sv",
                                "sw": "sw",
                                "ta": "ta",
                                "tr": "tr",
                                "vi": "vi",
                                "zh": "zh-cmn",
                                "zh-yue": "zh-yue",
                            }
                        }
                    ]
                }
            },
            "launcher": {
                "type": "gpii.launchHandlers.flexibleHandler",
                "options": {
                    "verifySettings": true,
                    retryOptions: {
                        rewriteEvery: 0,
                        numRetries: 20
                    },
                    "getState": [
                        {
                            "type": "gpii.processReporter.find",
                            "command": "nvda"
                        }
                    ],
                    "setTrue": [
                        {
                            "type": "gpii.launch.exec",
                            "command": "\"${{registry}.HKEY_LOCAL_MACHINE\\SOFTWARE\\Microsoft\\Windows\\CurrentVersion\\App Paths\\nvda.exe\\}\""
                        }
                    ],
                    "setFalse": [
                        {
                            "type": "gpii.windows.closeProcessByName",
                            "filename": "nvda_service.exe"
                        },{
                            "type": "gpii.windows.closeProcessByName",
                            "filename": "nvda.exe"
                        }
                    ]
                }
            }
        },
        "start": [
            "settings.launcher"
        ],
        "stop": [
            "settings.launcher"
        ],
        "update": [
            "stop",
            "configure",
            "start"
        ],
        "isRunning": [
            "settings.launcher"
        ],
        "configure": [
            "settings.configs"
        ],
        "restore": [
            "settings.configs"
        ],
        "isInstalled": [
            {
                "type": "gpii.deviceReporter.registryKeyExists",
                "hKey": "HKEY_LOCAL_MACHINE",
                "path": "Software\\Microsoft\\Windows\\CurrentVersion\\App Paths\\nvda.exe",
                "subPath": "",
                "dataType": "REG_SZ"
            }
        ]
    },

    "trace.easyOne.communicator.windows": {
        "name": "EasyOne Communicator Windows",
        "contexts": {
            "OS": [
                {
                    "id": "win32",
                    "version": ">=5.0"
                }
            ]
        },

        "settingsHandlers": {
            "configure": {
                "type": "gpii.settingsHandlers.noSettings",
                "capabilities": [
                    "http://registry\\.gpii\\.net/common/simplification"
                ]
            },
            "launcher": {
                "type": "gpii.launchHandlers.flexibleHandler",
                "options": {
                    "setTrue": {
                        "type": "gpii.launch.exec",
                        "command": "\"${{registry}.HKEY_LOCAL_MACHINE\\SOFTWARE\\Microsoft\\Windows\\CurrentVersion\\App Paths\\firefox.exe\\}\" http://easy123.org/user/${{userToken}}"
                    },
                    "setFalse": {
                        "type": "gpii.windows.closeProcessByName",
                        "filename": "firefox.exe"
                    },
                    "getState": [{
                        "type": "gpii.processReporter.neverRunning"
                    }]
                }
            }
        },
        "start": [
<<<<<<< HEAD
            "settings.launcher"
=======
            {
                "type": "gpii.launch.exec",
                "command": "\"${{registry}.HKEY_LOCAL_MACHINE\\SOFTWARE\\Microsoft\\Windows\\CurrentVersion\\App Paths\\firefox.exe\\}\" http://easyone.gpii.net/user/${{userToken}}"
            }
>>>>>>> 8283eea8
        ],
        "stop": [
            "settings.launcher"
        ],
        "isRunning": [
            "settings.launcher"
        ],
        "isInstalled": [
            {
                "type": "gpii.deviceReporter.alwaysInstalled"
            }
        ]
    },

    "trace.easyOne.sudan.windows": {
        "name": "EasyOne Communicator Sudan",
        "contexts": {
            "OS": [
                {
                    "id": "win32",
                    "version": ">=5.0"
                }
            ]
        },
        "settingsHandlers": {
            "configure": {
                "type": "gpii.settingsHandlers.noSettings",
                "capabilities": [
                    "http://registry\\.gpii\\.net/common/pictorialSimplification"
                ]
            },
            "launcher": {
                "type": "gpii.launchHandlers.flexibleHandler",
                "options": {
                    "setTrue": {
                        "type": "gpii.launch.exec",
                        "command": "\"${{registry}.HKEY_LOCAL_MACHINE\\SOFTWARE\\Microsoft\\Windows\\CurrentVersion\\App Paths\\firefox.exe\\}\" http://easy123.org/sudan"
                    },
                    "setFalse": {
                        "type": "gpii.windows.closeProcessByName",
                        "filename": "firefox.exe"
                    },
                    "getState": [{
                        "type": "gpii.processReporter.neverRunning"
                    }]
                }
            }
        },
        "start": [
<<<<<<< HEAD
            "settings.launcher"
=======
            {
                "type": "gpii.launch.exec",
                "command": "\"${{registry}.HKEY_LOCAL_MACHINE\\SOFTWARE\\Microsoft\\Windows\\CurrentVersion\\App Paths\\firefox.exe\\}\" http://easyone.gpii.net/sudan"
            }
>>>>>>> 8283eea8
        ],
        "stop": [
            "settings.launcher"
        ],
        "isRunning": [
            "settings.launcher"
        ],
        "isInstalled": [
            {
                "type": "gpii.deviceReporter.alwaysInstalled"
            }
        ]
    },

    "webinsight.webAnywhere.windows": {
        "name": "Web Anywhere",
        "contexts": {
            "OS": [
                {
                    "id": "win32",
                    "version": ">=5.0"
                }
            ]
        },
        "settingsHandlers": {
            "configure": {
                "type": "gpii.settingsHandlers.noSettings",
                "capabilities": [
                    "http://registry\\.gpii\\.net/common/screenReaderTTSEnabled"
                ]
            },
            "launcher": {
                "type": "gpii.launchHandlers.flexibleHandler",
                "options": {
                    "setTrue": {
                        "type": "gpii.launch.exec",
                        "command": "\"${{registry}.HKEY_LOCAL_MACHINE\\SOFTWARE\\Microsoft\\Windows\\CurrentVersion\\App Paths\\firefox.exe\\}\" \"http://webanywhere.cs.washington.edu/beta/?starting_url=http%3A%2F%2Fcloud4all.info\""
                    },
                    "setFalse": {
                        "type": "gpii.windows.closeProcessByName",
                        "filename": "firefox.exe"
                    },
                    "getState": [{
                        "type": "gpii.processReporter.neverRunning"
                    }]
                }
            }
        },
        "start": [
            "settings.launcher"
        ],
        "stop": [
            "settings.launcher"
        ],
        "isRunning": [
            "settings.launcher"
        ],
        "isInstalled": [
            {
                "type": "gpii.deviceReporter.alwaysInstalled"
            }
        ]
    },

    "net.opendirective.maavis": {
        "name": "maavis",
        "contexts": {
            "OS": [
                {
                    "id": "win32",
                    "version": ">=5.0"
                }
            ]
        },

        "settingsHandlers": {
            "configuration": {
                "type": "gpii.settingsHandlers.JSONSettingsHandler",
                "options": {
                    "filename": "${{environment}.MAAVIS_HOME}\\MaavisMedia\\Users\\Default\\userconfig.json"
                },
                "capabilities": [
                    "http://registry\\.gpii\\.net/common/selfVoicingEnabled"
                ],
                "capabilitiesTransformations": {
                    "transform": [
                        {
                            "type": "fluid.transforms.condition",
                            "conditionPath": "http://registry\\.gpii\\.net/common/selfVoicingEnabled",
                            "outputPath": "speakOnActivate",
                            "true": "yes",
                            "false": "no"
                        }, {
                            "type": "fluid.transforms.condition",
                            "conditionPath": "http://registry\\.gpii\\.net/common/selfVoicingEnabled",
                            "outputPath": "speakTitles",
                            "true": "yes",
                            "false": "no"
                        }, {
                            "type": "fluid.transforms.condition",
                            "conditionPath": "http://registry\\.gpii\\.net/common/selfVoicingEnabled",
                            "outputPath": "speakLabels",
                            "true": "yes",
                            "false": "no"
                        }, {
                            "type": "fluid.transforms.condition",
                            "conditionPath": "http://registry\\.gpii\\.net/common/highContrastEnabled",
                            "condition": false,
                            "outputPath": "theme",
                            "false": "colour",
                            "true": {
                                "transform": {
                                    "type": "fluid.transforms.valueMapper",
                                    "defaultInputPath": "http://registry\\.gpii\\.net/common/highContrastTheme",
                                    "match": {
                                        "black-white": "bw",
                                        "white-black": "bw",
                                        "black-yellow": "hc",
                                        "yellow-black": "hc"
                                    },
                                    "noMatch": {
                                        "outputValue": "bw"
                                    }
                                }
                            }
                        }
                    ]
                },
                "inverseCapabilitiesTransformations": {}
            },
            "launcher": {
                "type": "gpii.launchHandlers.flexibleHandler",
                "options": {
                    "verifySettings": true,
                    "retryOptions": {
                        "rewriteEvery": 0,
                        "numRetries": 20
                    },
                    "setTrue": [
                        {
                            "type": "gpii.launch.exec",
                            "command": "${{environment}.ComSpec} /c \"cd ${{environment}.MAAVIS_HOME} && MaavisPortable.cmd\""
                        }
                    ],
                    "setFalse": [
                        {
                            "type": "gpii.windows.closeProcessByName",
                            "filename": "firefox.exe"
                        }
                    ],
                    "getState": [
                        {
                            "type": "gpii.processReporter.find",
                            "command": "MaavisPortable"
                        }
                    ]
                }
            }
        },
        "configure": [
            "settings.configuration"
        ],
        "restore": [
            "settings.configuration"
        ],
        "start": [
            "settings.launcher"
        ],
        "stop": [
            "settings.launcher"
        ],
        "update": [
            "stop",
            "configure",
            "start"
        ],
        "isRunning": [
            "settings.launcher"
        ],
        "isInstalled": [
            {
                "type": "gpii.deviceReporter.alwaysInstalled"
            }
        ]
    },

    "com.microsoft.windows.highContrast": {
        "name": "Windows High Contrast",
        "contexts": {
            "OS": [
                {
                    "id": "win32",
                    "version": ">=5.0"
                }
            ]
        },
        "settingsHandlers": {
            "configure": {
                "type": "gpii.windows.spiSettingsHandler",
                "options": {
                    "getAction": "SPI_GETHIGHCONTRAST",
                    "setAction": "SPI_SETHIGHCONTRAST",
                    "uiParam": "struct_size",
                    "pvParam": {
                        "type": "struct",
                        "name": "HIGHCONTRAST"
                    },
                    "verifySettings": true
                },
                "supportedSettings": {
                    "HighContrastOn": {}
                },
                "capabilities": [
                    "http://registry\\.gpii\\.net/common/highContrastEnabled"
                ],
                "capabilitiesTransformations": {
                    "HighContrastOn": {
                        "transform": {
                            "type": "fluid.transforms.value",
                            "inputPath": "http://registry\\.gpii\\.net/common/highContrastEnabled",
                            "outputPath": "value"
                        },
                        "path": {
                            "transform": {
                                "type": "fluid.transforms.literalValue",
                                "input": "pvParam.dwFlags.HCF_HIGHCONTRASTON"
                            }
                        }
                    }
                },
                "inverseCapabilitiesTransformations": {
                    "http://registry\\.gpii\\.net/common/highContrastEnabled": "HighContrastOn.value"
                }
            },
            "configureTheme": {
                "type": "gpii.windows.registrySettingsHandler",
                "options": {
                    "hKey": "HKEY_CURRENT_USER",
                    "path": "SOFTWARE\\Microsoft\\Windows\\CurrentVersion\\Themes",
                    "dataTypes": {
                        "LastHighContrastTheme": "REG_SZ"
                    }
                },
                "supportedSettings": {
                    "LastHighContrastTheme": {}
                },
                "capabilities": [
                    "http://registry\\.gpii\\.net/common/highContrastTheme"
                ],
                "capabilitiesTransformations": {
                    "LastHighContrastTheme": {
                        "transform": {
                            "type": "fluid.transforms.valueMapper",
                            "defaultInputPath": "http://registry\\.gpii\\.net/common/highContrastTheme",
                            "match": {
                                "black-white": "%SystemRoot%\\resources\\Ease of Access Themes\\hcwhite.theme",
                                "white-black": "%SystemRoot%\\resources\\Ease of Access Themes\\hcblack.theme",
                                "black-yellow": "%SystemRoot%\\resources\\Ease of Access Themes\\hc1.theme",
                                "yellow-black": "%SystemRoot%\\resources\\Ease of Access Themes\\hc1.theme",
                                "lime-black": "%SystemRoot%\\resources\\Ease of Access Themes\\hc2.theme"
                            }
                        }
                    }
                }
            }
        },
        "configure": [
            "settings.configureTheme",
            "settings.configure"
        ],
        "restore": [
            "settings.configureTheme",
            "settings.configure"
        ],
        "isInstalled": [
            {
                "type": "gpii.deviceReporter.alwaysInstalled"
            }
        ]
    },

    "com.microsoft.windows.stickyKeys": {
        "name": "Windows StickyKeys",
        "contexts": {
            "OS": [
                {
                    "id": "win32",
                    "version": ">=5.0"
                }
            ]
        },
        "settingsHandlers": {
            "configure": {
                "type": "gpii.windows.spiSettingsHandler",
                "options": {
                    "getAction": "SPI_GETSTICKYKEYS",
                    "setAction": "SPI_SETSTICKYKEYS",
                    "uiParam": "struct_size",
                    "pvParam": {
                        "type": "struct",
                        "name": "STICKYKEYS"
                    },
                    "verifySettings": true
                },
                "capabilities": [],
                "capabilitiesTransformations": {
                    "StickyKeysOn": {
                        "transform": {
                            "type": "fluid.transforms.value",
                            "inputPath": "http://registry\\.gpii\\.net/common/stickyKeys",
                            "outputPath": "value"
                        },
                        "path": {
                            "transform": {
                                "type": "fluid.transforms.literalValue",
                                "input": "pvParam.dwFlags.SKF_STICKYKEYSON"
                            }
                        }
                    }
                }
            }
        },
        "configure": [
            "settings.configure"
        ],
        "restore": [
            "settings.configure"
        ],
        "isInstalled": [
            {
                "type": "gpii.deviceReporter.alwaysInstalled"
            }
        ]
    },

    "com.microsoft.windows.filterKeys": {
        "name": "Windows FilterKeys",
        "contexts": {
            "OS": [
                {
                    "id": "win32",
                    "version": ">=5.0"
                }
            ]
        },
        "settingsHandlers": {
            "configure": {
                "type": "gpii.windows.spiSettingsHandler",
                "options": {
                    "getAction": "SPI_GETFILTERKEYS",
                    "setAction": "SPI_SETFILTERKEYS",
                    "uiParam": "struct_size",
                    "pvParam": {
                        "type": "struct",
                        "name": "FILTERKEYS"
                    },
                    "verifySettings": false
                },
                "capabilities": [],
                "capabilitiesTransformations": {
                    "FilterKeysEnable": {
                        "transform": {
                            "type": "fluid.transforms.binaryOp",
                            "leftPath": "http://registry\\.gpii\\.net/common/debounceEnable",
                            "left": false,
                            "rightPath": "http://registry\\.gpii\\.net/common/slowKeysEnable",
                            "right": false,
                            "operator": "||",
                            "outputPath": "value"
                        },
                        "path": {
                            "transform": {
                                "type": "fluid.transforms.literalValue",
                                "input": "pvParam.dwFlags.FKF_FILTERKEYSON"
                            }
                        }
                    },
                    "SlowKeysInterval": {
                        "transform": {
                            "type": "fluid.transforms.condition",
                            "conditionPath": "http://registry\\.gpii\\.net/common/slowKeysEnable",
                            "true": {
                                "transform": {
                                    "type": "fluid.transforms.linearScale",
                                    "inputPath": "http://registry\\.gpii\\.net/common/slowKeysInterval",
                                    "factor": 1000
                                }
                            },
                            "false": 0,
                            "outputPath": "value"
                        },
                        "path": {
                            "transform": {
                                "type": "fluid.transforms.literalValue",
                                "input": "pvParam.iWaitMSec"
                            }
                        }
                    },
                    "BounceKeysInterval": {
                        "transform": {
                            "type": "fluid.transforms.condition",
                            "condition": {
                                "transform": {
                                    "type": "fluid.transforms.binaryOp",
                                    "leftPath": "http://registry\\.gpii\\.net/common/slowKeysEnable",
                                    "left": false,
                                    "right": false,
                                    "operator": "==="
                                }
                            },
                            "true": {
                                "transform": {
                                    "type": "fluid.transforms.condition",
                                    "conditionPath": "http://registry\\.gpii\\.net/common/debounceEnable",
                                    "true": {
                                        "transform": {
                                            "type": "fluid.transforms.linearScale",
                                            "inputPath": "http://registry\\.gpii\\.net/common/debounceInterval",
                                            "factor": 1000
                                        }
                                    },
                                    "false": 0,
                                    "outputPath": "value"
                                }
                            },
                            "false": 0,
                            "outputPath": "value"
                        },
                        "path": {
                            "transform": {
                                "type": "fluid.transforms.literalValue",
                                "input": "pvParam.iBounceMSec"
                            }
                        }
                    }
                },
                "inverseCapabilitiesTransformations": {
                    "http://registry\\.gpii\\.net/common/slowKeysEnable": {
                        "transform": {
                            "type": "fluid.transforms.condition",
                            "condition": {
                                "transform": {
                                    "type": "fluid.transforms.binaryOp",
                                    "leftPath": "SlowKeysInterval.value",
                                    "right": 0,
                                    "operator": ">"
                                }
                            },
                            "truePath": "FilterKeysEnable.value"
                        }
                    },
                    "http://registry\\.gpii\\.net/common/slowKeysInterval": {
                        "transform": {
                            "type": "fluid.transforms.condition",
                            "condition": {
                                "transform": {
                                    "type": "fluid.transforms.binaryOp",
                                    "leftPath": "SlowKeysInterval.value",
                                    "right": 0,
                                    "operator": ">"
                                }
                            },
                            "true": {
                                "transform": {
                                    "type": "fluid.transforms.linearScale",
                                    "inputPath": "SlowKeysInterval.value",
                                    "factor": 0.001
                                }
                            }
                        }
                    },
                    "http://registry\\.gpii\\.net/common/debounceEnable": {
                        "transform": {
                            "type": "fluid.transforms.condition",
                            "condition": {
                                "transform": {
                                    "type": "fluid.transforms.binaryOp",
                                    "leftPath": "BounceKeysInterval.value",
                                    "right": 0,
                                    "operator": ">"
                                }
                            },
                            "truePath": "FilterKeysEnable.value"
                        }
                    },
                    "http://registry\\.gpii\\.net/common/debounceInterval": {
                        "transform": {
                            "type": "fluid.transforms.condition",
                            "condition": {
                                "transform": {
                                    "type": "fluid.transforms.binaryOp",
                                    "leftPath": "BounceKeysInterval.value",
                                    "right": 0,
                                    "operator": ">"
                                }
                            },
                            "true": {
                                "transform": {
                                    "type": "fluid.transforms.linearScale",
                                    "inputPath": "BounceKeysInterval.value",
                                    "factor": 0.001
                                }
                            }
                        }
                    }
                }
            }
        },
        "configure": [
            "settings.configure"
        ],
        "restore": [
            "settings.configure"
        ],
        "isInstalled": [
            {
                "type": "gpii.deviceReporter.alwaysInstalled"
            }
        ]
    },

    "com.microsoft.windows.mouseKeys": {
        "name": "Windows MouseKeys",
        "contexts": {
            "OS": [
                {
                    "id": "win32",
                    "version": ">=5.0"
                }
            ]
        },
        "settingsHandlers": {
            "configure": {
                "type": "gpii.windows.spiSettingsHandler",
                "options": {
                    "getAction": "SPI_GETMOUSEKEYS",
                    "setAction": "SPI_SETMOUSEKEYS",
                    "uiParam": "struct_size",
                    "pvParam": {
                        "type": "struct",
                        "name": "MOUSEKEYS"
                    },
                    "verifySettings": true
                },
                "capabilities": [],
                "capabilitiesTransformations": {
                    "MouseKeysOn": {
                        "transform": {
                            "type": "fluid.transforms.value",
                            "inputPath": "http://registry\\.gpii\\.net/common/mouseEmulationEnabled",
                            "outputPath": "value"
                        },
                        "path": {
                            "transform": {
                                "type": "fluid.transforms.literalValue",
                                "input": "pvParam.dwFlags.MKF_MOUSEKEYSON"
                            }
                        }
                    },
                    "MaxSpeed": {
                        "transform": {
                            "type": "fluid.transforms.round",
                            "input": {
                                "transform": {
                                    "type": "fluid.transforms.linearScale",
                                    "inputPath": "http://registry\\.gpii\\.net/common/cursorSpeed",
                                    "factor": 350,
                                    "offset": 10
                                }
                            },
                            "outputPath": "value"
                        },
                        "path": {
                            "transform": {
                                "type": "fluid.transforms.literalValue",
                                "input": "pvParam.iMaxSpeed"
                            }
                        }
                    },
                    "Acceleration": {
                        "transform": {
                            "type": "fluid.transforms.binaryOp",
                            "left": {
                                "transform": {
                                    "type": "fluid.transforms.linearScale",
                                    "inputPath": "http://registry\\.gpii\\.net/common/initDelay",
                                    "factor": 1000,
                                    "outputPath": "value"
                                }
                            },
                            "right": {
                                "transform": {
                                    "type": "fluid.transforms.linearScale",
                                    "inputPath": "http://registry\\.gpii\\.net/common/cursorAcceleration",
                                    "factor": 1000,
                                    "offset": 1000,
                                    "outputPath": "value"
                                }
                            },
                            "operator": "+"
                        },
                        "path": {
                            "transform": {
                                "type": "fluid.transforms.literalValue",
                                "input": "pvParam.iTimeToMaxSpeed"
                            }
                        }
                    }
                },
                "inverseCapabilitiesTransformations": {
                    "http://registry\\.gpii\\.net/common/mouseEmulationEnabled": "MouseKeysOn.value",
                    "http://registry\\.gpii\\.net/common/cursorSpeed": {
                        "transform": {
                            "type": "fluid.transforms.linearScale",
                            "inputPath": "MaxSpeed.value",
                            "factor": 0.00285714285714,
                            "offset": -0.0285714285714

                        }
                    }
                }
            }
        },
        "configure": [
            "settings.configure"
        ],
        "restore": [
            "settings.configure"
        ],
        "isInstalled": [
            {
                "type": "gpii.deviceReporter.alwaysInstalled"
            }
        ]
    },

    "com.microsoft.windows.mouseTrailing": {
        "name": "Windows Mouse Trailing",
        "contexts": {
            "OS": [
                {
                    "id": "win32",
                    "version": ">=5.0"
                }
            ]
        },
        "settingsHandlers": {
            "configure": {
                "type": "gpii.windows.spiSettingsHandler",
                "options": {
                    "getAction": "SPI_GETMOUSETRAILS",
                    "setAction": "SPI_SETMOUSETRAILS",
                    "uiParam": 0,
                    "pvParam": {
                        "type": "UINT"
                    },
                    "verifySettings": true
                },
                "capabilities": [
                    "http://registry\\.gpii\\.net/common/mouseTrailing"
                ],
                "capabilitiesTransformations": {
                    "MouseTrails": {
                        "transform": {
                            "type": "fluid.transforms.value",
                            "inputPath": "http://registry\\.gpii\\.net/common/mouseTrailing",
                            "outputPath": "value"
                        },
                        "path": {
                            "transform": {
                                "type": "fluid.transforms.literalValue",
                                "input": {
                                    "get": "pvParam",
                                    "set": "uiParam"
                                }
                            }
                        }
                    }
                }
            }
        },
        "configure": [
            "settings.configure"
        ],
        "restore": [
            "settings.configure"
        ],
        "isInstalled": [
            {
                "type": "gpii.deviceReporter.alwaysInstalled"
            }
        ]
    },

    "com.microsoft.windows.screenResolution": {
        "name": "Windows Screen Resolution",
        "contexts": {
            "OS": [
                {
                    "id": "win32",
                    "version": ">=5.0"
                }
            ]
        },
        "settingsHandlers": {
            "configuration": {
                "type": "gpii.windows.displaySettingsHandler",
                "capabilities": [
                    "display.screenEnhancement.screenResolution",
                    "applications.com\\.microsoft\\.windows\\.screenResolution.id"
                ]
            }
        },
        "configure": [
            "settings.configuration"
        ],
        "restore": [
            "settings.configuration"
        ],
        "isInstalled": [
            {
                "type": "gpii.deviceReporter.alwaysInstalled"
            }
        ]
    },

    "com.microsoft.windows.cursors": {
        "name": "Windows Cursors",
        "contexts": {
            "OS": [
                {
                    "id": "win32",
                    "version": ">=5.0"
                }
            ]
        },
        "settingsHandlers": {
            "configure": {
                "type": "gpii.windows.registrySettingsHandler",
                "options": {
                    "hKey": "HKEY_CURRENT_USER",
                    "path": "Control Panel\\Cursors",
                    "dataTypes": {
                        "Arrow": "REG_SZ",
                        "Hand": "REG_SZ",
                        "Help": "REG_SZ",
                        "AppStarting": "REG_SZ",
                        "No": "REG_SZ",
                        "NWPen": "REG_SZ",
                        "SizeAll": "REG_SZ",
                        "SizeNESW": "REG_SZ",
                        "SizeNS": "REG_SZ",
                        "SizeNWSE": "REG_SZ",
                        "SizeWE": "REG_SZ",
                        "UpArrow": "REG_SZ",
                        "Wait": "REG_SZ"
                    },
                    "verifySettings": true
                },
                "capabilities": [
                    "http://registry\\.gpii\\.net/common/cursorSize"
                ],
                "capabilitiesTransformations": {
                    "Arrow": {
                        "transform": {
                            "type": "fluid.transforms.quantize",
                            "inputPath": "http://registry\\.gpii\\.net/common/cursorSize",
                            "ranges": [
                                {
                                    "upperBound": 0.333,
                                    "output": "%SystemRoot%\\cursors\\aero_arrow.cur"
                                }, {
                                    "upperBound": 0.666,
                                    "output": "%SystemRoot%\\cursors\\aero_arrow_l.cur"
                                }, {
                                    "output": "%SystemRoot%\\cursors\\aero_arrow_xl.cur"
                                }
                            ]
                        }
                    },
                    "Hand": {
                        "transform": {
                            "type": "fluid.transforms.quantize",
                            "inputPath": "http://registry\\.gpii\\.net/common/cursorSize",
                            "ranges": [
                                {
                                    "upperBound": 0.333,
                                    "output": "%SystemRoot%\\cursors\\aero_link.cur"
                                }, {
                                    "upperBound": 0.666,
                                    "output": "%SystemRoot%\\cursors\\aero_link_l.cur"
                                }, {
                                    "output": "%SystemRoot%\\cursors\\aero_link_xl.cur"
                                }
                            ]
                        }
                    },
                    "Help": {
                        "transform": {
                            "type": "fluid.transforms.quantize",
                            "inputPath": "http://registry\\.gpii\\.net/common/cursorSize",
                            "ranges": [
                                {
                                    "upperBound": 0.333,
                                    "output": "%SystemRoot%\\cursors\\aero_helpsel.cur"
                                }, {
                                    "upperBound": 0.666,
                                    "output": "%SystemRoot%\\cursors\\aero_helpsel_l.cur"
                                }, {
                                    "output": "%SystemRoot%\\cursors\\aero_helpsel_xl.cur"
                                }
                            ]
                        }
                    },
                    "AppStarting": {
                        "transform": {
                            "type": "fluid.transforms.quantize",
                            "inputPath": "http://registry\\.gpii\\.net/common/cursorSize",
                            "ranges": [
                                {
                                    "upperBound": 0.333,
                                    "output": "%SystemRoot%\\cursors\\aero_working.ani"
                                }, {
                                    "upperBound": 0.666,
                                    "output": "%SystemRoot%\\cursors\\aero_working_l.ani"
                                }, {
                                    "output": "%SystemRoot%\\cursors\\aero_working_xl.ani"
                                }
                            ]
                        }
                    },
                    "No": {
                        "transform": {
                            "type": "fluid.transforms.quantize",
                            "inputPath": "http://registry\\.gpii\\.net/common/cursorSize",
                            "ranges": [
                                {
                                    "upperBound": 0.333,
                                    "output": "%SystemRoot%\\cursors\\aero_unavail.cur"
                                }, {
                                    "upperBound": 0.666,
                                    "output": "%SystemRoot%\\cursors\\aero_unavail_l.cur"
                                }, {
                                    "output": "%SystemRoot%\\cursors\\aero_unavail_xl.cur"
                                }
                            ]
                        }
                    },
                    "NWPen": {
                        "transform": {
                            "type": "fluid.transforms.quantize",
                            "inputPath": "http://registry\\.gpii\\.net/common/cursorSize",
                            "ranges": [
                                {
                                    "upperBound": 0.333,
                                    "output": "%SystemRoot%\\cursors\\aero_pen.cur"
                                }, {
                                    "upperBound": 0.666,
                                    "output": "%SystemRoot%\\cursors\\aero_pen_l.cur"
                                }, {
                                    "output": "%SystemRoot%\\cursors\\aero_pen_xl.cur"
                                }
                            ]
                        }
                    },
                    "SizeAll": {
                        "transform": {
                            "type": "fluid.transforms.quantize",
                            "inputPath": "http://registry\\.gpii\\.net/common/cursorSize",
                            "ranges": [
                                {
                                    "upperBound": 0.333,
                                    "output": "%SystemRoot%\\cursors\\aero_move.cur"
                                }, {
                                    "upperBound": 0.666,
                                    "output": "%SystemRoot%\\cursors\\aero_move_l.cur"
                                }, {
                                    "output": "%SystemRoot%\\cursors\\aero_move_xl.cur"
                                }
                            ]
                        }
                    },
                    "SizeNESW": {
                        "transform": {
                            "type": "fluid.transforms.quantize",
                            "inputPath": "http://registry\\.gpii\\.net/common/cursorSize",
                            "ranges": [
                                {
                                    "upperBound": 0.333,
                                    "output": "%SystemRoot%\\cursors\\aero_nesw.cur"
                                }, {
                                    "upperBound": 0.666,
                                    "output": "%SystemRoot%\\cursors\\aero_nesw_l.cur"
                                }, {
                                    "output": "%SystemRoot%\\cursors\\aero_nesw_xl.cur"
                                }
                            ]
                        }
                    },
                    "SizeNS": {
                        "transform": {
                            "type": "fluid.transforms.quantize",
                            "inputPath": "http://registry\\.gpii\\.net/common/cursorSize",
                            "ranges": [
                                {
                                    "upperBound": 0.333,
                                    "output": "%SystemRoot%\\cursors\\aero_ns.cur"
                                }, {
                                    "upperBound": 0.666,
                                    "output": "%SystemRoot%\\cursors\\aero_ns_l.cur"
                                }, {
                                    "output": "%SystemRoot%\\cursors\\aero_ns_xl.cur"
                                }
                            ]
                        }
                    },
                    "SizeNWSE": {
                        "transform": {
                            "type": "fluid.transforms.quantize",
                            "inputPath": "http://registry\\.gpii\\.net/common/cursorSize",
                            "ranges": [
                                {
                                    "upperBound": 0.333,
                                    "output": "%SystemRoot%\\cursors\\aero_nwse.cur"
                                }, {
                                    "upperBound": 0.666,
                                    "output": "%SystemRoot%\\cursors\\aero_nwse_l.cur"
                                }, {
                                    "output": "%SystemRoot%\\cursors\\aero_nwse_xl.cur"
                                }
                            ]
                        }
                    },
                    "SizeWE": {
                        "transform": {
                            "type": "fluid.transforms.quantize",
                            "inputPath": "http://registry\\.gpii\\.net/common/cursorSize",
                            "ranges": [
                                {
                                    "upperBound": 0.333,
                                    "output": "%SystemRoot%\\cursors\\aero_ew.cur"
                                }, {
                                    "upperBound": 0.666,
                                    "output": "%SystemRoot%\\cursors\\aero_ew_l.cur"
                                }, {
                                    "output": "%SystemRoot%\\cursors\\aero_ew_xl.cur"
                                }
                            ]
                        }
                    },
                    "UpArrow": {
                        "transform": {
                            "type": "fluid.transforms.quantize",
                            "inputPath": "http://registry\\.gpii\\.net/common/cursorSize",
                            "ranges": [
                                {
                                    "upperBound": 0.333,
                                    "output": "%SystemRoot%\\cursors\\aero_up.cur"
                                }, {
                                    "upperBound": 0.666,
                                    "output": "%SystemRoot%\\cursors\\aero_up_l.cur"
                                }, {
                                    "output": "%SystemRoot%\\cursors\\aero_up_xl.cur"
                                }
                            ]
                        }
                    },
                    "Wait": {
                        "transform": {
                            "type": "fluid.transforms.quantize",
                            "inputPath": "http://registry\\.gpii\\.net/common/cursorSize",
                            "ranges": [
                                {
                                    "upperBound": 0.333,
                                    "output": "%SystemRoot%\\cursors\\aero_busy.ani"
                                }, {
                                    "upperBound": 0.666,
                                    "output": "%SystemRoot%\\cursors\\aero_busy_l.ani"
                                }, {
                                    "output": "%SystemRoot%\\cursors\\aero_busy_xl.ani"
                                }
                            ]
                        }
                    }
                },
                "inverseCapabilitiesTransformations": {
                     "transform": [
                        {
                            "type": "fluid.transforms.valueMapper",
                            "defaultInputPath": "Arrow",
                            "defaultOutputPath": "http://registry\\.gpii\\.net/common/cursorSize",
                            "match": {
                                "%SystemRoot%\\cursors\\aero_arrow.cur": 0.32,
                                "%SystemRoot%\\cursors\\aero_arrow_l.cur": 0.65,
                                "%SystemRoot%\\cursors\\aero_arrow_xl.cur": 1
                            }
                        }
                    ]
                }
            },
            "launcher": {
                "type": "gpii.launchHandlers.flexibleHandler",
                "options": {
                    "setTrue": [{
                        "type": "gpii.windows.spiSettingsHandler.updateCursors"
                    }],
                    "getState": [{
                        "type": "gpii.processReporter.neverRunning"
                    }]
                }
            }
        },
        "start": [
            "settings.launcher"
        ],
        "stop": [],
        "update": [
            "configure",
            "start"
        ],
        "isRunning": [
            "settings.launcher"
        ],
        "configure": [
            "settings.configure"
        ],
        "restore": [
            "settings.configure",
            {
                "type": "gpii.windows.spiSettingsHandler.updateCursors"
            }
        ],
        "isInstalled": [
            {
                "type": "gpii.deviceReporter.alwaysInstalled"
            }
        ]
    },

    "eu.singularlogic.pixelsense.sociable": {
        "name": "Sociable",
        "contexts": {
            "OS": [
                {
                    "id": "win32",
                    "version": ">=5.0"
                }
            ]
        },
        "settingsHandlers": {
            "configuration": {
                "type": "gpii.settingsHandlers.XMLHandler",
                "options": {
                    "filename": "C:\\Sociable\\Configuration.xml",
                    "encoding": "utf-8",
                    "xml-tag": "<?xml version=\"1.0\"?>"
                },
                "capabilities": [],
                "capabilitiesTransformations": {
                    "user.$t": {
                        "literalValue": 1
                    },
                    "expert.$t": {
                        "literalValue": 1
                    },
                    "careCenter.$t": {
                        "literalValue": 1
                    },
                    "screenReaderTTSEnabled": {
                        "value": "http://registry\\.gpii\\.net/common/screenReaderTTSEnabled"
                    },
                    "highContrastEnabled": {
                        "value": "http://registry\\.gpii\\.net/common/highContrastEnabled"
                    },
                     "fontSize": {
                        "value": {
                            "transform": {
                                "type": "fluid.transforms.quantize",
                                "inputPath": "http://registry\\.gpii\\.net/common/fontSize",
                                "ranges": [{
                                    "upperBound": 14,
                                    "output": "normal"
                                },{
                                    "output": "large"
                                }]
                            }
                        }
                    }
                },
                "inverseCapabilitiesTransformations": {}
            },
            "launcher": {
                "type": "gpii.launchHandlers.flexibleHandler",
                "options": {
                    "setTrue": [
                        {
                            "type": "gpii.launch.exec",
                            "command": "C:\\Sociable\\Cloud4All.exe"
                        }
                    ],
                    "setFalse": [
                        {
                            "type": "gpii.launch.exec",
                            "command": "C:\\Sociable\\Cloud4All.exe -stop"
                        }
                    ],
                    "getState": [
                        {
                            "type": "gpii.processReporter.find",
                            "command": "Cloud4Allcd "
                        }
                    ]
                }
            }
        },
        "configure": [
            "settings.configuration"
        ],
        "restore": [
            "settings.configuration"
        ],
        "isRunning": [
            "settings.launcher"
        ],
        "start": [
            "settings.launcher"
        ],
        "stop": [
            "settings.launcher"
        ],
        "update": [
            "stop",
            "configure",
            "start"
        ]
    },

    "com.ilunion.cloud4chrome": {
        "name": "Cloud4all Chrome extension",
        "contexts": {
            "OS": [{
                    "id": "win32",
                    "version": ">=5.0"
            }]
        },
        "settingsHandlers": {
            "chromeconf": {
                "type": "gpii.settingsHandlers.webSockets",
                "options": {
                    "path": "com.ilunion.cloud4chrome"
                },
                "capabilities": [],
                "capabilitiesTransformations": {
                    "screenReaderTTSEnabled": "http://registry\\.gpii\\.net/common/screenReaderTTSEnabled",
                    "fontSize": {
                        "transform": {
                            "type": "fluid.transforms.quantize",
                            "inputPath": "http://registry\\.gpii\\.net/common/fontSize",
                            "input": 9,
                            "ranges": [
                                {
                                    "upperBound": 12,
                                    "output": "medium"
                                },
                                {
                                    "upperBound": 18,
                                    "output": "large"
                                },
                                {
                                    "output": "x-large"
                                }
                            ]
                        }
                    },
                    "magnifierEnabled": "http://registry\\.gpii\\.net/common/magnifierEnabled",
                    "magnification": {
                        "transform": {
                            "type": "fluid.transforms.quantize",
                            "inputPath": "http://registry\\.gpii\\.net/common/magnification",
                            "input": 1,
                            "ranges": [
                                {
                                    "upperBound": 1.2,
                                    "output": 1
                                },
                                {
                                    "upperBound": 2.5,
                                    "output": 2
                                },
                                {
                                    "output": 3
                                }
                            ]
                        }
                    },
                    "highContrastEnabled": "http://registry\\.gpii\\.net/common/highContrastEnabled",
                    "highContrastTheme": "http://registry\\.gpii\\.net/common/highContrastTheme",
                    "invertColours": "http://registry\\.gpii\\.net/common/invertColours"
                },
                "inverseCapabilitiesTransformations": {}
            }
        },
        "configure": [
            "settings.chromeconf"
        ],
        "restore": [
            "settings.chromeconf"
        ],
        "isInstalled": [] // always reported as not installed. Should be changed once GPII-1998 is fixed
    }
}<|MERGE_RESOLUTION|>--- conflicted
+++ resolved
@@ -1381,7 +1381,7 @@
                 "options": {
                     "setTrue": {
                         "type": "gpii.launch.exec",
-                        "command": "\"${{registry}.HKEY_LOCAL_MACHINE\\SOFTWARE\\Microsoft\\Windows\\CurrentVersion\\App Paths\\firefox.exe\\}\" http://easy123.org/user/${{userToken}}"
+                        "command": "\"${{registry}.HKEY_LOCAL_MACHINE\\SOFTWARE\\Microsoft\\Windows\\CurrentVersion\\App Paths\\firefox.exe\\}\" http://easyone.gpii.net/user/${{userToken}}"
                     },
                     "setFalse": {
                         "type": "gpii.windows.closeProcessByName",
@@ -1394,14 +1394,7 @@
             }
         },
         "start": [
-<<<<<<< HEAD
-            "settings.launcher"
-=======
-            {
-                "type": "gpii.launch.exec",
-                "command": "\"${{registry}.HKEY_LOCAL_MACHINE\\SOFTWARE\\Microsoft\\Windows\\CurrentVersion\\App Paths\\firefox.exe\\}\" http://easyone.gpii.net/user/${{userToken}}"
-            }
->>>>>>> 8283eea8
+            "settings.launcher"
         ],
         "stop": [
             "settings.launcher"
@@ -1438,7 +1431,7 @@
                 "options": {
                     "setTrue": {
                         "type": "gpii.launch.exec",
-                        "command": "\"${{registry}.HKEY_LOCAL_MACHINE\\SOFTWARE\\Microsoft\\Windows\\CurrentVersion\\App Paths\\firefox.exe\\}\" http://easy123.org/sudan"
+                        "command": "\"${{registry}.HKEY_LOCAL_MACHINE\\SOFTWARE\\Microsoft\\Windows\\CurrentVersion\\App Paths\\firefox.exe\\}\" http://easyone.gpii.net/sudan"
                     },
                     "setFalse": {
                         "type": "gpii.windows.closeProcessByName",
@@ -1451,14 +1444,7 @@
             }
         },
         "start": [
-<<<<<<< HEAD
-            "settings.launcher"
-=======
-            {
-                "type": "gpii.launch.exec",
-                "command": "\"${{registry}.HKEY_LOCAL_MACHINE\\SOFTWARE\\Microsoft\\Windows\\CurrentVersion\\App Paths\\firefox.exe\\}\" http://easyone.gpii.net/sudan"
-            }
->>>>>>> 8283eea8
+            "settings.launcher"
         ],
         "stop": [
             "settings.launcher"
