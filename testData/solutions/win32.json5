{
    "com.freedomscientific.jaws": {
        "name": "JAWS",
        "contexts": {
            "OS": [
                {
                    "id": "win32"
                }
            ]
        },
        "settingsHandlers": {
            "configuration1": {
                "type": "gpii.settingsHandlers.INISettingsHandler",
                "options": {
                    "filename": "${{environment}.APPDATA}\\Freedom Scientific\\JAWS\\17.0\\Settings\\enu\\DEFAULT.JCF"
                },
                "supportedSettings": { // Full description of settings in JAWS: https://github.com/gloob/gpii-settings/blob/master/AT-Tools/JAWS/Default.jcf.csv
                    "Voice Profiles.ActiveVoiceProfileName": { // I don't think this is something that the user should change since we always store the voice settings into our own profile name "GPII"
                        "schema": {
                            "title": "Active Voice Profile Name",
                            "description": "The active voice profile",
                            "type": "string",
                            "default": "GPII"
                        }
                    },
                    "options.SayAllIndicateCaps": { // The same as http://registry.gpii.net/common/announceCapitals. We should just reuse it and override with custom values
                        "schema": {
                            "title": "Announce capitals",
                            "description": "During SayAll, indicate initial cap or capitalized word",
                            "type": "boolean",
                            "default": 0
                        }
                    },
                    "options.TypingEcho": {
                        "schema": {
                            "title": "Typing echo",
                            "description": "Typing echo mode, its value can be either character, word, char&Word or none",
                            "type": "number",
                            "default": 0,
                            "enum": [0, 1, 2, 3]
                            // TODO: We should present the value to the user in a human readable format
                            // 0: "off", 1: "character", 2: "words", 3: "character and words"
                        }
                    },
                    "options.SayAllMode": {
                        "schema": {
                            "title": "SayAllMode",
                            "description": "Sets the amount of text which SayAll sends to the synthesizer as a single unit",
                            "type": "number",
                            "default": 0,
                            "enum": [0, 1, 2]
                            // TODO: We should present the value to the user in a human readable format
                            // 0: "line", 1: "sentence", 2: "paragraph"
                        }
                    },
                    "Braille.BrailleMode": {
                        "schema": {
                            "title": "Braille mode",
                            "description": "",
                            "type": "number",
                            "default": 1,
                            "enum": [0, 1, 2, 3]
                            // TODO: We should present the value to the user in a human readable format
                            // 0: "line", 1: "structured", 2: "speech output", 3: "attribute indicators"
                        }
                    },
                    "options.SayAllIgnoreShiftKeys": {
                        "schema": {
                            "title": "SayAll Ignore Shift Keys",
                            "description": "Allows sticky keys to be used, i.e.: ignores shift keys during SayAll. User can use left/right arrow to do same functions",
                            "type": "boolean",
                            "default": 0
                        }
                    }
                },
                "capabilities": [
                    "http://registry\\.gpii\\.net/common/screenReaderTTSEnabled"
                ],
                "capabilitiesTransformations": {
                    "Voice Profiles\\.ActiveVoiceProfileName": {
                        "literalValue": "GPII"
                    },
                    "options\\.SayAllIndicateCaps": "http://registry\\.gpii\\.net/common/announceCapitals",
                    "options\\.TypingEcho": { // (1=keyEcho, 2=wordEcho, 3=key&wordEcho)
                        "transform": {
                            "type": "fluid.transforms.condition",
                            "condition": {
                                "transform": {
                                    "type": "fluid.transforms.binaryOp",
                                    "leftPath": "http://registry\\.gpii\\.net/common/keyEcho",
                                    "rightPath": "http://registry\\.gpii\\.net/common/wordEcho",
                                    "operator": "&&"
                                }
                            },
                            "true": 3,
                            "false": {
                                "transform": {
                                    "type": "fluid.transforms.condition",
                                    "conditionPath": "http://registry\\.gpii\\.net/common/keyEcho",
                                    "true": 1,
                                    "false": {
                                        "transform": {
                                            "type": "fluid.transforms.condition",
                                            "conditionPath": "http://registry\\.gpii\\.net/common/wordEcho",
                                            "true": 2
                                        }
                                    }
                                }
                            }
                        }
                    },
                    "options\\.SayAllMode": {
                        "transform": {
                            "type": "fluid.transforms.valueMapper",
                            "defaultInputPath": "http://registry\\.gpii\\.net/common/readingUnit",
                            "match": {
                                "line": 0,
                                "sentence": 1,
                                "paragraph": 2
                            }
                        }
                    },
                    "Braille\\.BrailleMode": {
                        "transform": {
                            "type": "fluid.transforms.valueMapper",
                            "defaultInputPath": "http://registry\\.gpii\\.net/common/brailleMode",
                            "match": {
                                "line": 0,
                                "structured": 1,
                                "speechHistory": 2
                            }
                        }
                    },
                    "options\\.SayAllIgnoreShiftKeys": "http://registry\\.gpii\\.net/common/stickyKeys"
                },
                "inverseCapabilitiesTransformations": {
                    "http://registry\\.gpii\\.net/common/announceCapitals": "options\\.SayAllIndicateCaps",
                    "http://registry\\.gpii\\.net/common/keyEcho": {
                        "transform": {
                            "type": "valueMapper",
                            "defaultInputPath": "options\\.TypingEcho", // (1=keyEcho, 2=wordEcho, 3=key&wordEcho)
                            "match": [{
                                inputValue: 1,
                                outputValue: true
                            }, {
                                inputValue: 3,
                                outputValue: true
                            }],
                            "noMatch": {
                                "outputValue": false
                            }
                        }
                    },
                    "http://registry\\.gpii\\.net/common/wordEcho": {
                        "transform": {
                            "type": "valueMapper",
                            "defaultInputPath": "options\\.TypingEcho", // (1=keyEcho, 2=wordEcho, 3=key&wordEcho)
                            "match": [{
                                inputValue: 2,
                                outputValue: true
                            }, {
                                inputValue: 3,
                                outputValue: true
                            }],
                            "noMatch": {
                                "outputValue": false
                            }
                        }
                    },
                    "http://registry\\.gpii\\.net/common/readingUnit": {
                        "transform": {
                            "type": "fluid.transforms.valueMapper",
                            "defaultInputPath": "options\\.SayAllMode",
                            "match": [{
                                inputValue: 0,
                                outputValue: "line"
                            }, {
                                inputValue: 1,
                                outputValue: "sentence"
                            }, {
                                inputValue: 2,
                                outputValue: "paragraph"
                            }]
                        }
                    },
                    "http://registry\\.gpii\\.net/common/brailleMode": {
                        "transform": {
                            "type": "fluid.transforms.valueMapper",
                            "defaultInputPath": "Braille\\.BrailleMode",
                            "match": [{
                                inputValue: 0,
                                outputValue: "line"
                            }, {
                                inputValue: 1,
                                outputValue: "structured"
                            }, {
                                inputValue: 2,
                                outputValue: "speechHistory"
                            }]
                        }
                    }
                }
            },
            "configuration2": {
                "type": "gpii.settingsHandlers.INISettingsHandler",
                "options": {
                    "filename": "${{environment}.APPDATA}\\Freedom Scientific\\JAWS\\17.0\\Settings\\VoiceProfiles\\GPII.VPF"
                },
                "supportedSettings": {
                    "Options.PrimarySynthesizer": {},
                    "ENU-Global.Rate": {},
                    "ENU-JAWSCursor.Rate": {},
                    "ENU-Keyboard.Rate": {},
                    "ENU-MenuAndDialog.Rate": {},
                    "ENU-Message.Rate": {},
                    "ENU-PCCursor.Rate": {},
                    "ENU-Global.Pitch": {},
                    "ENU-JAWSCursor.Pitch": {},
                    "ENU-Keyboard.Pitch": {},
                    "ENU-MenuAndDialog.Pitch": {},
                    "ENU-Message.Pitch": {},
                    "ENU-PCCursor.Pitch": {},
                    "ENU-Global.Volume": {},
                    "ENU-JAWSCursor.Volume": {},
                    "ENU-Keyboard.Volume": {},
                    "ENU-MenuAndDialog.Volume": {},
                    "ENU-Message.Volume": {},
                    "ENU-PCCursor.Volume": {},
                    "ENU-Global.Punctuation": {},
                    "ENU-JAWSCursor.Punctuation": {},
                    "ENU-Keyboard.Punctuation": {},
                    "ENU-MenuAndDialog.Punctuation": {},
                    "ENU-Message.Punctuation": {},
                    "ENU-PCCursor.Punctuation": {},
                    "ENU-Global.SynthLangString": {},
                    "ENU-JAWSCursor.SynthLangString": {},
                    "ENU-Keyboard.SynthLangString": {},
                    "ENU-MenuAndDialog.SynthLangString": {},
                    "ENU-Message.SynthLangString": {},
                    "ENU-PCCursor.SynthLangString": {}
                },
                "capabilities": [],
                "capabilitiesTransformations": {
                    "Options\\.PrimarySynthesizer": "http://registry\\.gpii\\.net/common/speechSynthesizer",
                    "ENU-Global\\.Rate": "http://registry\\.gpii\\.net/common/speechRate",
                    "ENU-JAWSCursor\\.Rate": "http://registry\\.gpii\\.net/common/speechRate",
                    "ENU-Keyboard\\.Rate": "http://registry\\.gpii\\.net/common/speechRate",
                    "ENU-MenuAndDialog\\.Rate": "http://registry\\.gpii\\.net/common/speechRate",
                    "ENU-Message\\.Rate": "http://registry\\.gpii\\.net/common/speechRate",
                    "ENU-PCCursor\\.Rate": "http://registry\\.gpii\\.net/common/speechRate",
                    "ENU-Global\\.Pitch": {
                        "transform": {
                            "type": "fluid.transforms.round",
                            "input": {
                                "transform": {
                                    "type": "fluid.transforms.linearScale",
                                    "inputPath": "http://registry\\.gpii\\.net/common/pitch",
                                    "factor": 99,
                                    "offset": 1
                                }
                            }
                        }
                    },
                    "ENU-JAWSCursor\\.Pitch": {
                        "transform": {
                            "type": "fluid.transforms.round",
                            "input": {
                                "transform": {
                                    "type": "fluid.transforms.linearScale",
                                    "inputPath": "http://registry\\.gpii\\.net/common/pitch",
                                    "factor": 99,
                                    "offset": 1
                                }
                            }
                        }
                    },
                    "ENU-Keyboard\\.Pitch": {
                        "transform": {
                            "type": "fluid.transforms.round",
                            "input": {
                                "transform": {
                                    "type": "fluid.transforms.linearScale",
                                    "inputPath": "http://registry\\.gpii\\.net/common/pitch",
                                    "factor": 99,
                                    "offset": 1
                                }
                            }
                        }
                    },
                    "ENU-MenuAndDialog\\.Pitch": {
                        "transform": {
                            "type": "fluid.transforms.round",
                            "input": {
                                "transform": {
                                    "type": "fluid.transforms.linearScale",
                                    "inputPath": "http://registry\\.gpii\\.net/common/pitch",
                                    "factor": 99,
                                    "offset": 1
                                }
                            }
                        }
                    },
                    "ENU-Message\\.Pitch": {
                        "transform": {
                            "type": "fluid.transforms.round",
                            "input": {
                                "transform": {
                                    "type": "fluid.transforms.linearScale",
                                    "inputPath": "http://registry\\.gpii\\.net/common/pitch",
                                    "factor": 99,
                                    "offset": 1
                                }
                            }
                        }
                    },
                    "ENU-PCCursor\\.Pitch": {
                        "transform": {
                            "type": "fluid.transforms.round",
                            "input": {
                                "transform": {
                                    "type": "fluid.transforms.linearScale",
                                    "inputPath": "http://registry\\.gpii\\.net/common/pitch",
                                    "factor": 99,
                                    "offset": 1
                                }
                            }
                        }
                    },
                    "ENU-Global\\.Volume": {
                       "transform": {
                            "type": "fluid.transforms.linearScale",
                            "inputPath": "http://registry\\.gpii\\.net/common/volume",
                            "factor": 100
                        }
                    },
                    "ENU-JAWSCursor\\.Volume": {
                       "transform": {
                            "type": "fluid.transforms.linearScale",
                            "inputPath": "http://registry\\.gpii\\.net/common/volume",
                            "factor": 100
                        }
                    },
                    "ENU-Keyboard\\.Volume": {
                       "transform": {
                            "type": "fluid.transforms.linearScale",
                            "inputPath": "http://registry\\.gpii\\.net/common/volume",
                            "factor": 100
                        }
                    },
                    "ENU-MenuAndDialog\\.Volume": {
                       "transform": {
                            "type": "fluid.transforms.linearScale",
                            "inputPath": "http://registry\\.gpii\\.net/common/volume",
                            "factor": 100
                        }
                    },
                    "ENU-Message\\.Volume": {
                       "transform": {
                            "type": "fluid.transforms.linearScale",
                            "inputPath": "http://registry\\.gpii\\.net/common/volume",
                            "factor": 100
                        }
                    },
                    "ENU-PCCursor\\.Volume": {
                       "transform": {
                            "type": "fluid.transforms.linearScale",
                            "inputPath": "http://registry\\.gpii\\.net/common/volume",
                            "factor": 100
                        }
                    },
                    "ENU-Global\\.Punctuation": {
                        "transform": {
                            "type": "fluid.transforms.valueMapper",
                            "defaultInputPath": "http://registry\\.gpii\\.net/common/punctuationVerbosity",
                            "match": {
                                "none": 0,
                                "some": 1,
                                "most": 2,
                                "all": 3
                            }
                        }
                    },
                    "ENU-JAWSCursor\\.Punctuation": {
                        "transform": {
                            "type": "fluid.transforms.valueMapper",
                            "defaultInputPath": "http://registry\\.gpii\\.net/common/punctuationVerbosity",
                            "match": {
                                "none": 0,
                                "some": 1,
                                "most": 2,
                                "all": 3
                            }
                        }
                    },
                    "ENU-Keyboard\\.Punctuation": {
                        "transform": {
                            "type": "fluid.transforms.valueMapper",
                            "defaultInputPath": "http://registry\\.gpii\\.net/common/punctuationVerbosity",
                            "match": {
                                "none": 0,
                                "some": 1,
                                "most": 2,
                                "all": 3
                            }
                        }
                    },
                    "ENU-MenuAndDialog\\.Punctuation": {
                        "transform": {
                            "type": "fluid.transforms.valueMapper",
                            "defaultInputPath": "http://registry\\.gpii\\.net/common/punctuationVerbosity",
                            "match": {
                                "none": 0,
                                "some": 1,
                                "most": 2,
                                "all": 3
                            }
                        }
                    },
                    "ENU-Message\\.Punctuation": {
                        "transform": {
                            "type": "fluid.transforms.valueMapper",
                            "defaultInputPath": "http://registry\\.gpii\\.net/common/punctuationVerbosity",
                            "match": {
                                "none": 0,
                                "some": 1,
                                "most": 2,
                                "all": 3
                            }
                        }
                    },
                    "ENU-PCCursor\\.Punctuation": {
                        "transform": {
                            "type": "fluid.transforms.valueMapper",
                            "defaultInputPath": "http://registry\\.gpii\\.net/common/punctuationVerbosity",
                            "match": {
                                "none": 0,
                                "some": 1,
                                "most": 2,
                                "all": 3
                            }
                        }
                    },
                    "ENU-Global\\.SynthLangString": {
                        "transform": {
                            "type": "fluid.transforms.valueMapper",
                            "defaultInputPath": "http://registry\\.gpii\\.net/common/auditoryOutLanguage",
                            "match": {
                                "en-US": "American English",
                                "en-GB": "British English",
                                "fr": "French",
                                "fr-CA": "French Canadian",
                                "it": "Italian",
                                "pt-BR": "Brazilian Portuguese",
                                "de": "German",
                                "es-US": "Latin American Spanish",
                                "es-ES": "Castilian Spanish",
                                "fi": "Finnish"
                            }
                        }
                    },
                    "ENU-JAWSCursor\\.SynthLangString": {
                        "transform": {
                            "type": "fluid.transforms.valueMapper",
                            "defaultInputPath": "http://registry\\.gpii\\.net/common/auditoryOutLanguage",
                            "match": {
                                "en-US": "American English",
                                "en-GB": "British English",
                                "fr": "French",
                                "fr-CA": "French Canadian",
                                "it": "Italian",
                                "pt-BR": "Brazilian Portuguese",
                                "de": "German",
                                "es-US": "Latin American Spanish",
                                "es-ES": "Castilian Spanish",
                                "fi": "Finnish"
                            }
                        }
                    },
                    "ENU-Keyboard\\.SynthLangString": {
                        "transform": {
                            "type": "fluid.transforms.valueMapper",
                            "defaultInputPath": "http://registry\\.gpii\\.net/common/auditoryOutLanguage",
                            "match": {
                                "en-US": "American English",
                                "en-GB": "British English",
                                "fr": "French",
                                "fr-CA": "French Canadian",
                                "it": "Italian",
                                "pt-BR": "Brazilian Portuguese",
                                "de": "German",
                                "es-US": "Latin American Spanish",
                                "es-ES": "Castilian Spanish",
                                "fi": "Finnish"
                            }
                        }
                    },
                    "ENU-MenuAndDialog\\.SynthLangString": {
                        "transform": {
                            "type": "fluid.transforms.valueMapper",
                            "defaultInputPath": "http://registry\\.gpii\\.net/common/auditoryOutLanguage",
                            "match": {
                                "en-US": "American English",
                                "en-GB": "British English",
                                "fr": "French",
                                "fr-CA": "French Canadian",
                                "it": "Italian",
                                "pt-BR": "Brazilian Portuguese",
                                "de": "German",
                                "es-US": "Latin American Spanish",
                                "es-ES": "Castilian Spanish",
                                "fi": "Finnish"
                            }
                        }
                    },
                    "ENU-Message\\.SynthLangString": {
                        "transform": {
                            "type": "fluid.transforms.valueMapper",
                            "defaultInputPath": "http://registry\\.gpii\\.net/common/auditoryOutLanguage",
                            "match": {
                                "en-US": "American English",
                                "en-GB": "British English",
                                "fr": "French",
                                "fr-CA": "French Canadian",
                                "it": "Italian",
                                "pt-BR": "Brazilian Portuguese",
                                "de": "German",
                                "es-US": "Latin American Spanish",
                                "es-ES": "Castilian Spanish",
                                "fi": "Finnish"
                            }
                        }
                    },
                    "ENU-PCCursor\\.SynthLangString": {
                        "transform": {
                            "type": "fluid.transforms.valueMapper",
                            "defaultInputPath": "http://registry\\.gpii\\.net/common/auditoryOutLanguage",
                            "match": {
                                "en-US": "American English",
                                "en-GB": "British English",
                                "fr": "French",
                                "fr-CA": "French Canadian",
                                "it": "Italian",
                                "pt-BR": "Brazilian Portuguese",
                                "de": "German",
                                "es-US": "Latin American Spanish",
                                "es-ES": "Castilian Spanish",
                                "fi": "Finnish"
                            }
                        }
                    }
                },
                "inverseCapabilitiesTransformations": {
                    "http://registry\\.gpii\\.net/common/speechSynthesizer": "Options\\.PrimarySynthesizer",
                    "http://registry\\.gpii\\.net/common/speechRate": "ENU-Global\\.Rate",
                    "http://registry\\.gpii\\.net/common/speechRate": "ENU-JAWSCursor\\.Rate",
                    "http://registry\\.gpii\\.net/common/speechRate": "ENU-Keyboard\\.Rate",
                    "http://registry\\.gpii\\.net/common/speechRate": "ENU-MenuAndDialog\\.Rate",
                    "http://registry\\.gpii\\.net/common/speechRate": "ENU-Message\\.Rate",
                    "http://registry\\.gpii\\.net/common/speechRate": "ENU-PCCursor\\.Rate",
                    "http://registry\\.gpii\\.net/common/pitch": {
                        "transform": {
                            "type": "fluid.transforms.linearScale",
                            "inputPath": "ENU-Global\\.Pitch",
                            "factor": 0.010101,
                            "offset": -0.010101
                        }
                    },
                    "http://registry\\.gpii\\.net/common/volume": {
                       "transform": {
                            "type": "fluid.transforms.linearScale",
                            "inputPath": "ENU-Global\\.Volume",
                            "factor": 0.01
                        }
                    },
                    "http://registry\\.gpii\\.net/common/punctuationVerbosity": {
                        "transform": {
                            "type": "fluid.transforms.valueMapper",
                            "defaultInputPath": "ENU-Global\\.Punctuation",
                            "match": [{
                                inputValue: 0,
                                outputValue: "none"
                            }, {
                                inputValue: 1,
                                outputValue: "some"
                            }, {
                                inputValue: 2,
                                outputValue: "most"
                            }, {
                                inputValue: 3,
                                outputValue: "all"
                            }]
                        }
                    },
                    "http://registry\\.gpii\\.net/common/auditoryOutLanguage": {
                        "transform": {
                            "type": "fluid.transforms.valueMapper",
                            "defaultInputPath": "ENU-Global\\.SynthLangString",
                            "match": {
                                "American English": "en-US",
                                "British English": "en-GB",
                                "French": "fr",
                                "French Canadian": "fr-CA",
                                "Italian": "it",
                                "Brazilian Portuguese": "pt-BR",
                                "German": "de",
                                "Latin American Spanish": "es-US",
                                "Castilian Spanish": "es-ES",
                                "Finnish": "fi"
                            }
                        }
                    }
                }
            }
        },
        "configure": [
            "settings.configuration1",
            "settings.configuration2"
        ],
        "restore": [
            "settings.configuration1",
            "settings.configuration2"
        ],
        "start": [
            {
                "type": "gpii.launch.exec",
                "command": "\"${{registry}.HKEY_LOCAL_MACHINE\\SOFTWARE\\Microsoft\\Windows\\CurrentVersion\\App Paths\\JAWS17.exe\\}\""
            }
        ],
        "stop": [
            {
                "type": "gpii.windows.closeProcessByName",
                "filename": "jfw.exe"
            }
        ],
        "isInstalled": [
            {
                "type": "gpii.deviceReporter.registryKeyExists",
                "hKey": "HKEY_LOCAL_MACHINE",
                "path": "Software\\Microsoft\\Windows\\CurrentVersion\\App Paths\\JAWS17.exe",
                "subPath": "",
                "dataType": "REG_SZ"
            }
        ],
        "isRunning": [
            {
                "type": "gpii.processReporter.find",
                "command": "jaws"
            }
        ]
    },

    "com.texthelp.readWriteGold": {
        "name": "Read Write Gold",
        "contexts": {
            "OS": [
                {
                    "id": "win32",
                    "version": ">=5.0"
                }
            ]
        },
        "settingsHandlers": {
            "configuration": {
                "type": "gpii.settingsHandlers.XMLHandler",
                "options": {
                    "filename": "${{environment}.APPDATA}\\Texthelp\\ReadAndWrite\\11\\RWSettings11.xml",
                    "encoding": "utf-8",
                    "xml-tag": "<?xml version=\"1.0\" encoding=\"utf-8\"?>"
                },
                "capabilities": [
                    "http://registry\\.gpii\\.net/common/languageAssistance"
                ],
                "capabilitiesTransformations": {
                    "ApplicationSettings": "ApplicationSettings"
                },
                "supportedSettings": {
                    "ApplicationSettings.AppBar.optToolbarIconSet.$t": {},
                    "ApplicationSettings.AppBar.optToolbarButtonGroupNameCurrent.$t": {},
                    "ApplicationSettings.AppBar.DocType.$t": {},
                    "ApplicationSettings.AppBar.Width.$t": {},
                    "ApplicationSettings.AppBar.ShowText.$t": {},
                    "ApplicationSettings.AppBar.optToolbarShowText.$t": {},
                    "ApplicationSettings.AppBar.LargeIcons.$t": {},
                    "ApplicationSettings.AppBar.optToolbarLargeIcons.$t": {},
                    "ApplicationSettings.Speech.optSAPI5Pitch.$t": {},
                    "ApplicationSettings.Speech.optSAPI5Speed.$t": {},
                    "ApplicationSettings.Speech.optSAPI5Volume.$t": {},
                    "ApplicationSettings.Speech.optSAPI5PauseBetweenWords.$t": {},
                    "ApplicationSettings.Speech.optSAPI5Voice.$t": {},
                    "ApplicationSettings.Speech.WebHighlighting.$t": {},
                    "ApplicationSettings.Translation.ToLanguage.$t": {},
                    "ApplicationSettings.Speech.optSAPI5SpeechHighlightContext.$t": {},
                    "ApplicationSettings.Scanning.ScanDestination.$t": {},
                    "ApplicationSettings.Scanning.ScanToFile.$t": {},
                    "ApplicationSettings.Spelling.SpellAsIType.$t": {},
                    "ApplicationSettings.Speech.optAutoUseScreenReading.$t": {}
                }
            }
        },
        "configure": [
            "settings.configuration"
        ],
        "restore": [
            "settings.configuration"
        ],
        "start": [
            {
                "type": "gpii.launch.exec",
                "command": "\"${{registry}.HKEY_CURRENT_USER\\Software\\Texthelp\\Read&Write11\\InstallPath}\\ReadAndWrite.exe\""
            }
        ],
        "stop": [
            {
                "type": "gpii.windows.closeProcessByName",
                "filename": "ReadAndWrite.exe"
            }
        ],
        "isInstalled": [
            {
                "type": "gpii.deviceReporter.registryKeyExists",
                "hKey": "HKEY_CURRENT_USER",
                "path": "Software\\Texthelp\\Read&Write11",
                "subPath": "InstallPath",
                "dataType": "REG_SZ"
            }
        ],
        "isRunning": [
            {
                "type": "gpii.processReporter.find",
                "command": "readandwrite"
            }
        ]
    },

    "com.microsoft.windows.magnifier": {
        "name": "Windows Built-in Screen Magnifier",
        "contexts": {
            "OS": [
                {
                    "id": "win32",
                    "version": ">=5.0"
                }
            ]
        },
        "settingsHandlers": {
            "configure": {
                "type": "gpii.windows.registrySettingsHandler",
                "options": {
                    "hKey": "HKEY_CURRENT_USER",
                    "path": "Software\\Microsoft\\ScreenMagnifier",
                    "dataTypes": {
                        "Magnification": "REG_DWORD",
                        "Invert": "REG_DWORD",
                        "FollowFocus": "REG_DWORD",
                        "FollowCaret": "REG_DWORD",
                        "FollowMouse": "REG_DWORD",
                        "MagnificationMode": "REG_DWORD",
                        "ZoomIncrement": "REG_DWORD"
                    }
                },
                "supportedSettings": {
<<<<<<< HEAD
                    "Invert": { // I don't think this is something that the user should change since we always store the voice settings into our own profile name "GPII"
                        "schema": {
                            "title": "Invert Colours",
                            "description": "Enable colour inversion for Magnifier",
                            "type": "boolean",
                            "default": false
                        }
                    },
                    "Magnification": {
                        "schema": {
                            "title": "Magnification",
                            "description": "Set up magnification level",
                            "type": "number",
                            "default": 200,
                            "min": 100,
                            "max": 1600,
                            "divisibleBy": 1
                        }
                    },
                    "FollowFocus": {
                        "schema": {
                            "title": "Magnifier follows focus",
                            "description": "Magnifier follows the keyboard focus",
                            "type": "boolean",
                            "default": false
                        }
                    },
                    "FollowCaret": {
                        "schema": {
                            "title": "Magnifier follows caret",
                            "description": "Magnifier follows the text insertion point",
                            "type": "boolean",
                            "default": false
                        }
                    },
                    "FollowMouse": {
                        "schema": {
                            "title": "Magnifier follows mouse",
                            "description": "Magnifier follows the mouse pointer",
                            "type": "boolean",
                            "default": false
                        }
                    },
                    "MagnificationMode": {
                        "schema": {
                            "title": "Magnifier position",
                            "description": "Position of the magnified area",
                            "type": "number",
                            "default": 2,
                            "enum": [1, 2, 3]
                            // TODO: We must present these values in a human readable form
                            // 1: "TopHalf", 2: "FullScreen", 3: "Lens"
                        }
                    }
=======
                    "Magnification": {},
                    "Invert": {},
                    "FollowFocus": {},
                    "FollowCaret": {},
                    "FollowMouse": {},
                    "MagnificationMode": {},
                    "ZoomIncrement": {}
>>>>>>> 7a1c19d6
                },
                "capabilities": [],
                "capabilitiesTransformations": {
                    "Invert": {
                        "transform": {
                            "type": "gpii.transformer.booleanToNumber",
                            "inputPath": "http://registry\\.gpii\\.net/common/invertColours"
                        }
                    },
                    "Magnification": {
                        "transform": {
                            "type": "fluid.transforms.round",
                            "input": {
                                "transform": {
                                    "type": "fluid.transforms.linearScale",
                                    "inputPath": "http://registry\\.gpii\\.net/common/magnification",
                                    "factor": 100
                                }
                            }
                        }
                    },
                    "transform": [{
                        "type": "fluid.transforms.arrayToSetMembership",
                        "inputPath": "http://registry\\.gpii\\.net/common/tracking",
                        "outputPath": "",
                        "presentValue": 1,
                        "missingValue": 0,
                        "options": {
                            "focus": "FollowFocus",
                            "caret": "FollowCaret",
                            "mouse": "FollowMouse"
                        }
                    }],
                    "MagnificationMode": {
                        "transform": {
                            "type": "fluid.transforms.valueMapper",
                            "defaultInputPath": "http://registry\\.gpii\\.net/common/magnifierPosition",
                            "match": {
                                "FullScreen": 2,
                                "Lens": 3,
                                "LeftHalf": 1,
                                "RightHalf": 1,
                                "TopHalf": 1,
                                "BottomHalf": 1,
                                "Custom": 2
                            }
                        }
                    }
                },
                "inverseCapabilitiesTransformations": {
                    "http://registry\\.gpii\\.net/common/invertColours": "Invert",
                    "transform": [
                        {
                            "type": "fluid.transforms.linearScale",
                            "inputPath": "Magnification",
                            "outputPath": "http://registry\\.gpii\\.net/common/magnification",
                            "factor": 0.01
                        },
                        {
                            "type": "fluid.transforms.setMembershipToArray",
                            "inputPath": "",
                            "outputPath": "http://registry\\.gpii\\.net/common/tracking",
                            "presentValue": 1,
                            "missingValue": 0,
                            "options": {
                                "FollowFocus": "focus",
                                "FollowMouse": "mouse",
                                "FollowCaret": "caret"
                            }
                        },
                        {
                            "type": "fluid.transforms.valueMapper",
                            "defaultInputPath": "MagnificationMode",
                            "defaultOutputPath": "http://registry\\.gpii\\.net/common/magnifierPosition",
                            "match": {
                                "2": "FullScreen",
                                "3": "Lens",
                                "1": "TopHalf"
                            }
                        }
                    ]
                }
            }
        },
        "configure": [
            "settings.configure"
        ],
        "restore": [
            "settings.configure"
        ],
        "start": [
            {
                "type": "gpii.windows.enableRegisteredAT",
                "name": "magnifierpane",
                "enable": true
            }
        ],
        "stop": [
            {
                "type": "gpii.windows.enableRegisteredAT",
                "name": "magnifierpane",
                "enable": false
            }
        ],
        "isInstalled": [
            {
                "type": "gpii.deviceReporter.alwaysInstalled"
            }
        ],
        "isRunning": [
            {
                "type": "gpii.processReporter.find",
                "command": "Magnify"
            }
        ]
    },

    "com.microsoft.windows.onscreenKeyboard": {
        "name": "Windows Built-in Onscreen Keyboard",
        "contexts": {
            "OS": [
                {
                    "id": "win32",
                    "version": ">=5.0"
                }
            ]
        },
        "settingsHandlers": {
            "configure": {
                "type": "gpii.windows.registrySettingsHandler",
                "options": {
                    "hKey": "HKEY_CURRENT_USER",
                    "path": "Software\\Microsoft\\Osk",
                    "dataTypes": {
                        "NavigationMode": "REG_DWORD"
                    }
                },
                "supportedSettings": {
<<<<<<< HEAD
                    "NavigationMode": { // TODO: Weird supported setting - How do we provide such use case?
                        "schema": {
                            "title": "On-Screen Keyboard",
                            "description": "Enable/Disable On-Screen Keyboard",
                            "type": "boolean",
                            "default": false
                        }
                    }
=======
                    "NavigationMode": {}
>>>>>>> 7a1c19d6
                },
                "capabilities": [
                    "http://registry\\.gpii\\.net/common/onScreenKeyboardEnabled"
                ],
                "capabilitiesTransformations": {
                    "NavigationMode": {
                        "literalValue": 0
                    }
                }
            }
        },
        "configure": [
            "settings.configure"
        ],
        "restore": [
            "settings.configure"
        ],
        "start": [
            {
                "type": "gpii.windows.enableRegisteredAT",
                "name": "osk",
                "enable": true
            }
        ],
        "stop": [
            {
                "type": "gpii.windows.enableRegisteredAT",
                "name": "osk",
                "enable": false
            }
        ],
        "isInstalled": [
            {
                "type": "gpii.deviceReporter.alwaysInstalled"
            }
        ],
        "isRunning": [
            {
                "type": "gpii.processReporter.find",
                "command": "osk"
            }
        ]
    },


    "com.microsoft.windows.narrator": {
        "name": "Windows Built-in Narrator",
        "contexts": {
            "OS": [
                {
                    "id": "win32",
                    "version": ">=5.0"
                }
            ]
        },
        "settingsHandlers": {
            "configure": {
                "type": "gpii.windows.registrySettingsHandler",
                "options": {
                    "hKey": "HKEY_CURRENT_USER",
                    "path": "Software\\Microsoft\\Narrator",
                    "dataTypes": {
                        "SpeechSpeed": "REG_DWORD",
                        "SpeechPitch": "REG_DWORD",
                        "InteractionMouse": "REG_DWORD",
                        "CoupleNarratorCursorKeyboard": "REG_DWORD",
                        "FollowInsertion": "REG_DWORD",
                        "EchoChars": "REG_DWORD",
                        "EchoWords": "REG_DWORD"
                    }
                },
                "supportedSettings": {
                    "SpeechSpeed": {},
                    "SpeechPitch": {},
                    "CoupleNarratorCursorKeyboard": {},
                    "FollowInsertion": {},
                    "InteractionMouse": {},
                    "EchoChars": {},
                    "EchoWords": {}
                },
                "capabilities": [
                    "http://registry\\.gpii\\.net/common/screenReaderTTSEnabled",
                    "http://registry\\.gpii\\.net/common/speechRate",
                    "http://registry\\.gpii\\.net/common/trackingTTS",
                    "http://registry\\.gpii\\.net/common/keyEcho",
                    "http://registry\\.gpii\\.net/common/wordEcho",
                    "http://registry\\.gpii\\.net/common/pitch"
                ],
                "capabilitiesTransformations": {
                    "SpeechSpeed": {
                        "transform": {
                            "type": "fluid.transforms.round",
                            "input": {
                                "transform": {
                                    "type": "fluid.transforms.quantize",
                                    "inputPath": "http://registry\\.gpii\\.net/common/speechRate",
                                    /* https://msdn.microsoft.com/library/ee431826
                                     * The speed range is -10 to +10. 0 being normal, -10 is a third of normal and +10
                                     * is three times normal. The registry value is actually 0 to 20.
                                     * So this maps values between (default-speechRate / 3) and (default-speechRage * 3)
                                     * into values between 0 and 20.
                                     */
                                    "ranges": [
                                        {
                                            "upperBound": 50,
                                            "output": 0
                                        },
                                        {
                                            "upperBound": 150,
                                            "output": {
                                                "transform": {
                                                    "type": "fluid.transforms.linearScale",
                                                    "inputPath": "http://registry\\.gpii\\.net/common/speechRate",
                                                    "factor": 0.1,
                                                    "offset": -5
                                                }
                                            }
                                        },
                                        {
                                            "upperBound": 450,
                                            "output": {
                                                "transform": {
                                                    "type": "fluid.transforms.linearScale",
                                                    "inputPath": "http://registry\\.gpii\\.net/common/speechRate",
                                                    "factor": 0.033333333333,
                                                    "offset": -5
                                                }
                                            }
                                        },
                                        {
                                            "output": 20
                                        }
                                    ]
                                }
                            }
                        }
                    },
                    "SpeechPitch": {
                        "transform": {
                            "type": "fluid.transforms.linearScale",
                            "inputPath": "http://registry\\.gpii\\.net/common/pitch",
                            "factor": 20,
                            "offset": 0
                        }
                    },
                    "transform": [{
                        "type": "fluid.transforms.arrayToSetMembership",
                        "inputPath": "http://registry\\.gpii\\.net/common/trackingTTS",
                        "outputPath": "",
                        "presentValue": 1,
                        "missingValue": 0,
                        "options": {
                            "focus": "CoupleNarratorCursorKeyboard",
                            "caret": "FollowInsertion",
                            "mouse": "InteractionMouse"
                        }
                    }],
                    "EchoChars": {
                        "transform": {
                            "type": "fluid.transforms.condition",
                            "false": 0,
                            "true": 1,
                            "conditionPath": "http://registry\\.gpii\\.net/common/keyEcho"
                        }
                    },
                    "EchoWords": {
                        "transform": {
                            "type": "fluid.transforms.condition",
                            "false": 0,
                            "true": 1,
                            "conditionPath": "http://registry\\.gpii\\.net/common/wordEcho"
                        }
                    }
                },
                "inverseCapabilitiesTransformations": {
                    "http://registry\\.gpii\\.net/common/speechRate": {
                        "transform": {
                            "type": "fluid.transforms.condition",
                            "condition": {
                                "transform": {
                                    "type": "fluid.transforms.binaryOp",
                                    "leftPath": "SpeechSpeed",
                                    "right": 10,
                                    "operator": "<"
                                }
                            },
                            "true": {
                                "transform": {
                                    "type": "fluid.transforms.linearScale",
                                    "inputPath": "SpeechSpeed",
                                    "factor": 10,
                                    "offset": 50
                                }
                            },
                            "false": {
                                "transform": {
                                    "type": "fluid.transforms.linearScale",
                                    "inputPath": "SpeechSpeed",
                                    "factor": 30,
                                    "offset": -150
                                }
                            }
                        }
                    },
                    "http://registry\\.gpii\\.net/common/pitch": {
                        "transform": {
                            "type": "fluid.transforms.linearScale",
                            "inputPath": "SpeechPitch",
                            "factor": 0.05,
                            "offset": 0
                        }
                    },
                    "transform": [{
                        "type": "fluid.transforms.setMembershipToArray",
                        "inputPath": "",
                        "outputPath": "http://registry\\.gpii\\.net/common/trackingTTS",
                        "presentValue": 1,
                        "missingValue": 0,
                        "options": {
                            "CoupleNarratorCursorKeyboard": "focus",
                            "FollowInsertion": "caret",
                            "InteractionMouse": "mouse"
                        }
                    }],
                    "http://registry\\.gpii\\.net/common/keyEcho": {
                        "transform": {
                            "type": "fluid.transforms.binaryOp",
                            "leftPath": "EchoChars",
                            "right": 0,
                            "operator": "!=="
                        }
                    },
                    "http://registry\\.gpii\\.net/common/wordEcho": {
                        "transform": {
                            "type": "fluid.transforms.binaryOp",
                            "leftPath": "EchoWords",
                            "right": 0,
                            "operator": "!=="
                        }
                    }
                }
            },
            "configureNoRoam": {
                "type": "gpii.windows.registrySettingsHandler",
                "options": {
                    "hKey": "HKEY_CURRENT_USER",
                    "path": "Software\\Microsoft\\Narrator\\NoRoam",
                    "dataTypes": {
                        "SpeechVolume": "REG_DWORD",
                        "ShowKeyboardIntroduction": "REG_DWORD",
                        "ShowBrowserSelection": "REG_DWORD"
                    }
                },
                "supportedSettings": {
                    "SpeechVolume": {},
                    "ShowKeyboardIntroduction": {},
                    "ShowBrowserSelection": {}
                },
                "capabilities": [
                    "http://registry\\.gpii\\.net/common/volumeTTS"
                ],
                "capabilitiesTransformations": {
                    "SpeechVolume": {
                        "transform": {
                            "type": "fluid.transforms.linearScale",
                            "inputPath": "http://registry\\.gpii\\.net/common/volumeTTS",
                            "factor": 100,
                            "offset": 0
                        }
                    },
                    "ShowKeyboardIntroduction": {
                        "transform": {
                            "type": "fluid.transforms.condition",
                            "false": 0,
                            "true": 1,
                            "conditionPath": "http://registry\\.gpii\\.net/common/speakTutorialMessages"
                        }
                    },
                    "ShowBrowserSelection": {
                        "transform": {
                            "type": "fluid.transforms.literalValue",
                            "input": 0
                        }
                    }
                }
            }
        },
        "configure": [
            "settings.configure",
            "settings.configureNoRoam"
        ],
        "restore": [
            "settings.configure",
            "settings.configureNoRoam"
        ],
        "start": [
            {
                "type": "gpii.windows.enableRegisteredAT",
                "name": "Narrator",
                "enable": true
            }
        ],
        "stop": [
            {
                "type": "gpii.windows.enableRegisteredAT",
                "name": "Narrator",
                "enable": false
            }
        ],
        "isInstalled": [
            {
                "type": "gpii.deviceReporter.alwaysInstalled"
            }
        ]
    },

    "org.nvda-project": {
        "name": "NVDA Screen Reader",
        "contexts": {
            "OS": [
                {
                    "id": "win32",
                    "version": ">=5.0"
                }
            ]
        },
        "settingsHandlers": {
            "configs": {
                "type": "gpii.settingsHandlers.INISettingsHandler",
                "options": {
                    "filename": "${{environment}.APPDATA}\\nvda\\nvda.ini",
                    "allowNumberSignComments": true,
                    "allowSubSections": true
                },
                "supportedSettings": {
                    "speech.espeak.pitch": {},
                    "speech.espeak.volume": {},
                    "presentation.reportHelpBalloons": {},
                    "keyboard.speakTypedCharacters": {},
                    "keyboard.speakTypedWords": {},
                    "speech.espeak.sayCapForCapitals": {},
                    "reviewCursor.followFocus": {},
                    "reviewCursor.followCaret": {},
                    "reviewCursor.followMouse": {},
                    "speech.synth": {},
                    "speech.outputDevice": {},
                    "speech.espeak.rate": {},
                    "speech.espeak.rateBoost": {},
                    "speech.symbolLevel": {},
                    "speech.espeak.voice": {}
                },
                "capabilities": [],
                "capabilitiesTransformations": {
                    "speech\\.espeak\\.pitch": {
                        "transform": {
                            "type": "fluid.transforms.linearScale",
                            "inputPath": "http://registry\\.gpii\\.net/common/pitch",
                            "factor": 100
                        }
                    },
                    "speech\\.espeak\\.volume": {
                        "transform": {
                            "type": "fluid.transforms.linearScale",
                            "inputPath": "http://registry\\.gpii\\.net/common/volumeTTS",
                            "factor": 100
                        }
                    },
                    "presentation\\.reportHelpBalloons": "http://registry\\.gpii\\.net/common/speakTutorialMessages",
                    "keyboard\\.speakTypedCharacters": "http://registry\\.gpii\\.net/common/keyEcho",
                    "keyboard\\.speakTypedWords": "http://registry\\.gpii\\.net/common/wordEcho",
                    "speech\\.espeak\\.sayCapForCapitals": "http://registry\\.gpii\\.net/common/announceCapitals",
                    "transform": [
                        {
                            "type": "fluid.transforms.arrayToSetMembership",
                            "inputPath": "http://registry\\.gpii\\.net/common/trackingTTS",
                            "outputPath": "",
                            "presentValue": true,
                            "missingValue": false,
                            "options": {
                                "focus": "reviewCursor\\.followFocus",
                                "caret": "reviewCursor\\.followCaret",
                                "mouse": "reviewCursor\\.followMouse"
                            }
                        },
                        {
                            "type": "fluid.transforms.valueMapper",
                            "defaultInputPath": "http://registry\\.gpii\\.net/common/screenReaderTTSEnabled",
                            "match": {
                                "false": {
                                    "outputValue": {
                                        "transform": [
                                            {
                                                "type": "fluid.transforms.literalValue",
                                                "input": "silence",
                                                "outputPath": "speech\\.synth"
                                            },
                                            {
                                                "type": "fluid.transforms.literalValue",
                                                "input": "Microsoft Sound Mapper",
                                                "outputPath": "speech\\.outputDevice"
                                            }
                                        ]
                                    }
                                }
                            }
                        }
                    ],
                    "speech\\.espeak\\.rate": {
                        "transform": {
                            "type": "fluid.transforms.round",
                            "input": {
                                "transform": {
                                    "type": "fluid.transforms.binaryOp",
                                    "right": 3.10,
                                    "operator": "/",
                                    "left": {
                                        "transform": {
                                            "type": "fluid.transforms.binaryOp",
                                            "right": 80,
                                            "operator": "-",
                                            "left": {
                                                "transform": {
                                                    "type": "fluid.transforms.condition",
                                                    "truePath": "http://registry\\.gpii\\.net/common/speechRate",
                                                    "false": {
                                                        "transform": {
                                                            "type": "fluid.transforms.binaryOp",
                                                            "leftPath": "http://registry\\.gpii\\.net/common/speechRate",
                                                            "operator": "/",
                                                            "right": 3
                                                        }
                                                    },
                                                    "condition": {
                                                        "transform": {
                                                            "type": "fluid.transforms.binaryOp",
                                                            "leftPath": "http://registry\\.gpii\\.net/common/speechRate",
                                                            "operator": "<=",
                                                            "right": 390
                                                        }
                                                    }
                                                }
                                            }
                                        }
                                    }
                                }
                            }
                        }
                    },
                    "speech\\.espeak\\.rateBoost": {
                        "transform": {
                            "type": "fluid.transforms.binaryOp",
                            "leftPath": "http://registry\\.gpii\\.net/common/speechRate",
                            "operator": ">",
                            "right": 390
                        }
                    },
                    "speech\\.symbolLevel": {
                        "transform": {
                            "type": "fluid.transforms.valueMapper",
                            "defaultInputPath": "http://registry\\.gpii\\.net/common/punctuationVerbosity",
                            "match": {
                                "none": 0,
                                "some": 100,
                                "most": 200,
                                "all": 300
                            }
                        }
                    },
                    "speech\\.espeak\\.voice": {
                        "transform": {
                            "type": "fluid.transforms.valueMapper",
                            "defaultInputPath": "http://registry\\.gpii\\.net/common/auditoryOutLanguage",
                            "match": {
                                "en": "en\\en",
                                "en-GB": "en\\en",
                                "en-US": "en\\en-us",
                                "en-scotland": "en\\en-sc",
                                "en-BZ": "en\\en-wi",
                                "en-BS": "en\\en-wi",
                                "en-AG": "en\\en-wi",
                                "en-AI": "en\\en-wi",
                                "af": "af",
                                "bg": "bg",
                                "bs": "bs",
                                "ca": "ca",
                                "cs": "cs",
                                "cy": "cy",
                                "da": "da",
                                "de": "de",
                                "el": "el",
                                "grc": "test\\grc",
                                "eo": "eo",
                                "es": "es",
                                "es-ES": "es",
                                "es-419": "es-la",
                                "et": "et",
                                "fi": "fi",
                                "fr": "fr",
                                "fr-BE": "fr-be",
                                "hi": "hi",
                                "hr": "hr",
                                "hu": "hu",
                                "hy": "hy",
                                "hy-arevmda": "hy-west",
                                "id": "id",
                                "is": "is",
                                "it": "it",
                                "jbo": "test\\jbo",
                                "ka": "ka",
                                "kn": "kn",
                                "ku": "ku",
                                "la": "la",
                                "lv": "lv",
                                "mk": "mk",
                                "ml": "ml",
                                "nci": "test\\nci",
                                "nl": "nl",
                                "no": "no",
                                "pap": "test\\pap",
                                "pl": "pl",
                                "pt-BR": "pt",
                                "pt-PT": "pt-pt",
                                "ro": "ro",
                                "ru": "ru",
                                "sk": "sk",
                                "sq": "sq",
                                "sr": "sr",
                                "sv": "sv",
                                "sw": "sw",
                                "ta": "ta",
                                "tr": "tr",
                                "vi": "vi",
                                "zh-cmn": "zh",
                                "cmn": "zh",
                                "zh-yue": "zh-yue",
                                "zh-yue": "yue"
                            }
                        }
                    }
                },
                "inverseCapabilitiesTransformations": {
                    "http://registry\\.gpii\\.net/common/speakTutorialMessages": "presentation\\.reportHelpBalloons",
                    "http://registry\\.gpii\\.net/common/keyEcho": "keyboard\\.speakTypedCharacters",
                    "http://registry\\.gpii\\.net/common/wordEcho": "keyboard\\.speakTypedWords",
                    "http://registry\\.gpii\\.net/common/announceCapitals": "speech\\.espeak\\.sayCapForCapitals",
                    "transform": [
                        {
                            "type": "fluid.transforms.valueMapper",
                            "defaultInputPath": "virtualBuffers\\.autoSayAllOnPageLoad.value",
                            "defaultOutputPath": "http://registry\\.gpii\\.net/common/readingUnit",
                            "match": {
                                "true": "all",
                                "false": "sentence"
                            }
                        },
                        {
                            "type": "fluid.transforms.setMembershipToArray",
                            "inputPath": "",
                            "outputPath": "http://registry\\.gpii\\.net/common/trackingTTS",
                            "presentValue": true,
                            "missingValue": false,
                            "options": {
                                "reviewCursor\\.followFocus": "focus",
                                "reviewCursor\\.followCaret": "caret",
                                "reviewCursor\\.followMouse": "mouse"
                            }
                        },
                        {
                            "type": "fluid.transforms.valueMapper",
                            "defaultOutputPath": "http://registry\\.gpii\\.net/common/punctuationVerbosity",
                            "defaultInputPath": "speech\\.symbolLevel",
                            "match": {
                                "0": "none",
                                "100": "some",
                                "200": "most",
                                "300": "all"
                            }
                        },
                        {
                            "type": "fluid.transforms.condition",
                            "outputPath": "http://registry\\.gpii\\.net/common/screenReaderTTSEnabled",
                            "false": true,
                            "true": false,
                            "condition": {
                                "transform": {
                                    "type": "fluid.transforms.binaryOp",
                                    "left": {
                                        "transform": {
                                            "type": "fluid.transforms.binaryOp",
                                            "leftPath": "speech\\.synth",
                                            "operator": "===",
                                            "right": "silence"
                                        }
                                    },
                                    "right": {
                                        "transform": {
                                            "type": "fluid.transforms.binaryOp",
                                            "leftPath": "speech\\.outputDevice",
                                            "operator": "===",
                                            "right": "Microsoft Sound Mapper"
                                        }
                                    },
                                    "operator": "&&"
                                }
                            }
                        },
                        {
                            "type": "fluid.transforms.condition",
                            "outputPath": "http://registry\\.gpii\\.net/common/speechRate",
                            "condition": {
                                "transform": {
                                    "type": "fluid.transforms.binaryOp",
                                    "right": true,
                                    "operator": "===",
                                    "leftPath": "speech\\.espeak\\.rateBoost"
                                }
                            },
                            "false": {
                                "transform": {
                                    "type": "fluid.transforms.linearScale",
                                    "inputPath": "speech\\.espeak\\.rate",
                                    "factor": 3.1,
                                    "offset": 80
                                }
                            },
                            "true": {
                                "transform": {
                                    "type": "fluid.transforms.binaryOp",
                                    "left": {
                                        "transform": {
                                            "type": "fluid.transforms.linearScale",
                                            "inputPath": "speech\\.espeak\\.rate",
                                            "factor": 3.1,
                                            "offset": 80
                                        }
                                    },
                                    "operator": "*",
                                    "right": 3
                                }
                            }
                        },
                        {
                            "type": "fluid.transforms.valueMapper",
                            "defaultInputPath": "speech\\.espeak\\.voice",
                            "defaultOutputPath": "http://registry\\.gpii\\.net/common/auditoryOutLanguage",
                            "match": {
                                "en\\en": "en",
                                "en\\en-us": "en-US",
                                "en\\en-sc": "en-scotland",
                                "en\\en-wi": "en-BZ",
                                "af": "af",
                                "bg": "bg",
                                "bs": "bs",
                                "ca": "ca",
                                "cs": "cs",
                                "cy": "cy",
                                "da": "da",
                                "de": "de",
                                "el": "el",
                                "test\\grc": "grc",
                                "eo": "eo",
                                "es": "es",
                                "es": "es-ES",
                                "es-la": "es-419",
                                "et": "et",
                                "fi": "fi",
                                "fr": "fr",
                                "fr-be": "fr-BE",
                                "hi": "hi",
                                "hr": "hr",
                                "hu": "hu",
                                "hy": "hy",
                                "hy-west": "hy-arevmda",
                                "id": "id",
                                "is": "is",
                                "it": "it",
                                "test\\jbo": "jbo",
                                "ka": "ka",
                                "kn": "kn",
                                "ku": "ku",
                                "la": "la",
                                "lv": "lv",
                                "mk": "mk",
                                "ml": "ml",
                                "test\\nci": "nci",
                                "nl": "nl",
                                "no": "no",
                                "test\\pap": "pap",
                                "pl": "pl",
                                "pt": "pt-BR",
                                "pt-pt": "pt-PT",
                                "ro": "ro",
                                "ru": "ru",
                                "sk": "sk",
                                "sq": "sq",
                                "sr": "sr",
                                "sv": "sv",
                                "sw": "sw",
                                "ta": "ta",
                                "tr": "tr",
                                "vi": "vi",
                                "zh": "zh-cmn",
                                "zh-yue": "zh-yue",
                                "yue": "zh-yue"
                            }
                        }
                    ]
                }
            }
        },
        "configure": [
            "settings.configs"
        ],
        "restore": [
            "settings.configs"
        ],
        "start": [
            {
                "type": "gpii.launch.exec",
                "command": "\"${{registry}.HKEY_LOCAL_MACHINE\\SOFTWARE\\Microsoft\\Windows\\CurrentVersion\\App Paths\\nvda.exe\\}\""
            }
        ],
        "stop": [
            {
                "type": "gpii.windows.closeProcessByName",
                "filename": "nvda_service.exe"
            },{
                "type": "gpii.windows.closeProcessByName",
                "filename": "nvda.exe"
            }
        ],
        "isInstalled": [
            {
                "type": "gpii.deviceReporter.registryKeyExists",
                "hKey": "HKEY_LOCAL_MACHINE",
                "path": "Software\\Microsoft\\Windows\\CurrentVersion\\App Paths\\nvda.exe",
                "subPath": "",
                "dataType": "REG_SZ"
            }
        ],
        "isRunning": [
            {
                "type": "gpii.processReporter.find",
                "command": "nvda"
            }
        ]
    },

    "trace.easyOne.communicator.windows": {
        "name": "EasyOne Communicator Windows",
        "contexts": {
            "OS": [
                {
                    "id": "win32",
                    "version": ">=5.0"
                }
            ]
        },

        "settingsHandlers": {
            "configure": {
                "type": "gpii.settingsHandlers.noSettings",
                "capabilities": [
                    "http://registry\\.gpii\\.net/common/simplification"
                ]
            }
        },
        "start": [
            {
                "type": "gpii.launch.exec",
                "command": "\"${{registry}.HKEY_LOCAL_MACHINE\\SOFTWARE\\Microsoft\\Windows\\CurrentVersion\\App Paths\\firefox.exe\\}\" http://easyone.gpii.net/user/${{userToken}}"
            }
        ],
        "stop": [
            {
                    "type": "gpii.windows.closeProcessByName",
                    "filename": "firefox.exe"
            }
        ],
        "isInstalled": [
            {
                "type": "gpii.deviceReporter.alwaysInstalled"
            }
        ],
        "isRunning": [
            {
                "type": "gpii.processReporter.find",
                "command": "firefox"
            }
        ]
    },

    "trace.easyOne.sudan.windows": {
        "name": "EasyOne Communicator Sudan",
        "contexts": {
            "OS": [
                {
                    "id": "win32",
                    "version": ">=5.0"
                }
            ]
        },
        "settingsHandlers": {
            "configure": {
                "type": "gpii.settingsHandlers.noSettings",
                "capabilities": [
                    "http://registry\\.gpii\\.net/common/pictorialSimplification"
                ]
            }
        },
        "start": [
            {
                "type": "gpii.launch.exec",
                "command": "\"${{registry}.HKEY_LOCAL_MACHINE\\SOFTWARE\\Microsoft\\Windows\\CurrentVersion\\App Paths\\firefox.exe\\}\" http://easyone.gpii.net/sudan"
            }
        ],
        "stop": [
            {
                "type": "gpii.windows.closeProcessByName",
                "filename": "firefox.exe"
            }
        ],
        "isInstalled": [
            {
                "type": "gpii.deviceReporter.alwaysInstalled"
            }
        ],
        "isRunning": [
            {
                "type": "gpii.processReporter.find",
                "command": "firefox"
            }
        ]
    },

    "webinsight.webAnywhere.windows": {
        "name": "Web Anywhere",
        "contexts": {
            "OS": [
                {
                    "id": "win32",
                    "version": ">=5.0"
                }
            ]
        },
        "settingsHandlers": {
            "configure": {
                "type": "gpii.settingsHandlers.noSettings",
                "capabilities": [
                    "http://registry\\.gpii\\.net/common/screenReaderTTSEnabled"
                ]
            }
        },
         "start": [
            {
                "type": "gpii.launch.exec",
                "command": "\"${{registry}.HKEY_LOCAL_MACHINE\\SOFTWARE\\Microsoft\\Windows\\CurrentVersion\\App Paths\\firefox.exe\\}\" \"http://webanywhere.cs.washington.edu/beta/?starting_url=http%3A%2F%2Fcloud4all.info\""
            }
        ],
        "stop": [
            {
                "type": "gpii.windows.closeProcessByName",
                "filename": "firefox.exe"
            }
        ],
        "isInstalled": [
            {
                "type": "gpii.deviceReporter.alwaysInstalled"
            }
        ],
        "isRunning": [
            {
                "type": "gpii.processReporter.find",
                "command": "firefox"
            }
        ]
    },

    "net.opendirective.maavis": {
        "name": "maavis",
        "contexts": {
            "OS": [
                {
                    "id": "win32",
                    "version": ">=5.0"
                }
            ]
        },

        "settingsHandlers": {
            "configuration": {
                "type": "gpii.settingsHandlers.JSONSettingsHandler",
                "options": {
                    "filename": "${{environment}.MAAVIS_HOME}\\MaavisMedia\\Users\\Default\\userconfig.json"
                },
                "supportedSettings": {
                    "speakOnActivate": {},
                    "speakTitles": {},
                    "speakLabels": {},
                    "theme": {}
                },
                "capabilities": [
                    "http://registry\\.gpii\\.net/common/selfVoicingEnabled",
                    "http://registry\\.gpii\\.net/common/highContrastEnabled",
                    "http://registry\\.gpii\\.net/common/highContrastTheme"
                ],
                "capabilitiesTransformations": {
                    "transform": [
                        {
                            "type": "fluid.transforms.condition",
                            "conditionPath": "http://registry\\.gpii\\.net/common/selfVoicingEnabled",
                            "outputPath": "speakOnActivate",
                            "true": "yes",
                            "false": "no"
                        }, {
                            "type": "fluid.transforms.condition",
                            "conditionPath": "http://registry\\.gpii\\.net/common/selfVoicingEnabled",
                            "outputPath": "speakTitles",
                            "true": "yes",
                            "false": "no"
                        }, {
                            "type": "fluid.transforms.condition",
                            "conditionPath": "http://registry\\.gpii\\.net/common/selfVoicingEnabled",
                            "outputPath": "speakLabels",
                            "true": "yes",
                            "false": "no"
                        }, {
                            "type": "fluid.transforms.condition",
                            "conditionPath": "http://registry\\.gpii\\.net/common/highContrastEnabled",
                            "condition": false,
                            "outputPath": "theme",
                            "false": "colour",
                            "true": {
                                "transform": {
                                    "type": "fluid.transforms.valueMapper",
                                    "defaultInputPath": "http://registry\\.gpii\\.net/common/highContrastTheme",
                                    "match": {
                                        "black-white": "bw",
                                        "white-black": "bw",
                                        "black-yellow": "hc",
                                        "yellow-black": "hc"
                                    },
                                    "noMatch": {
                                        "outputValue": "bw"
                                    }
                                }
                            }
                        }
                    ]
                },
                "inverseCapabilitiesTransformations": {}
            }
        },
        "configure": [
            "settings.configuration"
        ],
        "restore": [
            "settings.configuration"
        ],
        "start": [
            {
                "type": "gpii.launch.exec",
                "command": "${{environment}.ComSpec} /c \"cd ${{environment}.MAAVIS_HOME} && MaavisPortable.cmd\""
            }
        ],
        "stop": [
            {
                "type": "gpii.windows.closeProcessByName",
                "filename": "firefox.exe"
            }
        ],
        "isInstalled": [
            {
                "type": "gpii.deviceReporter.alwaysInstalled"
            }
        ],
        "isRunning": [
            {
                "type": "gpii.processReporter.find",
                "command": "MaavisPortable"
            }
        ]
    },

    "com.microsoft.windows.highContrast": {
        "name": "Windows High Contrast",
        "contexts": {
            "OS": [
                {
                    "id": "win32",
                    "version": ">=5.0"
                }
            ]
        },
        "settingsHandlers": {
            "configure": {
                "type": "gpii.windows.spiSettingsHandler",
                "options": {
                    "getAction": "SPI_GETHIGHCONTRAST",
                    "setAction": "SPI_SETHIGHCONTRAST",
                    "uiParam": "struct_size",
                    "pvParam": {
                        "type": "struct",
                        "name": "HIGHCONTRAST"
                    },
                    "verifySettings": true
                },
                "supportedSettings": {
                    "HighContrastOn": {
                        "schema": {
                            "title": "High Contrast",
                            "description": "Whether to enable/disable High Contrast",
                            "type": "boolean",
                            "default": false
                        }
                    }
                },
                "capabilities": [
                    "http://registry\\.gpii\\.net/common/highContrastEnabled"
                ],
                "capabilitiesTransformations": {
                    "HighContrastOn": {
                        "transform": {
                            "type": "fluid.transforms.value",
                            "inputPath": "http://registry\\.gpii\\.net/common/highContrastEnabled",
                            "outputPath": "value"
                        },
                        "path": {
                            "transform": {
                                "type": "fluid.transforms.literalValue",
                                "input": "pvParam.dwFlags.HCF_HIGHCONTRASTON"
                            }
                        }
                    }
                },
                "inverseCapabilitiesTransformations": {
                    "http://registry\\.gpii\\.net/common/highContrastEnabled": "HighContrastOn.value"
                }
            },
            "configureTheme": {
                "type": "gpii.windows.registrySettingsHandler",
                "options": {
                    "hKey": "HKEY_CURRENT_USER",
                    "path": "SOFTWARE\\Microsoft\\Windows\\CurrentVersion\\Themes",
                    "dataTypes": {
                        "LastHighContrastTheme": "REG_SZ"
                    }
                },
                "supportedSettings": {
                    "LastHighContrastTheme": {
                        "schema": {
                            "title": "High Contrast theme",
                            "description": "High Contrast Theme",
                            "type": "string",
                            "default": "%SystemRoot%\\resources\\Ease of Access Themes\\hcwhite.theme",
                            "enum": [
                                "%SystemRoot%\\resources\\Ease of Access Themes\\hcwhite.theme",
                                "%SystemRoot%\\resources\\Ease of Access Themes\\hcblack.theme",
                                "%SystemRoot%\\resources\\Ease of Access Themes\\hc1.theme",
                                "%SystemRoot%\\resources\\Ease of Access Themes\\hc1.theme"]
                        }
                    }
                },
                "capabilities": [
                    "http://registry\\.gpii\\.net/common/highContrastTheme"
                ],
                "capabilitiesTransformations": {
                    "LastHighContrastTheme": {
                        "transform": {
                            "type": "fluid.transforms.valueMapper",
                            "defaultInputPath": "http://registry\\.gpii\\.net/common/highContrastTheme",
                            "match": {
                                "black-white": "%SystemRoot%\\resources\\Ease of Access Themes\\hcwhite.theme",
                                "white-black": "%SystemRoot%\\resources\\Ease of Access Themes\\hcblack.theme",
                                "black-yellow": "%SystemRoot%\\resources\\Ease of Access Themes\\hc1.theme",
                                "yellow-black": "%SystemRoot%\\resources\\Ease of Access Themes\\hc1.theme",
                                "lime-black": "%SystemRoot%\\resources\\Ease of Access Themes\\hc2.theme"
                            }
                        }
                    }
                }
            }
        },
        "configure": [
            "settings.configureTheme",
            "settings.configure"
        ],
        "restore": [
            "settings.configureTheme",
            "settings.configure"
        ],
        "isInstalled": [
            {
                "type": "gpii.deviceReporter.alwaysInstalled"
            }
        ]
    },

    "com.microsoft.windows.stickyKeys": {
        "name": "Windows StickyKeys",
        "contexts": {
            "OS": [
                {
                    "id": "win32",
                    "version": ">=5.0"
                }
            ]
        },
        "settingsHandlers": {
            "configure": {
                "type": "gpii.windows.spiSettingsHandler",
                "options": {
                    "getAction": "SPI_GETSTICKYKEYS",
                    "setAction": "SPI_SETSTICKYKEYS",
                    "uiParam": "struct_size",
                    "pvParam": {
                        "type": "struct",
                        "name": "STICKYKEYS"
                    },
                    "verifySettings": true
                },
                "supportedSettings": {
<<<<<<< HEAD
                    "StickyKeysOn": {
                        "schema": {
                            "title": "Sticky keys",
                            "description": "Whether to enable/disable sticky keys",
                            "type": "boolean",
                            "default": false
                        }
                    }
=======
                    "StickyKeysOn": {}
>>>>>>> 7a1c19d6
                },
                "capabilities": [],
                "capabilitiesTransformations": {
                    "StickyKeysOn": {
                        "transform": {
                            "type": "fluid.transforms.value",
                            "inputPath": "http://registry\\.gpii\\.net/common/stickyKeys",
                            "outputPath": "value"
                        },
                        "path": {
                            "transform": {
                                "type": "fluid.transforms.literalValue",
                                "input": "pvParam.dwFlags.SKF_STICKYKEYSON"
                            }
                        }
                    }
                }
            }
        },
        "configure": [
            "settings.configure"
        ],
        "restore": [
            "settings.configure"
        ],
        "isInstalled": [
            {
                "type": "gpii.deviceReporter.alwaysInstalled"
            }
        ]
    },

    "com.microsoft.windows.filterKeys": {
        "name": "Windows FilterKeys",
        "contexts": {
            "OS": [
                {
                    "id": "win32",
                    "version": ">=5.0"
                }
            ]
        },
        "settingsHandlers": {
            "configure": {
                "type": "gpii.windows.spiSettingsHandler",
                "options": {
                    "getAction": "SPI_GETFILTERKEYS",
                    "setAction": "SPI_SETFILTERKEYS",
                    "uiParam": "struct_size",
                    "pvParam": {
                        "type": "struct",
                        "name": "FILTERKEYS"
                    },
                    "verifySettings": false
                },
                "supportedSettings": {
<<<<<<< HEAD
                    "FilterKeysEnable": {
                        "schema": {
                            "title": "Filter keys",
                            "description": "Enable/Disable filter keys",
                            "type": "boolean",
                            "default": false
                        }
                    },
                    "SlowKeysInterval": {
                        "schema": {
                            "title": "Slow keys interval",
                            "description": "Slow keys interval time in milliseconds",
                            "type": "number",
                            "default": 0,  // 0 means no interval time
                            "divisibleBy": 1
                        }
                    },
                    "BounceKeysInterval": {
                        "schema": {
                            "title": "Bounce keys interval",
                            "description": "Bounce keys interval time in milliseconds",
                            "type": "number",
                            "default": 0,
                            "divisibleBy": 1
                        }
                    }
=======
                    "FilterKeysEnable": {},
                    "FilterKeysEnable": {},
                    "BounceKeysInterval": {}
>>>>>>> 7a1c19d6
                },
                "capabilities": [],
                "capabilitiesTransformations": {
                    "FilterKeysEnable": {
                        "transform": {
                            "type": "fluid.transforms.binaryOp",
                            "leftPath": "http://registry\\.gpii\\.net/common/debounceEnabled",
                            "left": false,
                            "rightPath": "http://registry\\.gpii\\.net/common/slowKeysEnabled",
                            "right": false,
                            "operator": "||",
                            "outputPath": "value"
                        },
                        "path": {
                            "transform": {
                                "type": "fluid.transforms.literalValue",
                                "input": "pvParam.dwFlags.FKF_FILTERKEYSON"
                            }
                        }
                    },
                    "SlowKeysInterval": {
                        "transform": {
                            "type": "fluid.transforms.condition",
                            "conditionPath": "http://registry\\.gpii\\.net/common/slowKeysEnabled",
                            "true": {
                                "transform": {
                                    "type": "fluid.transforms.linearScale",
                                    "inputPath": "http://registry\\.gpii\\.net/common/slowKeysInterval",
                                    "factor": 1000
                                }
                            },
                            "false": 0,
                            "outputPath": "value"
                        },
                        "path": {
                            "transform": {
                                "type": "fluid.transforms.literalValue",
                                "input": "pvParam.iWaitMSec"
                            }
                        }
                    },
                    "BounceKeysInterval": {
                        "transform": {
                            "type": "fluid.transforms.condition",
                            "condition": {
                                "transform": {
                                    "type": "fluid.transforms.binaryOp",
                                    "leftPath": "http://registry\\.gpii\\.net/common/slowKeysEnabled",
                                    "left": false,
                                    "right": false,
                                    "operator": "==="
                                }
                            },
                            "true": {
                                "transform": {
                                    "type": "fluid.transforms.condition",
                                    "conditionPath": "http://registry\\.gpii\\.net/common/debounceEnabled",
                                    "true": {
                                        "transform": {
                                            "type": "fluid.transforms.linearScale",
                                            "inputPath": "http://registry\\.gpii\\.net/common/debounceInterval",
                                            "factor": 1000
                                        }
                                    },
                                    "false": 0,
                                    "outputPath": "value"
                                }
                            },
                            "false": 0,
                            "outputPath": "value"
                        },
                        "path": {
                            "transform": {
                                "type": "fluid.transforms.literalValue",
                                "input": "pvParam.iBounceMSec"
                            }
                        }
                    }
                },
                "inverseCapabilitiesTransformations": {
                    "http://registry\\.gpii\\.net/common/slowKeysEnabled": {
                        "transform": {
                            "type": "fluid.transforms.condition",
                            "condition": {
                                "transform": {
                                    "type": "fluid.transforms.binaryOp",
                                    "leftPath": "SlowKeysInterval.value",
                                    "right": 0,
                                    "operator": ">"
                                }
                            },
                            "truePath": "FilterKeysEnable.value"
                        }
                    },
                    "http://registry\\.gpii\\.net/common/slowKeysInterval": {
                        "transform": {
                            "type": "fluid.transforms.condition",
                            "condition": {
                                "transform": {
                                    "type": "fluid.transforms.binaryOp",
                                    "leftPath": "SlowKeysInterval.value",
                                    "right": 0,
                                    "operator": ">"
                                }
                            },
                            "true": {
                                "transform": {
                                    "type": "fluid.transforms.linearScale",
                                    "inputPath": "SlowKeysInterval.value",
                                    "factor": 0.001
                                }
                            }
                        }
                    },
                    "http://registry\\.gpii\\.net/common/debounceEnabled": {
                        "transform": {
                            "type": "fluid.transforms.condition",
                            "condition": {
                                "transform": {
                                    "type": "fluid.transforms.binaryOp",
                                    "leftPath": "BounceKeysInterval.value",
                                    "right": 0,
                                    "operator": ">"
                                }
                            },
                            "truePath": "FilterKeysEnable.value"
                        }
                    },
                    "http://registry\\.gpii\\.net/common/debounceInterval": {
                        "transform": {
                            "type": "fluid.transforms.condition",
                            "condition": {
                                "transform": {
                                    "type": "fluid.transforms.binaryOp",
                                    "leftPath": "BounceKeysInterval.value",
                                    "right": 0,
                                    "operator": ">"
                                }
                            },
                            "true": {
                                "transform": {
                                    "type": "fluid.transforms.linearScale",
                                    "inputPath": "BounceKeysInterval.value",
                                    "factor": 0.001
                                }
                            }
                        }
                    }
                }
            }
        },
        "configure": [
            "settings.configure"
        ],
        "restore": [
            "settings.configure"
        ],
        "isInstalled": [
            {
                "type": "gpii.deviceReporter.alwaysInstalled"
            }
        ]
    },

    "com.microsoft.windows.mouseKeys": {
        "name": "Windows MouseKeys",
        "contexts": {
            "OS": [
                {
                    "id": "win32",
                    "version": ">=5.0"
                }
            ]
        },
        "settingsHandlers": {
            "configure": {
                "type": "gpii.windows.spiSettingsHandler",
                "options": {
                    "getAction": "SPI_GETMOUSEKEYS",
                    "setAction": "SPI_SETMOUSEKEYS",
                    "uiParam": "struct_size",
                    "pvParam": {
                        "type": "struct",
                        "name": "MOUSEKEYS"
                    },
                    "verifySettings": true
                },
                "supportedSettings": {
<<<<<<< HEAD
                    "MouseKeysOn": {
                        "schema": {
                            "title": "Mouse keys",
                            "description": "Enable/Disable mouse keys",
                            "type": "boolean",
                            "default": false
                        }
                    },
                    "MaxSpeed": {
                        "schema": {
                            "title": "Mouse keys speed",
                            "description": "Speed of mouse keys",
                            "type": "number",
                            "divisibleBy": 10
                        }
                    },
                    "Acceleration": {
                        "schema": {
                            "title": "Mouse keys acceleration",
                            "description": "Acceleration of mouse keys",
                            "type": "number",
                            "min": -1000, // TODO: Not clear how to describe this setting
                            "max": 1000
                        }
                    }
=======
                    "MouseKeysOn": {},
                    "MaxSpeed": {},
                    "Acceleration": {}
>>>>>>> 7a1c19d6
                },
                "capabilities": [],
                "capabilitiesTransformations": {
                    "MouseKeysOn": {
                        "transform": {
                            "type": "fluid.transforms.value",
                            "inputPath": "http://registry\\.gpii\\.net/common/mouseEmulationEnabled",
                            "outputPath": "value"
                        },
                        "path": {
                            "transform": {
                                "type": "fluid.transforms.literalValue",
                                "input": "pvParam.dwFlags.MKF_MOUSEKEYSON"
                            }
                        }
                    },
                    "MaxSpeed": {
                        "transform": {
                            "type": "fluid.transforms.round",
                            "input": {
                                "transform": {
                                    "type": "fluid.transforms.linearScale",
                                    "inputPath": "http://registry\\.gpii\\.net/common/cursorSpeed",
                                    "factor": 350,
                                    "offset": 10
                                }
                            },
                            "outputPath": "value"
                        },
                        "path": {
                            "transform": {
                                "type": "fluid.transforms.literalValue",
                                "input": "pvParam.iMaxSpeed"
                            }
                        }
                    },
                    "Acceleration": {
                        "transform": {
                            "type": "fluid.transforms.binaryOp",
                            "left": {
                                "transform": {
                                    "type": "fluid.transforms.linearScale",
                                    "inputPath": "http://registry\\.gpii\\.net/common/initDelay",
                                    "factor": 1000,
                                    "outputPath": "value"
                                }
                            },
                            "right": {
                                "transform": {
                                    "type": "fluid.transforms.linearScale",
                                    "inputPath": "http://registry\\.gpii\\.net/common/cursorAcceleration",
                                    "factor": 1000,
                                    "offset": 1000,
                                    "outputPath": "value"
                                }
                            },
                            "operator": "+"
                        },
                        "path": {
                            "transform": {
                                "type": "fluid.transforms.literalValue",
                                "input": "pvParam.iTimeToMaxSpeed"
                            }
                        }
                    }
                },
                "inverseCapabilitiesTransformations": {
                    "http://registry\\.gpii\\.net/common/mouseEmulationEnabled": "MouseKeysOn.value",
                    "http://registry\\.gpii\\.net/common/cursorSpeed": {
                        "transform": {
                            "type": "fluid.transforms.linearScale",
                            "inputPath": "MaxSpeed.value",
                            "factor": 0.00285714285714,
                            "offset": -0.0285714285714

                        }
                    }
                }
            }
        },
        "configure": [
            "settings.configure"
        ],
        "restore": [
            "settings.configure"
        ],
        "isInstalled": [
            {
                "type": "gpii.deviceReporter.alwaysInstalled"
            }
        ]
    },

    "com.microsoft.windows.mouseTrailing": {
        "name": "Windows Mouse Trailing",
        "contexts": {
            "OS": [
                {
                    "id": "win32",
                    "version": ">=5.0"
                }
            ]
        },
        "settingsHandlers": {
            "configure": {
                "type": "gpii.windows.spiSettingsHandler",
                "options": {
                    "getAction": "SPI_GETMOUSETRAILS",
                    "setAction": "SPI_SETMOUSETRAILS",
                    "uiParam": 0,
                    "pvParam": {
                        "type": "UINT"
                    },
                    "verifySettings": true
                },
                "supportedSettings": {
<<<<<<< HEAD
                    "MouseTrails": {
                        "schema": { // Exactly the same schema as mouseTrailing common term
                            "title": "Mouse trails",
                            "description": "Amount of mouse trailing",
                            "type": "number",
                            "min": 0,
                            "max": 10,
                            "divisibleBy": 1
                        }
                    }
=======
                    "MouseTrails": {}
>>>>>>> 7a1c19d6
                },
                "capabilities": [
                    "http://registry\\.gpii\\.net/common/mouseTrailing"
                ],
                "capabilitiesTransformations": {
                    "MouseTrails": {
                        "transform": {
                            "type": "fluid.transforms.value",
                            "inputPath": "http://registry\\.gpii\\.net/common/mouseTrailing",
                            "outputPath": "value"
                        },
                        "path": {
                            "transform": {
                                "type": "fluid.transforms.literalValue",
                                "input": {
                                    "get": "pvParam",
                                    "set": "uiParam"
                                }
                            }
                        }
                    }
                }
            }
        },
        "configure": [
            "settings.configure"
        ],
        "restore": [
            "settings.configure"
        ],
        "isInstalled": [
            {
                "type": "gpii.deviceReporter.alwaysInstalled"
            }
        ]
    },

    "com.microsoft.windows.screenResolution": {
        "name": "Windows Screen Resolution",
        "contexts": {
            "OS": [
                {
                    "id": "win32",
                    "version": ">=5.0"
                }
            ]
        },
        "settingsHandlers": {
            "configuration": {
                "type": "gpii.windows.displaySettingsHandler",
                "capabilities": [
                    "display.screenEnhancement.screenResolution",
                    "applications.com\\.microsoft\\.windows\\.screenResolution.id"
                ],
                "supportedSettings": {
                    "screen-resolution": {
                        "schema": {
                            "title": "Screen resolution",
                            "description": "Screen resolution of the default display",
                            "type": "array", // TODO: Not sure about this type
                            "enum": [] // TODO: This must be filled in on the fly with available screen resolutions
                        }
                    }
                }
            }
        },
        "configure": [
            "settings.configuration"
        ],
        "restore": [
            "settings.configuration"
        ],
        "isInstalled": [
            {
                "type": "gpii.deviceReporter.alwaysInstalled"
            }
        ]
    },

    "com.microsoft.windows.screenDPI": {
        "name": "Windows DPI",
        "contexts": {
            "OS": [
                {
                    "id": "win32",
                    "version": ">=6.2"
                }
            ]
        },
        "settingsHandlers": {
            "configure": {
                "type": "gpii.windows.displaySettingsHandler",
                "supportedSettings": {
                    "screen-dpi": {}
                },
                "capabilities": [
                    "display.screenEnhancement.screenScale",
                    "applications.com\\.microsoft\\.windows\\.screenDPI.id"
                ],
<<<<<<< HEAD
                "supportedSettings": {
                    "screen-dpi": {
                        "schema": {
                            "title": "Screen DPI",
                            "description": "Screen DPI of the default display",
                            "type": "number",
                            "minimum": 1,
                            "maximum": 5 // Taken from dpiWindows10.js, may not be appropriate
                        }
                    }
=======
                "capabilitiesTransformations": {
                    "screen-dpi": "http://registry\\.gpii\\.net/common/DPIScale"
>>>>>>> 7a1c19d6
                }
            }
        },
        "configure": [
            "settings.configure"
        ],
        "restore": [
            "settings.configure"
        ],
        "isInstalled": [
            {
                "type": "gpii.deviceReporter.alwaysInstalled"
            }
        ]
    },

    "com.microsoft.windows.cursors": {
        "name": "Windows Cursors",
        "contexts": {
            "OS": [
                {
                    "id": "win32",
                    "version": ">=5.0"
                }
            ]
        },
        "settingsHandlers": {
            "configure": {
                "type": "gpii.windows.registrySettingsHandler",
                "options": {
                    "hKey": "HKEY_CURRENT_USER",
                    "path": "Control Panel\\Cursors",
                    "dataTypes": {
                        "Arrow": "REG_SZ",
                        "Hand": "REG_SZ",
                        "Help": "REG_SZ",
                        "AppStarting": "REG_SZ",
                        "No": "REG_SZ",
                        "NWPen": "REG_SZ",
                        "SizeAll": "REG_SZ",
                        "SizeNESW": "REG_SZ",
                        "SizeNS": "REG_SZ",
                        "SizeNWSE": "REG_SZ",
                        "SizeWE": "REG_SZ",
                        "UpArrow": "REG_SZ",
                        "Wait": "REG_SZ"
                    },
                    "verifySettings": true
                },
                "supportedSettings": {
                    "Arrow": {},
                    "Hand": {},
                    "Help": {},
                    "AppStarting": {},
                    "No": {},
                    "NWPen": {},
                    "SizeAll": {},
                    "SizeNESW": {},
                    "SizeNS": {},
                    "SizeNWSE": {},
                    "SizeWE": {},
                    "UpArrow": {},
                    "Wait": {}
                },
                "capabilities": [
                    "http://registry\\.gpii\\.net/common/cursorSize"
                ],
                "capabilitiesTransformations": {
                    "Arrow": {
                        "transform": {
                            "type": "fluid.transforms.quantize",
                            "inputPath": "http://registry\\.gpii\\.net/common/cursorSize",
                            "ranges": [
                                {
                                    "upperBound": 0.333,
                                    "output": "%SystemRoot%\\cursors\\aero_arrow.cur"
                                }, {
                                    "upperBound": 0.666,
                                    "output": "%SystemRoot%\\cursors\\aero_arrow_l.cur"
                                }, {
                                    "output": "%SystemRoot%\\cursors\\aero_arrow_xl.cur"
                                }
                            ]
                        }
                    },
                    "Hand": {
                        "transform": {
                            "type": "fluid.transforms.quantize",
                            "inputPath": "http://registry\\.gpii\\.net/common/cursorSize",
                            "ranges": [
                                {
                                    "upperBound": 0.333,
                                    "output": "%SystemRoot%\\cursors\\aero_link.cur"
                                }, {
                                    "upperBound": 0.666,
                                    "output": "%SystemRoot%\\cursors\\aero_link_l.cur"
                                }, {
                                    "output": "%SystemRoot%\\cursors\\aero_link_xl.cur"
                                }
                            ]
                        }
                    },
                    "Help": {
                        "transform": {
                            "type": "fluid.transforms.quantize",
                            "inputPath": "http://registry\\.gpii\\.net/common/cursorSize",
                            "ranges": [
                                {
                                    "upperBound": 0.333,
                                    "output": "%SystemRoot%\\cursors\\aero_helpsel.cur"
                                }, {
                                    "upperBound": 0.666,
                                    "output": "%SystemRoot%\\cursors\\aero_helpsel_l.cur"
                                }, {
                                    "output": "%SystemRoot%\\cursors\\aero_helpsel_xl.cur"
                                }
                            ]
                        }
                    },
                    "AppStarting": {
                        "transform": {
                            "type": "fluid.transforms.quantize",
                            "inputPath": "http://registry\\.gpii\\.net/common/cursorSize",
                            "ranges": [
                                {
                                    "upperBound": 0.333,
                                    "output": "%SystemRoot%\\cursors\\aero_working.ani"
                                }, {
                                    "upperBound": 0.666,
                                    "output": "%SystemRoot%\\cursors\\aero_working_l.ani"
                                }, {
                                    "output": "%SystemRoot%\\cursors\\aero_working_xl.ani"
                                }
                            ]
                        }
                    },
                    "No": {
                        "transform": {
                            "type": "fluid.transforms.quantize",
                            "inputPath": "http://registry\\.gpii\\.net/common/cursorSize",
                            "ranges": [
                                {
                                    "upperBound": 0.333,
                                    "output": "%SystemRoot%\\cursors\\aero_unavail.cur"
                                }, {
                                    "upperBound": 0.666,
                                    "output": "%SystemRoot%\\cursors\\aero_unavail_l.cur"
                                }, {
                                    "output": "%SystemRoot%\\cursors\\aero_unavail_xl.cur"
                                }
                            ]
                        }
                    },
                    "NWPen": {
                        "transform": {
                            "type": "fluid.transforms.quantize",
                            "inputPath": "http://registry\\.gpii\\.net/common/cursorSize",
                            "ranges": [
                                {
                                    "upperBound": 0.333,
                                    "output": "%SystemRoot%\\cursors\\aero_pen.cur"
                                }, {
                                    "upperBound": 0.666,
                                    "output": "%SystemRoot%\\cursors\\aero_pen_l.cur"
                                }, {
                                    "output": "%SystemRoot%\\cursors\\aero_pen_xl.cur"
                                }
                            ]
                        }
                    },
                    "SizeAll": {
                        "transform": {
                            "type": "fluid.transforms.quantize",
                            "inputPath": "http://registry\\.gpii\\.net/common/cursorSize",
                            "ranges": [
                                {
                                    "upperBound": 0.333,
                                    "output": "%SystemRoot%\\cursors\\aero_move.cur"
                                }, {
                                    "upperBound": 0.666,
                                    "output": "%SystemRoot%\\cursors\\aero_move_l.cur"
                                }, {
                                    "output": "%SystemRoot%\\cursors\\aero_move_xl.cur"
                                }
                            ]
                        }
                    },
                    "SizeNESW": {
                        "transform": {
                            "type": "fluid.transforms.quantize",
                            "inputPath": "http://registry\\.gpii\\.net/common/cursorSize",
                            "ranges": [
                                {
                                    "upperBound": 0.333,
                                    "output": "%SystemRoot%\\cursors\\aero_nesw.cur"
                                }, {
                                    "upperBound": 0.666,
                                    "output": "%SystemRoot%\\cursors\\aero_nesw_l.cur"
                                }, {
                                    "output": "%SystemRoot%\\cursors\\aero_nesw_xl.cur"
                                }
                            ]
                        }
                    },
                    "SizeNS": {
                        "transform": {
                            "type": "fluid.transforms.quantize",
                            "inputPath": "http://registry\\.gpii\\.net/common/cursorSize",
                            "ranges": [
                                {
                                    "upperBound": 0.333,
                                    "output": "%SystemRoot%\\cursors\\aero_ns.cur"
                                }, {
                                    "upperBound": 0.666,
                                    "output": "%SystemRoot%\\cursors\\aero_ns_l.cur"
                                }, {
                                    "output": "%SystemRoot%\\cursors\\aero_ns_xl.cur"
                                }
                            ]
                        }
                    },
                    "SizeNWSE": {
                        "transform": {
                            "type": "fluid.transforms.quantize",
                            "inputPath": "http://registry\\.gpii\\.net/common/cursorSize",
                            "ranges": [
                                {
                                    "upperBound": 0.333,
                                    "output": "%SystemRoot%\\cursors\\aero_nwse.cur"
                                }, {
                                    "upperBound": 0.666,
                                    "output": "%SystemRoot%\\cursors\\aero_nwse_l.cur"
                                }, {
                                    "output": "%SystemRoot%\\cursors\\aero_nwse_xl.cur"
                                }
                            ]
                        }
                    },
                    "SizeWE": {
                        "transform": {
                            "type": "fluid.transforms.quantize",
                            "inputPath": "http://registry\\.gpii\\.net/common/cursorSize",
                            "ranges": [
                                {
                                    "upperBound": 0.333,
                                    "output": "%SystemRoot%\\cursors\\aero_ew.cur"
                                }, {
                                    "upperBound": 0.666,
                                    "output": "%SystemRoot%\\cursors\\aero_ew_l.cur"
                                }, {
                                    "output": "%SystemRoot%\\cursors\\aero_ew_xl.cur"
                                }
                            ]
                        }
                    },
                    "UpArrow": {
                        "transform": {
                            "type": "fluid.transforms.quantize",
                            "inputPath": "http://registry\\.gpii\\.net/common/cursorSize",
                            "ranges": [
                                {
                                    "upperBound": 0.333,
                                    "output": "%SystemRoot%\\cursors\\aero_up.cur"
                                }, {
                                    "upperBound": 0.666,
                                    "output": "%SystemRoot%\\cursors\\aero_up_l.cur"
                                }, {
                                    "output": "%SystemRoot%\\cursors\\aero_up_xl.cur"
                                }
                            ]
                        }
                    },
                    "Wait": {
                        "transform": {
                            "type": "fluid.transforms.quantize",
                            "inputPath": "http://registry\\.gpii\\.net/common/cursorSize",
                            "ranges": [
                                {
                                    "upperBound": 0.333,
                                    "output": "%SystemRoot%\\cursors\\aero_busy.ani"
                                }, {
                                    "upperBound": 0.666,
                                    "output": "%SystemRoot%\\cursors\\aero_busy_l.ani"
                                }, {
                                    "output": "%SystemRoot%\\cursors\\aero_busy_xl.ani"
                                }
                            ]
                        }
                    }
                },
                "inverseCapabilitiesTransformations": {
                     "transform": [
                        {
                            "type": "fluid.transforms.valueMapper",
                            "defaultInputPath": "Arrow",
                            "defaultOutputPath": "http://registry\\.gpii\\.net/common/cursorSize",
                            "match": {
                                "%SystemRoot%\\cursors\\aero_arrow.cur": 0.32,
                                "%SystemRoot%\\cursors\\aero_arrow_l.cur": 0.65,
                                "%SystemRoot%\\cursors\\aero_arrow_xl.cur": 1
                            }
                        }
                    ]
                }
            }
        },
        "configure": [
            "settings.configure"
        ],
        "restore": [
            "settings.configure",
            {
                "type": "gpii.windows.spiSettingsHandler.updateCursors"
            }
        ],
        "start": [
            {
                "type": "gpii.windows.spiSettingsHandler.updateCursors"
            }
        ],
        "stop": [
        ],
        "isInstalled": [
            {
                "type": "gpii.deviceReporter.alwaysInstalled"
            }
        ]
    },

    "eu.singularlogic.pixelsense.sociable": {
        "name": "Sociable",
        "contexts": {
            "OS": [
                {
                    "id": "win32",
                    "version": ">=5.0"
                }
            ]
        },
        "settingsHandlers": {
            "configuration": {
                "type": "gpii.settingsHandlers.XMLHandler",
                "options": {
                    "filename": "C:\\Sociable\\Configuration.xml",
                    "encoding": "utf-8",
                    "xml-tag": "<?xml version=\"1.0\"?>"
                },
                "supportedSettings": {
                    "user.$t": {},
                    "expert.$t": {},
                    "careCenter.$t": {},
                    "screenReaderTTSEnabled": {},
                    "highContrastEnabled": {},
                    "fontSize": {}
                },
                "capabilities": [],
                "capabilitiesTransformations": {
                    "user.$t": {
                        "literalValue": 1
                    },
                    "expert.$t": {
                        "literalValue": 1
                    },
                    "careCenter.$t": {
                        "literalValue": 1
                    },
                    "screenReaderTTSEnabled": {
                        "value": "http://registry\\.gpii\\.net/common/screenReaderTTSEnabled"
                    },
                    "highContrastEnabled": {
                        "value": "http://registry\\.gpii\\.net/common/highContrastEnabled"
                    },
                    "fontSize": {
                        "value": {
                            "transform": {
                                "type": "fluid.transforms.quantize",
                                "inputPath": "http://registry\\.gpii\\.net/common/fontSize",
                                "ranges": [{
                                    "upperBound": 14,
                                    "output": "normal"
                                },{
                                    "output": "large"
                                }]
                            }
                        }
                    }
                },
                "inverseCapabilitiesTransformations": {}
            }
        },
        "configure": [
            "settings.configuration"
        ],
        "restore": [
            "settings.configuration"
        ],
        "start": [
            {
                "type": "gpii.launch.exec",
                "command": "C:\\Sociable\\Cloud4All.exe"
            }
        ],
        "stop": [
            {
                "type": "gpii.launch.exec",
                "command": "C:\\Sociable\\Cloud4All.exe -stop"
            }
        ],
        "isRunning": [
            {
                "type": "gpii.processReporter.find",
                "command": "Cloud4Allcd "
            }
        ]
    },

    "net.gpii.uioPlus": {
        "name": "UIO+ Browser Extension",
        "contexts": {
            "OS": [{
                    "id": "win32",
                    "version": ">=5.0"
            }]
        },
        "settingsHandlers": {
            "configuration": {
                "type": "gpii.settingsHandlers.webSockets",
                "options": {
                    "path": "net.gpii.uioPlus"
                },
                "supportedSettings": {
                    "lineSpace": {},
                    "fontSize": {},
                    "characterSpace": {},
                    "inputsLargerEnabled": {},
                    "contrastTheme": {},
                    "selfVoicingEnabled": {},
                    "selectionTheme": {},
                    "tableOfContents": {},
                    "dictionaryEnabled": {},
                    "simplifiedUiEnabled": {},
                    "syllabificationEnabled": {}
                },
                "capabilities": [
                    "http://registry\\.gpii\\.net/common/lineSpace",
                    "http://registry\\.gpii\\.net/common/fontSize",
                    "http://registry\\.gpii\\.net/common/characterSpace",
                    "http://registry\\.gpii\\.net/common/inputsLargerEnabled",
                    "http://registry\\.gpii\\.net/common/highContrastEnabled",
                    "http://registry\\.gpii\\.net/common/highContrastTheme",
                    "http://registry\\.gpii\\.net/common/selfVoicingEnabled",
                    "http://registry\\.gpii\\.net/common/highlightColor",
                    "http://registry\\.gpii\\.net/common/tableOfContents",
                    "http://registry\\.gpii\\.net/common/supportTool",
                    "http://registry\\.gpii\\.net/common/simplifiedUiEnabled"
                ],
                "capabilitiesTransformations": {
                    "lineSpace": "http://registry\\.gpii\\.net/common/lineSpace",
                    "fontSize": {
                        "transform": {
                            "type": "fluid.transforms.round",
                            "scale": 1,
                            "input": {
                                "transform": {
                                    "type": "fluid.transforms.binaryOp",
                                    "leftPath": "http://registry\\.gpii\\.net/common/fontSize",
                                    "right": 12,
                                    "operator": "/"
                                }
                            }
                        }
                    },
                    "characterSpace": "http://registry\\.gpii\\.net/common/characterSpace",
                    "inputsLargerEnabled": "http://registry\\.gpii\\.net/common/inputsLargerEnabled",
                    "contrastTheme": {
                        "transform": {
                            "type": "fluid.transforms.condition",
                            "conditionPath": "http://registry\\.gpii\\.net/common/highContrastEnabled",
                            "true": {
                                "transform": {
                                    "type": "fluid.transforms.valueMapper",
                                    "defaultInputPath": "http://registry\\.gpii\\.net/common/highContrastTheme",
                                    "defaultOutputValue": "default",
                                    "match": {
                                        "black-white": "bw",
                                        "white-black": "wb",
                                        "black-yellow": "by",
                                        "yellow-black": "yb"
                                    }
                                }
                            },
                            "false": "default"
                        }
                    },
                    "selfVoicingEnabled": "http://registry\\.gpii\\.net/common/selfVoicingEnabled",
                    "selectionTheme": "http://registry\\.gpii\\.net/common/highlightColor",
                    "tableOfContents": "http://registry\\.gpii\\.net/common/tableOfContents",
                    "dictionaryEnabled": {
                        "transform": {
                            "type": "fluid.transforms.valueMapper",
                            "match": [{
                                "inputValue": {
                                    "dictionaryEnabled": true
                                },
                                "outputValue": true
                            }],
                            "noMatch": {
                                "outputValue": false
                            },
                            "defaultInput": {
                                "transform": {
                                    "type": "fluid.transforms.arrayToSetMembership",
                                    "inputPath": "http://registry\\.gpii\\.net/common/supportTool",
                                    "options": {
                                        "dictionary": "dictionaryEnabled"
                                    }
                                }
                            }
                        }
                    },
                    "simplifiedUiEnabled": "http://registry\\.gpii\\.net/common/simplifiedUiEnabled",
                    "syllabificationEnabled": "http://registry\\.gpii\\.net/common/syllabificationEnabled"
                },
                "inverseCapabilitiesTransformations": {}
            }
        },
        "configure": [
            "settings.configuration"
        ],
        "restore": [
            "settings.configuration"
        ],
        "start": [],
        "stop": [],
        "isInstalled": [
            {
                "type": "gpii.deviceReporter.alwaysInstalled"
            }
        ]
    }
}<|MERGE_RESOLUTION|>--- conflicted
+++ resolved
@@ -759,7 +759,6 @@
                     }
                 },
                 "supportedSettings": {
-<<<<<<< HEAD
                     "Invert": { // I don't think this is something that the user should change since we always store the voice settings into our own profile name "GPII"
                         "schema": {
                             "title": "Invert Colours",
@@ -813,16 +812,8 @@
                             // TODO: We must present these values in a human readable form
                             // 1: "TopHalf", 2: "FullScreen", 3: "Lens"
                         }
-                    }
-=======
-                    "Magnification": {},
-                    "Invert": {},
-                    "FollowFocus": {},
-                    "FollowCaret": {},
-                    "FollowMouse": {},
-                    "MagnificationMode": {},
+                    },
                     "ZoomIncrement": {}
->>>>>>> 7a1c19d6
                 },
                 "capabilities": [],
                 "capabilitiesTransformations": {
@@ -961,7 +952,6 @@
                     }
                 },
                 "supportedSettings": {
-<<<<<<< HEAD
                     "NavigationMode": { // TODO: Weird supported setting - How do we provide such use case?
                         "schema": {
                             "title": "On-Screen Keyboard",
@@ -970,9 +960,6 @@
                             "default": false
                         }
                     }
-=======
-                    "NavigationMode": {}
->>>>>>> 7a1c19d6
                 },
                 "capabilities": [
                     "http://registry\\.gpii\\.net/common/onScreenKeyboardEnabled"
@@ -2095,18 +2082,7 @@
                     "verifySettings": true
                 },
                 "supportedSettings": {
-<<<<<<< HEAD
-                    "StickyKeysOn": {
-                        "schema": {
-                            "title": "Sticky keys",
-                            "description": "Whether to enable/disable sticky keys",
-                            "type": "boolean",
-                            "default": false
-                        }
-                    }
-=======
                     "StickyKeysOn": {}
->>>>>>> 7a1c19d6
                 },
                 "capabilities": [],
                 "capabilitiesTransformations": {
@@ -2163,7 +2139,6 @@
                     "verifySettings": false
                 },
                 "supportedSettings": {
-<<<<<<< HEAD
                     "FilterKeysEnable": {
                         "schema": {
                             "title": "Filter keys",
@@ -2190,11 +2165,6 @@
                             "divisibleBy": 1
                         }
                     }
-=======
-                    "FilterKeysEnable": {},
-                    "FilterKeysEnable": {},
-                    "BounceKeysInterval": {}
->>>>>>> 7a1c19d6
                 },
                 "capabilities": [],
                 "capabilitiesTransformations": {
@@ -2383,7 +2353,6 @@
                     "verifySettings": true
                 },
                 "supportedSettings": {
-<<<<<<< HEAD
                     "MouseKeysOn": {
                         "schema": {
                             "title": "Mouse keys",
@@ -2409,11 +2378,6 @@
                             "max": 1000
                         }
                     }
-=======
-                    "MouseKeysOn": {},
-                    "MaxSpeed": {},
-                    "Acceleration": {}
->>>>>>> 7a1c19d6
                 },
                 "capabilities": [],
                 "capabilitiesTransformations": {
@@ -2530,7 +2494,6 @@
                     "verifySettings": true
                 },
                 "supportedSettings": {
-<<<<<<< HEAD
                     "MouseTrails": {
                         "schema": { // Exactly the same schema as mouseTrailing common term
                             "title": "Mouse trails",
@@ -2541,9 +2504,6 @@
                             "divisibleBy": 1
                         }
                     }
-=======
-                    "MouseTrails": {}
->>>>>>> 7a1c19d6
                 },
                 "capabilities": [
                     "http://registry\\.gpii\\.net/common/mouseTrailing"
@@ -2643,7 +2603,6 @@
                     "display.screenEnhancement.screenScale",
                     "applications.com\\.microsoft\\.windows\\.screenDPI.id"
                 ],
-<<<<<<< HEAD
                 "supportedSettings": {
                     "screen-dpi": {
                         "schema": {
@@ -2654,10 +2613,9 @@
                             "maximum": 5 // Taken from dpiWindows10.js, may not be appropriate
                         }
                     }
-=======
+                },
                 "capabilitiesTransformations": {
                     "screen-dpi": "http://registry\\.gpii\\.net/common/DPIScale"
->>>>>>> 7a1c19d6
                 }
             }
         },
