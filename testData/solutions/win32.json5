--- conflicted
+++ resolved
@@ -3724,8 +3724,6 @@
             }
         ]
     },
-<<<<<<< HEAD
-
     "com.microsoft.windows.desktopBackground": {
         "name": "Windows desktop background personalization",
         "contexts": {
@@ -3805,9 +3803,6 @@
             }
         ]
     },
-
-=======
->>>>>>> ca2c0b4e
     "com.microsoft.windows.narrator": {
         "name": "Windows Built-in Narrator",
         "contexts": {
