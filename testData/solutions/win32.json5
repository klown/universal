{
    "com.freedomscientific.jaws": {
        "name": "JAWS",
        "contexts": {
            "OS": [
                {
                    "id": "win32"
                }
            ]
        },
        "capabilities": [
            "http://registry\\.gpii\\.net/common/screenReaderTTS/enabled"
        ],
        "settingsHandlers": {
            "configuration1": {
                "type": "gpii.settingsHandlers.INISettingsHandler",
                "liveness": "manualRestart",
                "options": {
                    "filename": "${{environment}.APPDATA}\\Freedom Scientific\\JAWS\\2018\\Settings\\enu\\DEFAULT.JCF"
                },
                "supportedSettings": {
                    "Braille.AllDotsBrailleCursor": {
                        "title": "All Dots Braille Cursor",
                        "description": "Whether to display the braille cursor as all dots raised instead of showing it using only dots seven and eight.",
                        "enum": [
                            0,
                            1
                        ],
                        "enumLabels": [
                            "off",
                            "on"
                        ],
                        "default": 0
                    },
                    "Braille.AttributeRotationDelay": {
                        "schema": {
                            "title": "Attribute Rotation Delay",
                            "description": "When in Attribute Mode and characters have multiple attributes, determines how long each attribute should be shown for. This value is in Milliseconds.",
                            "type": "integer",
                            "default": 1000
                        }
                    },
                    "Braille.AutoPanMode": {
                        "schema": {
                            "title": "Auto Pan Mode",
                            "description": "The \"Auto Pan\" algorithm to use.",
                            "enum": [
                                0,
                                1,
                                2,
                                3,
                                4,
                                5,
                                6,
                                255
                            ],
                            "enumLabels": [
                                "off",
                                "move display minimally to include whole word containing cursor",
                                "match user pan",
                                "move display to show whole word at cursor nearest the middle of the display area",
                                "maximize text after cursor",
                                "maximize text before cursor",
                                "autopan to default structured segment",
                                "Smart Autopan, autopan using the best algorithm for the current situation"
                            ],
                            "default": 255
                        }
                    },
                    "Braille.BrailleAutoRouteToCursor": {
                        "title": "Braille Auto Route To Cursor",
                        "description": "Whether to automatically route the Braille display to the active cursor whenever the active cursor moves or a key on the keyboard is pressed.",
                        "enum": [
                            0,
                            1
                        ],
                        "enumLabels": [
                            "off",
                            "on"
                        ],
                        "default": 1
                    },
                    "Braille.BrailleCursorBlinkRate": {
                        "title": "Braille Cursor Blink Rate",
                        "description": "Speed, in milliseconds, at which the cursor on the braille display should blink.",
                        "type": "integer",
                        "default": 500
                    },
                    "Braille.BrailleKeyInterruptSpeech": {
                        "title": "Braille Key Interrupt Speech",
                        "description": "Whether to Interrupt speech if a keystroke in the Braille display is pressed.",
                        "enum": [
                            0,
                            1
                        ],
                        "enumLabels": [
                            "off",
                            "on"
                        ],
                        "default": 1
                    },
                    "Braille.BrailleMessages": {
                        "schema": {
                            "title": "Enable Flash Messages",
                            "description": "Whether or not to show Flash Messages on a braille display.",
                            "enum": [
                                0,
                                1
                            ],
                            "enumLabels": [
                                "off",
                                "on"
                            ],
                            "default": 1
                        }
                    },
                    "Braille.BrailleMode": {
                        "schema": {
                            "title": "Braille Mode",
                            "description": "Use this option to control the format of the information sent to the braille display. When Line mode is selected, JAWS sends the line of text at the current cursor position to the braille display. When Structured mode is selected, JAWS sends information to the display that is relevant to the current cursor position. The information sent includes things such as control type, dialog name, or number of items in a list. When Speech Output mode is selected, JAWS sends the same text to the display that it sends to the synthesizer. The default setting for this option is Structured.",
                            "type": "number",
                            "default": 1,
                            "enum": [
                                0,
                                1,
                                2,
                                3
                            ],
                            "enumLabels": [
                                "line",
                                "structured",
                                "speech output",
                                "attribute indicators"
                            ]
                        }
                    },
                    "Braille.BrailleMoveActiveCursor": {
                        "title": "Braille Move Active Cursor",
                        "description": "Whether to move the active cursor when the Braille cursor moves.",
                        "enum": [
                            0,
                            1
                        ],
                        "enumLabels": [
                            "off",
                            "on"
                        ],
                        "default": 0
                    },
                    // Enable this if requested, we have no reasonable way of presenting a UI at the moment.
                    // "Braille.BrailleShowMarking": {
                    //     "schema": {
                    //         "title": "Braille Marking",
                    //         "description": "Show Marking may be any combination of the following ored together brlMarkNothing= 0, brlMarkText = 1, brlMarkBold = 2, brlMarkItalic = 4, brlMarkUnderline = 8, brlMarkStrikeout = 16, brlMarkGraphic = 32, brlMarkHighlight = 64, brlMarkColor= 128, // see brlOptColorsToMark string option brlMarkExtended=256, // things like spelling and grammatical errors in MSWord etc, script defined marking brlMarkDoubleStrikeout=512, brlMarkSuperscript=1024, brlMarkSubscript=2048, brlMarkShadow=4096, brlMarkOutline=8192, brlMarkEmboss=16384, brlMarkEngrave=32768, Note when Extended marking is on, JAWS calls the PointNeedsMarking function passing in the coordinates of each cell to determine whether text at that location requires marking. This is useful when the attribute you want to mark is not actually known to JAWS such as the red and green zigzags in MSWord indicating spelling or grammatical errors.",
                    //         "type": "integer",
                    //         "minValue": 0,
                    //         "maxValue": 65536,
                    //         "default": 64
                    //     }
                    // },
                    "Braille.BrailleSleepMode": {
                        "schema": {
                            "title": "Enable Braille Sleep Mode",
                            "description": "Whether to turn off the braille driver, typically used to disable braille for a specific application.",
                            "enum": [
                                0,
                                1
                            ],
                            "enumLabels": [
                                "off",
                                "on"
                            ],
                            "default": 0
                        }
                    },
                    "Braille.BrailleVerbosity": {
                        "schema": {
                            "title": "Braille Verbosity",
                            "description": "Sets braille verbosity for Flash messages.",
                            "enum": [
                                0,
                                1,
                                2
                            ],
                            "enumLabels": [
                                "beginner",
                                "intermediate",
                                "advanced"
                            ]
                        }
                    },
                    "Braille.ContractedBrailleInput": {
                        "title": "Contracted Braille Input",
                        "description": "Enable contracted braille to be entered on the braille display's keyboard.",
                        "enum": [
                            0,
                            1
                        ],
                        "enumLabels": [
                            "off",
                            "on"
                        ],
                        "default": 0
                    },
                    "Braille.EightDotBraille": {
                        "schema": {
                            "title": "Braille Dots",
                            "description": "The number of braille dots (six or eight) to use.",
                            "enum": [
                                0,
                                1
                            ],
                            "enumLabels": [
                                "6 dot braille",
                                "8 dot braille"
                            ],
                            "default": 1
                        }
                    },
                    "Braille.FilterControlCharacters": {
                        "title": "Filter Control Characters",
                        "description": "Whether or not to filter certain control characters (currently newlines, linefeeds and tabs)",
                        "enum": [
                            0,
                            1
                        ],
                        "enumLabels": [
                            "off",
                            "on"
                        ],
                        "default": 1
                    },
                    "Braille.GeneralizeBullets": {
                        "title": "Generalize Bullets",
                        "description": "Whether to treat all bullets the same.",
                        "enum": [
                            0,
                            1
                        ],
                        "enumLabels": [
                            "off",
                            "on"
                        ],
                        "default": 0
                    },
                    "Braille.Grade2SuppressCapitalSigns": {
                        "title": "Grade2 Suppress Capital Signs",
                        "description": "When Grade 2 is on, whether or not to show capital indicators",
                        "enum": [
                            0,
                            1
                        ],
                        "enumLabels": [
                            "off",
                            "on"
                        ],
                        "default": 0
                    },
                    "Braille.MessagePrefixes": {
                        "schema": {
                            "title": "Enable Flash Message Prefixes",
                            "description": "If a display has no Status Cells, whether or not to prepend the Message Prefix to the Flash Message",
                            "enum": [
                                0,
                                1
                            ],
                            "enumLabels": [
                                "off",
                                "on"
                            ],
                            "default": 1
                        }
                    },
                    "Braille.MessageStatusText": {
                        "title": "Message Status Text",
                        "description": "The text to show in the status area of the display when a Flash message is being shown if the display has no status cells, the text will be prepended to the Flash message.",
                        "type": "string",
                        "default": "msg"
                    },
                    "Braille.MessageTime": {
                        "schema": {
                            "title": "Flash Message Timeout",
                            "description": "When a Flash message is sent to the display via a script, how long in milliseconds should it be shown if not specified by the script.",
                            "type": "integer",
                            "default": 5000
                        }
                    },
                    "Braille.ReversePanningButtons": {
                        "schema": {
                            "title": "Reverse Panning Buttons",
                            "description": "Whether or not panning buttons are reversed.",
                            "enum": [
                                0,
                                1
                            ],
                            "enumLabels": [
                                "off",
                                "on"
                            ],
                            "default": 0
                        }
                    },
                    "Braille.StructuredModeReverseOrder": {
                        "schema": {
                            "title": "Reverse Order of Structured Data",
                            "description": "Whether to reverse the order of the structured data to show the focused control's info first, followed by its grouping information, and then the dialog box information. By default, items are read in the opposite order.",
                            "enum": [
                                0,
                                1
                            ],
                            "enumLabels": [
                                "off",
                                "on"
                            ],
                            "default": 1
                        }
                    },
                    "Braille.UseHowManyStatusCells": {
                        "title": "Use How Many Status Cells",
                        "description": "How many cells to use for status information if the display defines none of its own.",
                        "type": "integer",
                        "default": 4
                    },
                    "Braille.UseScreenModelForBrailleInRichEdits": {
                        "title": "Use Screen Model for Braille in Rich Edits",
                        "description": "Whether to use the screen model when providing field prompts and text in Braille with rich edits.",
                        "enum": [
                            0,
                            1
                        ],
                        "enumLabels": [
                            "off",
                            "on"
                        ],
                        "default": 1
                    },
                    "Braille.WordWrap": {
                        "schema": {
                            "title": "Enable Word Wrap",
                            "description": "Whether or not to allow words to be split in order to maximize the use of the braille display. Ignored if panning is set to fixed increment",
                            "enum": [
                                0,
                                1
                            ],
                            "enumLabels": [
                                "off",
                                "on"
                            ],
                            "default": 1
                        }
                    },
                    "FSCasts.EnableNotifications": {
                        "schema": {
                            "title": "FSCast Notifications",
                            "description": "Whether to have JAWS display a dialog when new podcasts from Freedom Scientific are available.",
                            "enum": [
                                0,
                                1
                            ],
                            "enumLabels": [
                                "off",
                                "on"
                            ],
                            "default": 1
                        }
                    },
                    "HTML.Abbreviations": {
                        "schema": {
                            "title": "Abbreviations",
                            "description": "Whether to expand abbreviations.  If this is enabled, abbreviations with a title attribute will have their title read instead of the on screen text.",
                            "type": "number",
                            "default": 0,
                            "enum": [
                                0,
                                1
                            ],
                            "enumLabels": [
                                "off",
                                "on"
                            ]
                        }
                    },
                    "HTML.AccessKeys": {
                        "schema": {
                            "title": "Speak Access Keys Within Web Page",
                            "description": "Whether to announce HTML element access keys when reading a web page.",
                            "enum": [
                                0,
                                1
                            ],
                            "enumLabels": [
                                "off",
                                "on"
                            ],
                            "default": 1
                        }
                    },
                    "HTML.Acronyms": {
                        "schema": {
                            "title": "Acronyms",
                            "description": "If this is enabled, acronyms with a title attribute will have their title read instead of the on screen text.",
                            "type": "number",
                            "default": 0,
                            "enum": [
                                0,
                                1
                            ],
                            "enumLabels": [
                                "off",
                                "on"
                            ]
                        }
                    },
                    "HTML.BlockQuoteIndication": {
                        "title": "Block Quote Indication",
                        "description": "Whether to indicate HTML block quotations.",
                        "enum": [
                            0,
                            1
                        ],
                        "enumLabels": [
                            "off",
                            "on"
                        ],
                        "default": 1
                    },
                    "HTML.EmbeddedActiveXSupport": {
                        "title": "Embedded ActiveX Support",
                        "description": "Whether or not to support embedded ActiveX controls such as Macromedia Flash Movies.  If enabled, only objects defined in JActiveX.ini are affected by this setting.",
                        "enum": [
                            0,
                            1
                        ],
                        "enumLabels": [
                            "off",
                            "on"
                        ],
                        "default": 1
                    },
                    "HTML.ExpandAbbreviations": {
                        "schema": {
                            "title": "Expand Abbreviations",
                            "description": "Whether or not to expand abbreviations (using the abbr tag).",
                            "enum": [
                                0,
                                1
                            ],
                            "enumLabels": [
                                "off",
                                "on"
                            ],
                            "default": 0
                        }
                    },
                    "HTML.ExpandAcronyms": {
                        "schema": {
                            "title": "Expand Acronyms",
                            "description": "Whether or not to expand acronyms (using the acronym tag).",
                            "enum": [
                                0,
                                1
                            ],
                            "enumLabels": [
                                "off",
                                "on"
                            ],
                            "default": 0
                        }
                    },
                    "HTML.FilterConsecutiveDuplicateLinks": {
                        "schema": {
                            "title": "Filter Consecutive Duplicate Links",
                            "description": "Whether to skip (not announce) consecutive duplicate links.",
                            "type": "number",
                            "default": 1,
                            "enum": [
                                0,
                                1
                            ],
                            "enumLabels": [
                                "off",
                                "on"
                            ]
                        }
                    },
                    "HTML.FormFieldPromptOptions": {
                        "schema": {
                            "title": "Form Field Prompt Options",
                            "description": "Which attributes to prefer when describing form fields.",
                            "enum": [
                                0,
                                1,
                                2,
                                3,
                                4,
                                5
                            ],
                            "enumLabels": [
                                "favor label tag",
                                "favor title attribute",
                                "favor alt attribute",
                                "favor longest",
                                "use both label and title if different",
                                "use both label and alt if different"
                            ],
                            "default": 0
                        }
                    },
                    "HTML.FormsModeAutoOff": {
                        "schema": {
                            "title": "Forms Mode Auto Off",
                            "description": "Whether or not Forms Mode should be automatically turned off when the current page is updated.",
                            "enum": [
                                0,
                                1
                            ],
                            "enumLabels": [
                                "Leave Forms Mode on",
                                "Turn Forms Mode off automatically"
                            ],
                            "default": 1
                        }
                    },
                    "HTML.GraphicalLinkLastResort": {
                        "title": "Graphical Link Last Resort",
                        "description": "What to announce when a graphical link contains no title or alt text for its enclosing image and the enclosing anchor has no title.",
                        "enum": "0,1",
                        "enumLabels": "Read the image's src, Read the image's enclosing anchor's href.",
                        "default": "0"
                    },
                    "HTML.IdentifyLinkType": {
                        "title": "Identify Link Type",
                        "description": "Whether to distinguish the various types of links e.g. \"FTP link\", \"mailto link\" versus simply announcing \"link\" for all types of links.",
                        "enum": [
                            0,
                            1
                        ],
                        "enumLabels": [
                            "off",
                            "on"
                        ],
                        "default": 1
                    },
                    "HTML.IdentifySamePageLinks": {
                        "title": "Identify Same Page Links",
                        "description": "Whether to identify links that point to other places on the current page by saying \"same page link\".",
                        "enum": [
                            0,
                            1
                        ],
                        "enumLabels": [
                            "off",
                            "on"
                        ],
                        "default": 1
                    },
                    "HTML.IgnoreInlineFrames": {
                        "schema": {
                            "title": "Ignore Inline Frames",
                            "description": "Whether to ignore inline frames, such as those used for advertising.",
                            "enum": [
                                0,
                                1
                            ],
                            "enumLabels": [
                                "off",
                                "on"
                            ],
                            "default": 0
                        }
                    },
                    "HTML.IncludeGraphics": {
                        "schema": {
                            "title": "Include Graphics",
                            "description": "Whether/when to include graphics in web pages.",
                            "enum": [
                                0,
                                1,
                                2
                            ],
                            "enumLabels": [
                                "never include graphics",
                                "include graphics that have labels, i.e. alt=attributes",
                                "include all graphics"
                            ],
                            "default": 1
                        }
                    },
                    "HTML.IndicateColSpan": {
                        "schema": {
                            "title": "Indicate ColSpan for Braille",
                            "description": "Whether to announce column spans when reading table data in web pages.",
                            "enum": [
                                0,
                                1
                            ],
                            "enumLabels": [
                                "off",
                                "on"
                            ],
                            "default": 1
                        }
                    },

                    "HTML.IndicateElementAttributes": {
                        "title": "Indicate Element Attributes",
                        "description": "Whether to announce any HTML attributes defined in the \"HTML Attributes Behavior\" map of the current scheme.",
                        "enum": [
                            0,
                            1
                        ],
                        "enumLabels": [
                            "off",
                            "on"
                        ],
                        "default": 1
                    },
                    "HTML.ListIndication": {
                        "title": "List Indication",
                        "description": "Whether to announce lists with the item count and nesting level.",
                        "enum": [
                            0,
                            1
                        ],
                        "enumLabels": [
                            "off",
                            "on"
                        ],
                        "default": 1
                    },
                    "HTML.MaxLineLength": {
                        "title": "Max Line Length",
                        "description": "The maximum number of characters which can appear on a line of a paragraph.",
                        "type": "integer",
                        "default": 150
                    },
                    "HTML.PageRefreshFilter": {
                        "title": "Page Refresh Filter",
                        "description": "How often, in milliseconds, to allow all refreshes.  Set to 0 to allow all refreshes without any delay.",
                        "type": "integer",
                        "default": 0
                    },
                    "HTML.SayAllOnDocumentLoad": {
                        "schema": {
                            "title": "Read Web Pages Automatically When Loaded",
                            "description": "Whether to automatically read web pages when they're first loaded.",
                            "enum": [
                                0,
                                1
                            ],
                            "enumLabels": [
                                "off",
                                "on"
                            ],
                            "default": 1
                        }
                    },
                    "HTML.ScreenFollowsVCursor": {
                        "title": "Screen Follows Virtual Cursor",
                        "description": "Whether the screen should automatically scroll to display the line on which the Virtual Cursor is positioned.",
                        "enum": [
                            0,
                            1
                        ],
                        "enumLabels": [
                            "off",
                            "on"
                        ],
                        "default": 1
                    },
                    "HTML.SkipPastRepeatedText": {
                        "title": "Skip Past Repeated Text",
                        "description": "Whether to position the Virtual Cursor on the first line which is different than the previous page whenever a new page is displayed.",
                        "enum": [
                            0,
                            1
                        ],
                        "enumLabels": [
                            "off",
                            "on"
                        ],
                        "default": 1
                    },
                    "HTML.SmartNavigation": {
                        "schema": {
                            "title": "Smart Navigation",
                            "description": "Whether to enable \"smart navigation\" when reading web pages.",
                            "enum": [
                                0,
                                1
                            ],
                            "enumLabels": [
                                "off",
                                "on"
                            ],
                            "default": 0
                        }
                    },
                    "HTML.TableDetection": {
                        "title": "Table Detection",
                        "description": "Whether to announce all tables, or only data tables.",
                        "enum": "0,1",
                        "enumLabels": "Indicate all tables, Only indicate data tables",
                        "default": "1"
                    },
                    "HTML.TblMaxCellTextLength": {
                        "title": "Table Maximum Cell Text Length",
                        "description": "A cell is considered a valid data cell if it contains upto this number of characters",
                        "type": "integer",
                        "default": 250
                    },
                    "HTML.TblMinCellTextLength": {
                        "title": "Table Minimum Cell Text Length",
                        "description": "A cell is considered a valid data cell if it contains at least this number of characters",
                        "type": "integer",
                        "default": 1
                    },
                    "HTML.TblMinTextColumns": {
                        "title": "Table Minimum Text Columns",
                        "description": "This option specifies the minimum number of columns which must contain text in order for the table to be considered a data table.",
                        "type": "integer",
                        "default": 2
                    },
                    "HTML.TblMinTextRows": {
                        "title": "Table Minimum Text Rows",
                        "description": "This option specifies the minimum number of rows which must contain text in order for the table to be considered a data table.",
                        "type": "integer",
                        "default": 2
                    },
                    "HTML.TblMinValidDataRows": {
                        "title": "Table Minimum Valid Data Rows",
                        "description": "Next options used for configuring how data tables are detected This option specifies the minimum number of valid data rows that a table must contain in order for it to be considered a data table.",
                        "type": "integer",
                        "default": 2
                    },
                    "HTML.TblValidRowThreshold": {
                        "title": "Table Valid Row Threshold",
                        "description": "This option specifies the minimum number of cells that a row must contain in order for it to be considered a valid data row.",
                        "type": "integer",
                        "default": 2
                    },
                    "HTML.TextBlockLength": {
                        "schema": {
                            "title": "Text Block Length",
                            "description": "The number of consecutive characters that must appear in a web page for JAWS to treat this as a block of text.",
                            "type": "integer",
                            "default": 25
                        }
                    },
                    "HTML.UseLegacyIESupport": {
                        "title": "Use Legacy IE Support",
                        "description": "Whether or not to use legacy IE support instead of the default FS Dom Server support.",
                        "enum": [
                            0,
                            1
                        ],
                        "enumLabels": [
                            "off",
                            "on"
                        ],
                        "default": 1
                    },
                    "HTML.WrapNavigation": {
                        "title": "Wrap Navigation",
                        "description": "Whether or not to allow navigation keystrokes such as tab and shift tab to wrap to the top or bottom of the document.",
                        "enum": [
                            0,
                            1
                        ],
                        "enumLabels": [
                            "off",
                            "on"
                        ],
                        "default": 1
                    },
                    "Options.AllCapsIndicator": {
                        "schema": {
                            "title": "AllCapsIndicator",
                            "description": "The text to read before text that appears in all capital letters.",
                            "type": "string",
                            "default": "all cap"
                        }
                    },
                    "Options.AllowMouseEchoWhenMuted": {
                        "schema": {
                            "title": "Allow Mouse Echo",
                            "description": "Whether to echo mouse movement when otherwise muted.",
                            "enum": [
                                0,
                                1
                            ],
                            "enumLabels": [
                                "off",
                                "on"
                            ],
                            "default": 0
                        }
                    },
                    "Options.AllowSpeechOnDemandWhenMuted": {
                        "schema": {
                            "title": "Allow Reading Commands",
                            "description": "Whether to allow speech on demand when otherwise muted.",
                            "enum": [
                                0,
                                1
                            ],
                            "enumLabels": [
                                "off",
                                "on"
                            ],
                            "default": 1
                        }
                    },
                    "Options.AllowTypingEchoWhenMuted": {
                        "schema": {
                            "title": "Allow Typing Echo",
                            "description": "Whether to echo typed keys when otherwise muted.",
                            "enum": [
                                0,
                                1
                            ],
                            "enumLabels": [
                                "off",
                                "on"
                            ],
                            "default": 0
                        }
                    },
                    // This does not seem safe to update, as we have no idea which displays are available on a given machine.
                    // "Options.BrailleDisplay": {
                    //     "schema": {
                    //         "title": "Braille Display",
                    //         "description": "The braille display to use.",
                    //         "type": "string",
                    //         "default": "Braille1"
                    //     }
                    // },
                    "Options.CapIndicator": {
                        "schema": {
                            "title": "Cap Indicator",
                            "description": "The text to read before a capital letter.",
                            "type": "string",
                            "default": "cap"
                        }
                    },
                    "Options.CaretBlinkRate": {
                        "schema": {
                            "title": "Caret Blink Rate",
                            "description": "How fast the caret blinks, in milliseconds.",
                            "type": "integer",
                            "default": 53,
                            "minValue": 1
                        }
                    },
                    "Options.CaretDetect": {
                        "schema": {
                            "title": "Caret Detect",
                            "description": "How many cursor blinks are used to locate the caret.",
                            "type": "integer",
                            "default": 1,
                            "minValue": 1
                        }
                    },
                    "Options.CaretDetectTimeOut": {
                        "schema": {
                            "title": "Caret Detect Timeout",
                            "description": "The number of milliseconds before JAWS for Windows will give up looking for the caret",
                            "type": "integer",
                            "default": 250,
                            "minValue": 0
                        }
                    },
                    "OSM.CaretTimeOut": {
                        "title": "Caret Time Out",
                        "description": "The time in milliseconds to wait before redrawing the caret.",
                        "type": "integer",
                        "default": 1000
                    },
                    "Options.Case": {
                        "schema": {
                            "title": "Case",
                            "description": "Whether to indicate the case of spoken text with a change of inflection.",
                            "type": "number",
                            "default": 1,
                            "enum": [
                                0,
                                1
                            ],
                            "enumLabels": [
                                "off",
                                "on"
                            ]
                        }
                    },
                    "Options.CustomPageSummary": {
                        "schema": {
                            "title": "Custom Page Summary",
                            "description": "What to do when a virtual document loads for which a custom page summary has been defined.",
                            "type": "number",
                            "default": 0,
                            "enum": [
                                0,
                                1,
                                2
                            ],
                            "enumLabels": [
                                "do nothing (\"Say All\" will be started as normal)",
                                "The summary will be spoken and focus left on the page at the place defined by the page",
                                "the summary will be presented in the virtual viewer for the user to immediately read"
                            ]
                        }
                    },
                    "Options.DetectKeyboardInputLanguage": {
                        "schema": {
                            "title": "Detect Keyboard Languages",
                            "description": "Whether to detect the language used by the keyboard.",
                            "enum": [
                                0,
                                1
                            ],
                            "enumLabels": [
                                "off",
                                "on"
                            ],
                            "default": 1
                        }
                    },
                    "Options.Dictionary": {
                        "schema": {
                            "title": "Dictionary",
                            "description": "Whether words, phrases, abbreviations, or symbols should be processed through a global or application specific dictionary to determine proper pronunciation. This is enabled by default.",
                            "type": "number",
                            "default": 0,
                            "enum": [
                                0,
                                1
                            ],
                            "enumLabels": [
                                "off",
                                "on"
                            ]
                        }
                    },
                    // There's not even anything in the JAWS documentation for this. Disabled for now.
                    // "Options.DosScreenReader": {
                    //     "schema": {
                    //         "title": "Dos Screen Reader",
                    //         "description": "",
                    //         "type": "",
                    //         "default": 0,
                    //         "enum": [],
                    //        "enumLabels": []
                    //     }
                    // },
                    "Options.Filter": {
                        "schema": {
                            "title": "Filter",
                            "description": "Determines how repeated characters are handled.",
                            "type": "number",
                            "default": 0,
                            "enum": [
                                0,
                                1,
                                2,
                                3,
                                4,
                                5
                            ],
                            "enumLabels": [
                                "Say First 3 Repeated Characters",
                                "Say First 4 Repeated Characters",
                                "Say First 5 Repeated Characters",
                                "Say First 6 Repeated Characters",
                                "Say All Repeated Characters",
                                "Count Repeated Characters"
                            ]
                        }
                    },
                    "Options.GeneralizeDialect": {
                        "schema": {
                            "title": "Generalize Dialect",
                            "description": "Whether to switch languages when encountering content with the same underlying base language.",
                            "enum": [
                                0,
                                1
                            ],
                            "enumLabels": [
                                "off",
                                "on"
                            ],
                            "default": 1
                        }
                    },
                    "Options.Indentation": {
                        "schema": {
                            "title": "Indentation",
                            "description": "Whether or not to announce indentation.",
                            "type": "number",
                            "default": 0,
                            "enum": [
                                0,
                                1
                            ],
                            "enumLabels": [
                                "off",
                                "on"
                            ]
                        }
                    },
                    "Options.IndicateAttributesInDialogsAndMenus": {
                        "schema": {
                            "title": "Indicate Attributes on Dialogs and Menus",
                            "description": "Whether to announce attributes in dialogs and menus if the scheme allows for it.",
                            "type": "number",
                            "default": 0,
                            // TODO: All of these 0,1 examples are a firm use case for an application-specific transform mechanism so that our JSON payloads can use true/false.
                            "enum": [
                                0,
                                1
                            ],
                            "enumLabels": [
                                "off",
                                "on"
                            ]
                        }
                    },
                    "Options.IndicateCaps": {
                        "schema": {
                            "title": "Indicate Caps",
                            "description": "When to indicate the presence of capital letters.",
                            "type": "number",
                            "default": 0,
                            "enum": [
                                0,
                                1,
                                2,
                                3
                            ],
                            // TODO: Once this is moved into the LSR, these will all be message keys.
                            "enumLabels": [
                                "Off",
                                "indicate caps when spelling or when navigating by character",
                                "also indicate caps when reading by words",
                                "also indicate caps when reading by lines"
                            ]
                        }
                    },
                    "Options.IndicateNewlinesAndParagraphs": {
                        "schema": {
                            "title": "Indicate Newlines and Paragraphs",
                            "description": "Whether/how to indicate the presence of new lines and paragraphs.",
                            "type": "number",
                            "default": 0,
                            "enum": [
                                0,
                                1,
                                2,
                                3,
                                4
                            ],
                            "enumLabels": [
                                "off",
                                "indicate when typing and the editor or wordprocessor wraps to a new line",
                                "indicate when arrowing left/right or using left/right with modifiers",
                                "indicate when typing and also when arrowing. the method of indication is controlled by the Speech and Sounds scheme in use",
                                "indicate when reading text containing newline characters bitwise or the values together to indicate in multiple contexts eg a value of"
                            ]
                        }
                    },
                    "Options.IndicateSelected": {
                        "schema": {
                            "title": "List Item",
                            "description": "Use this list to determine how JAWS describes list box items. Select \"Say None\" to silence reading of list box descriptions. When you select \"Say Selected\", JAWS only tells you when list box items are selected. When you select the \"Say Not Selected\" item, JAWS only tells you when list box items are not selected. This is the default setting. If you select \"Say Both\", JAWS tells you when list box items are selected, and when they are not selected.",
                            "default": 2,
                            "enum": [
                                0,
                                1,
                                2,
                                3
                            ],
                            "enumLabels": [
                                "None",
                                "Selected",
                                "Not Selected",
                                "Both"
                            ]
                        }
                    },
                    "Options.InitialNumlockState": {
                        "schema": {
                            "title": "Initial State of NumLock Key",
                            "description": "The initial state of the NumLock key.",
                            "type": "number",
                            "enum": [
                                0,
                                1,
                                2
                            ],
                            "enumLabels": [
                                "off at startup",
                                "on at startup",
                                "leave unmodified"
                            ],
                            "default": 0
                        }
                    },
                    // TODO: Doesn't seem to work.
                    "Options.InsertKeyMode": {
                        "schema": {
                            "title": "Insert Key Mode",
                            "description": "The operating mode of the insert key.",
                            "type": "number",
                            "default": 0,
                            "enum": [
                                0,
                                1
                            ],
                            "enumLabels": [
                                "JAWS",
                                "Sticky"
                            ]
                        }
                    },
                    // TODO: VERIFY WITH EXTREME PREJUDICE
                    "Options.JAWSInsertKey": {
                        "schema": {
                            "title": "JAWS Insert Key",
                            "description": "Whether/which insert keys can be used as a JAWS Insert.",
                            "type": "number",
                            "default": 3,
                            "enum": [
                                0,
                                1,
                                2,
                                3
                            ],
                            "enumLabels": [
                                "none",
                                "Numpad Insert",
                                "Extended Insert",
                                "both Numpad and Extended"
                            ]
                        }
                    },
                    "Options.JAWSPunctuationEnabled": {
                        "schema": {
                            "title": "JAWS Punctuation Enabled",
                            "description": "Which punctuation marks to speak.",
                            "type": "number",
                            "default": 2,
                            "enum": [
                                0,
                                1,
                                2,
                                3
                            ],
                            "enumLabels": [
                                "None",
                                "Some",
                                "Most",
                                "All"
                            ]
                        }
                    },
                    // No documentation, disabled for now.
                    // "Options.KeyboardType": {
                    //     "schema": {
                    //         "title": "Keyboard Type",
                    //         "description": "Can be one of the types defined in the default.jkm settings file.",
                    //         "type": "string",
                    //         "default": "Laptop"
                    //     }
                    // },
                    "Options.KeyRepeat": {
                        "schema": {
                            "title": "Key Repeat",
                            "description": "Whether or not to allow repeated keys.  Repeated keys are allowed by default.",
                            "type": "number",
                            "default": 1,
                            "enum": [
                                0,
                                1
                            ],
                            "enumLabels": [
                                "off",
                                "on"
                            ]
                        }
                    },
                    "Options.LanguageDetection": {
                        "schema": {
                            "title": "Language Detection",
                            "description": "Whether to enable automatic Language detection.",
                            "type": "number",
                            "default": 1,
                            "enum": [
                                0,
                                1
                            ],
                            "enumLabels": [
                                "off",
                                "on"
                            ]
                        }
                    },
                    "Options.LeftShiftSkipBack": {
                        "schema": {
                            "title": "Left Shift Skip Back",
                            "description": "How the shift keys should behave in \"Say All\" mode.",
                            "type": "number",
                            "default": 1,
                            "enum": [
                                0,
                                1
                            ],
                            "enumLabels": [
                                "during SayAll, right shift will skip back and left shift will skip forward",
                                "during SayAll, left shift will skip back and right shift will skip forward"
                            ]
                        }
                    },
                    // TODO: Verify default
                    "Options.LessSpeechMode": {
                        "schema": {
                            "title": "Less Speech Options",
                            "description": "How to behave when in \"less speech mode\".",
                            "enum": [
                                0,
                                1
                            ],
                            "enumLabels": [
                                "Speech On Demand",
                                "Mute Speech"
                            ]
                        }
                    },
                    "Options.LinePauses": {
                        "schema": {
                            "title": "Line Pauses",
                            "description": "Whether to pause at end of a line.",
                            "type": "number",
                            "default": 0,
                            "enum": [
                                0,
                                1
                            ],
                            "enumLabels": [
                                "off",
                                "on"
                            ]
                        }
                    },
                    // Can't find any documentation about this.
                    // "Options.ListBoxCheckBoxes": {
                    //     "schema": {
                    //         "title": "List Box Check Boxes",
                    //         "description": "0 off, 1 non-ownerdrawn listboxes, 2 also check listboxes with LBS_OWNERDRAWVARIABLE or LBS_OWNERDRAWFIXED window style.",
                    //         "type": "number",
                    //         "default": 0,
                    //         "enum": [
                    //             0,
                    //             1,
                    //             2
                    //         ],
                    //         "enumLabels": [
                    //             "off",
                    //             "non-ownerdrawn listboxes",
                    //             "also check listboxes with LBS_OWNERDRAWVARIABLE or LBS_OWNERDRAWFIXED window style."
                    //         ]
                    //     }
                    // },
                    "Options.LowerOtherAppsVolumeWhileJAWSIsRunning": {
                        "schema": {
                            "title": "Lower Audio Volume of Programs while JAWS Speaks",
                            "description": "Whether to lower the volume of programs other than JAWS when speaking.",
                            "enum": [
                                0,
                                1
                            ],
                            "enumLabels": [
                                "off",
                                "on"
                            ],
                            "default": 0
                        }
                    },
                    "Options.MigrationWizardDisplayed": {
                        "schema": {
                            "title": "Migration Wizard Displayed",
                            "description": "Whether or not to display the migration wizard on startup.",
                            "enum": [
                                0,
                                1
                            ],
                            "enumLabels": [
                                "off",
                                "on"
                            ],
                            "default": 0
                        }
                    },
                    "Options.MixedCase": {
                        "schema": {
                            "title": "Mixed Case",
                            "description": "Whether to announce words with embedded capital letters (such as \"MixedCase\") as separate words.",
                            "type": "number",
                            "default": 1,
                            "enum": [
                                0,
                                1
                            ],
                            "enumLabels": [
                                "off",
                                "on"
                            ]
                        }
                    },
                    "Options.MouseEchoSpeaksControlTypeAndState": {
                        "schema": {
                            "title": "Speak Control Type and State of Item",
                            "description": "Whether to speak the type of control and state of item when mousing over a control.",
                            "enum": [
                                0,
                                1
                            ],
                            "enumLabels": [
                                "off",
                                "on"
                            ],
                            "default": 1
                        }
                    },
                    "Options.MouseEchoSpeaksHelpAndDescription": {
                        "schema": {
                            "title": "Speak Description of Item",
                            "description": "Whether to speak the description of an item on mouseover.",
                            "enum": [
                                0,
                                1
                            ],
                            "enumLabels": [
                                "off",
                                "on"
                            ],
                            "default": 0
                        }
                    },
                    "Options.MouseMovementStopsSpeech": {
                        "schema": {
                            "title": "Mouse Echo Interrupt",
                            "description": "Whether to stop speaking when the mouse is moved.",
                            "enum": [
                                0,
                                1
                            ],
                            "enumLabels": [
                                "off",
                                "on"
                            ],
                            "default": 1
                        }
                    },
                    "Options.MouseSpeechDelay": {
                        "schema": {
                            "title": "Mouse Echo Delay",
                            "description": "How long to delay announcing content under the mouse, in milliseconds.  Defaults to 0 (no delay).",
                            "type": "integer",
                            "default": 0
                        }
                    },
                    "Options.MouseSpeechEchoUnit": {
                        "schema": {
                            "title": "Mouse Echo Unit",
                            "description": "The unit of text to announce when the mouse pauses over text in a control.  Defaults to reading the whole line.",
                            "enum": [
                                0,
                                1,
                                2,
                                3
                            ],
                            "enumLabels": [
                                "character",
                                "word",
                                "line",
                                "paragraph"
                            ],
                            "default": 2
                        }
                    },
                    "Options.MouseSpeechEnabled": {
                        "schema": {
                            "title": "Enable Mouse Echo",
                            "description": "Whether or not to enable the mouse echo, i.e. reading content under the mouse pointer.",
                            "enum": [
                                0,
                                1
                            ],
                            "enumLabels": [
                                "off",
                                "on"
                            ],
                            "default": 0
                        }
                    },
                    "Options.Numbers": {
                        "schema": {
                            "title": "Numbers",
                            "description": "How to announce numbers.",
                            "type": "number",
                            "default": 0,
                            "enum": [
                                0,
                                1,
                                2,
                                3
                            ],
                            "enumLabels": [
                                "off (handled by synth)",
                                "digits",
                                "pairs",
                                "full numbers"
                            ]
                        }
                    },
                    "Options.OnScreenKeyboard": {
                        "schema": {
                            "title": "Allow On Screen Keyboards",
                            "description": "Whether to allow on screen keyboards.",
                            "enum": [
                                0,
                                1
                            ],
                            "enumLabels": [
                                "off",
                                "on"
                            ],
                            "default": 0
                        }
                    },
                    "Options.ProcessToolTipEvent": {
                        "schema": {
                            "title": "Process Tooltip Event",
                            "description": "Whether or not to process tooltip events.",
                            "type": "number",
                            "default": 1,
                            "enum": [
                                0,
                                1
                            ],
                            "enumLabels": [
                                "on",
                                "off"
                            ]
                        }
                    },
                    "Options.ProgressBarUpdateInterval": {
                        "schema": {
                            "title": "Progress Bar Update Interval",
                            "description": "How often to announce progress bar updates, in milliseconds.  Set to 0 to disable update announcements.",
                            "type": "integer",
                            "default": 5000,
                            "minValue": 0
                        }
                    },
                    "Options.QuickKeyNavigationMode": {
                        "schema": {
                            "title": "Quick Key Navigation Mode",
                            "description": "Navigation Quick Keys let you move through Web pages with easy to remember commands, such as T for table, F for form field, N for non link text, and V for visited link. These commands are only available when the Virtual Cursor is active. Use these radio buttons to set Navigation Quick Keys off, on, or on only during Say All reading. The default is on.",
                            "type": "number",
                            "default": 1,
                            "enum": [
                                0,
                                1,
                                2
                            ],
                            "enumLabels": [
                                "off",
                                "on",
                                "only on during \"Say All\""
                            ]
                        }
                    },
                    "Options.ReadingInterrupt": {
                        "schema": {
                            "title": "Reading Interrupt",
                            "description": "Whether to interrupt speech when a key that is bound to a macro is pressed.",
                            "type": "number",
                            "default": 1,
                            "enum": [
                                0,
                                1
                            ],
                            "enumLabels": [
                                "off",
                                "on"
                            ]
                        }
                    },
                    "Options.Repetitions": {
                        "schema": {
                            "title": "Repetitions",
                            "description": "Whether or not to indicate repeated characters.",
                            "type": "number",
                            "default": 0,
                            "enum": [
                                0,
                                1
                            ],
                            "enumLabels": [
                                "off",
                                "on"
                            ]
                        }
                    },
                    "Options.SayAllIgnoreShiftKeys": {
                        "schema": {
                            "title": "\"Say All\" Ignores Shift Keys",
                            "description": "Allows sticky keys to be used, i.e.: ignores shift keys during SayAll. User can use left/right arrow to do same functions.",
                            "type": "number",
                            "default": 0,
                            "enum": [
                                0,
                                1
                            ],
                            "enumLabels": [
                                "on",
                                "off"
                            ]
                        }
                    },
                    "Options.SayAllIndicateCaps": {
                        // The same as http://registry.gpii.net/common/announceCapitals. We should just reuse it and override with custom values
                        "schema": {
                            "title": "\"Say All\" Announces Capitals",
                            "description": "In \"Say All\" mode, announce an initial capital letter or capitalized word.",
                            "type": "number",
                            "default": 0,
                            "enum": [
                                0,
                                1
                            ],
                            "enumLabels": [
                                "on",
                                "off"
                            ]
                        }
                    },
                    "Options.SayAllMode": {
                        "schema": {
                            "title": "\"Say All\" Mode",
                            "description": "Sets the amount of text which \"Say All\" sends to the synthesizer as a single unit.",
                            "type": "number",
                            "default": 0,
                            "enum": [
                                0,
                                1,
                                2
                            ],
                            "enumLabels": [
                                "line",
                                "sentence",
                                "paragraph"
                            ]
                        }
                    },
                    // Requires creating a schema or knowing the name of the default.  Leave out for now.
                    // "Options.SayAllScheme": {
                    //     "schema": {
                    //         "title": "\"Say All\" Scheme",
                    //         "description": "Which user-defined \"Say All\" scheme to use.",
                    //         "type": "string"
                    //     }
                    // },
                    "Options.SayBlankLineCount": {
                        "schema": {
                            "title": "Say Blank Line Count",
                            "description": "In \"Say All\" mode, whether to announce the number of blank lines.",
                            "type": "number",
                            "default": 0,
                            "enum": [
                                0,
                                1
                            ],
                            "enumLabels": [
                                "off",
                                "on"
                            ]
                        }
                    },
                    "Options.SayCursorShapeChange": {
                        "schema": {
                            "title": "Say Cursor Shape Change",
                            "description": "Whether to announce a change in the shape of the cursor.",
                            "type": "number",
                            "default": 0,
                            "enum": [
                                0,
                                1
                            ],
                            "enumLabels": [
                                "off",
                                "on"
                            ]
                        }
                    },
                    "Options.SayDollars": {
                        "schema": {
                            "title": "Say Dollars",
                            "description": "Whether to announce currency symbols.",
                            "type": "number",
                            "default": 0,
                            "enum": [
                                0,
                                1
                            ],
                            "enumLabels": [
                                "off",
                                "on"
                            ]
                        }
                    },
                    "Options.SayNumericDates": {
                        "schema": {
                            "title": "Say Numeric Dates",
                            "description": "How to announce numeric dates.  With no translation, dates are read as numbers.  With some translation, dd-mm-yy values are read as text.  With extended translation, both dd-mm-yy and dd-mm values are read as text.",
                            "type": "number",
                            "default": 0,
                            "enum": [
                                0,
                                1,
                                2
                            ],
                            "enumLabels": [
                                "no translation",
                                "some translation",
                                "extended translation"
                            ]
                        }
                    },
                    "Options.SaySelectedFirst": {
                        "schema": {
                            "title": "Say Selected First",
                            "description": "Whether to announce the selected text first.",
                            "type": "number",
                            "default": 0,
                            "enum": [
                                0,
                                1
                            ],
                            "enumLabels": [
                                "off",
                                "on"
                            ]
                        }
                    },
                    "Options.SayStateFirst": {
                        "schema": {
                            "title": "Say State First",
                            "description": "Whether to announce the window state before title/text.",
                            "type": "number",
                            "default": 0,
                            "enum": [
                                0,
                                1
                            ],
                            "enumLabels": [
                                "off",
                                "on"
                            ]
                        }
                    },
                    "Options.SayWindowTypeFirst": {
                        "schema": {
                            "title": "Say Window Type First",
                            "description": "Whether to announce the type of window before announcing the window title/text.",
                            "type": "number",
                            "default": 0,
                            "enum": [
                                0,
                                1
                            ],
                            "enumLabels": [
                                "off",
                                "on"
                            ]
                        }
                    },
                    // TODO: Improve this. Figure out if there are other valid options.
                    "Options.Scheme": {
                        "schema": {
                            "title": "Scheme",
                            "description": "Whether or not to intercept CreateDIBSection Note that this value is only read once per JAWS session at startup thus changing this value while JAWS is running has no effect.",
                            "type": "string",
                            "default": "Classic"
                        }
                    },
                    "Options.ScreenEcho": {
                        "schema": {
                            "title": "Screen Echo",
                            "description": "Use the radio buttons in this group to determine how much text is read when information on the screen changes. This includes highlighted text, all text as it appears, or no speech echo as text appears or changes on screen. The default setting is Echo Highlighted Text. Changing the Screen Echo setting may affect the reading of menus and other items. For this reason, it is recommended that you only make Screen Echo changes in application-specific settings files.",
                            "type": "number",
                            "default": 1,
                            "enum": [
                                0,
                                1,
                                2
                            ],
                            "enumLabels": [
                                "off",
                                "highlight",
                                "all"
                            ]
                        }
                    },
                    "Options.SimultaneousSynthAndWave": {
                        "schema": {
                            "title": "Simultaneous Synth and Wave",
                            "description": "Whether to enable smoother playing of WAV files when using the DEC Talk Access 32 software synthesizer. This option is only available in Default.jcf. Changes to this setting take effect the next time you start JAWS.  Disabled by default.",
                            "type": "number",
                            "default": 0,
                            "enum": [
                                0,
                                1
                            ],
                            "enumLabels": [
                                "off",
                                "on"
                            ]
                        }
                    },
                    "Options.SingleDigitThreshold": {
                        "schema": {
                            "title": "Single Digit Threshold",
                            "description": "The number of digits a number must contain before it is read as single digits (like a phone number).  Defaults to five.",
                            "type": "integer",
                            "default": 5
                        }
                    },
                    "Options.SkimReadingIndication": {
                        "schema": {
                            "title": "Skim Reading Indication",
                            "description": "Whether or not to indicate (via a beep) when skimming over text units for which the regular expression returns FALSE.",
                            "type": "number",
                            "default": 1,
                            "enum": [
                                0,
                                1
                            ],
                            "enumLabels": [
                                "off",
                                "beep every 20 units skimmed over"
                            ]
                        }
                    },
                    "Options.SkipILM": {
                        "schema": {
                            "title": "Skip ILM",
                            "description": "Whether to show the licensing manager on startup when running in 40-minute evaluation mode.",
                            "default": 0,
                            "enum": [
                                0,
                                1
                            ],
                            "enumLabels": [
                                "display the license manager on startup",
                                "do not display the license manager on startup"
                            ]
                        }
                    },
                    // This is not meaningful unless it's coupled with an application for context.  Disabled for now.
                    // "Options.SleepMode": {
                    //     "schema": {
                    //         "title": "SleepMode",
                    //         "description": "Whether to put JAWS to sleep.  In the context of a specific application, this preference can be set to disable JAWS within that application.",
                    //         "type": "number",
                    //         "default": 0,
                    //         "enum": [
                    //             0,
                    //             1
                    //         ],
                    //         "enumLabels": [
                    //             "off",
                    //             "on"
                    //         ]
                    //     }
                    // },
                    "Options.SmartWordReading": {
                        "schema": {
                            "title": "Smart Word Reading",
                            "description": "Whether or not to enable \"smart reading\" when using the \"Say Word\" command.",
                            "enum": [
                                0,
                                1
                            ],
                            "enumLabels": [
                                "off",
                                "on"
                            ],
                            "default": 1
                        }
                    },
                    "Options.SpeakANSIChars": {
                        "schema": {
                            "title": "Speak ANSI Chars",
                            "description": "Whether or not to announce ANSI characters.",
                            "type": "number",
                            "default": 1,
                            "enum": [
                                0,
                                1
                            ],
                            "enumLabels": [
                                "off",
                                "on"
                            ]
                        }
                    },
                    "Options.SpeakCharacterValueAsMultibyteSequence": {
                        "schema": {
                            "title": "Speak Character Value As Sequence of Multibyte Values",
                            "description": "Whether to read unicode characters as a series of multi-byte values.",
                            "enum": [
                                0,
                                1
                            ],
                            "enumLabels": [
                                "off",
                                "on"
                            ],
                            "default": 0
                        }
                    },
                    "Options.SpeakCharacterValueInHex": {
                        "schema": {
                            "title": "Speak Character Value In Hex",
                            "description": "Whether to announce the hex value of a character when numpad 5 is pressed three times quickly.",
                            "enum": [
                                0,
                                1
                            ],
                            "enumLabels": [
                                "off",
                                "on"
                            ],
                            "default": 0
                        }
                    },
                    "Options.SpeakNumbersSepByDashesAsDigits": {
                        "schema": {
                            "title": "Numbers Containing Dashes as Digits",
                            "description": "Whether to read numbers that contain dashes (such as phone numbers) as a series of digits.",
                            "enum": [
                                0,
                                1
                            ],
                            "enumLabels": [
                                "off",
                                "on"
                            ],
                            "default": 0
                        }
                    },
                    "Options.SpeechHistory": {
                        "schema": {
                            "title": "Enable Speech History",
                            "description": "Whether to read through the 50-item speech history when \"insert+spacebar\" and then \"h\" are pressed.",
                            "enum": [
                                0,
                                1
                            ],
                            "enumLabels": [
                                "off",
                                "on"
                            ],
                            "default": 1
                        }
                    },
                    "Options.SpeechMode": {
                        "schema": {
                            "title": "Speech Mode",
                            "description": "The \"speech mode\" to use, either \"full\" or \"less\".",
                            "enum": [
                                0,
                                1
                            ],
                            "enumLabels": [
                                "full speech",
                                "less speech"
                            ],
                            "default": 0
                        }
                    },
                    "Options.SpellAlphanumericData": {
                        "schema": {
                            "title": "Spell Alphanumeric Data",
                            "description": "How to read alphanumeric data.",
                            "enum": [
                                0,
                                1,
                                2
                            ],
                            "enumLabels": [
                                "read as appears",
                                "spell",
                                "spell phonetically"
                            ],
                            "default": 0
                        }
                    },
                    "Options.SpellPhonetic": {
                        "schema": {
                            "title": "Spell Phonetic",
                            "description": "How to announce word spellings.",
                            "type": "number",
                            "default": 0,
                            "enum": [
                                0,
                                1
                            ],
                            "enumLabels": [
                                "spell normal",
                                "spell phonetic"
                            ]
                        }
                    },
                    // TODO: Verify.  Look at the INI file and suggest defaults?
                    "Options.Synthesizer": {
                        "schema": {
                            "title": "Synthesizer",
                            "description": "The synthesizer to use/ Available synthesizers are listed in JfW.INI",
                            "type": "string",
                            "default": "Synth1"
                        }
                    },
                    "Options.SynthesizerResetFrequency": {
                        "schema": {
                            "title": "Synthesizer Reset Frequency",
                            "description": "How often to reset communication with the synthesizer, in milliseconds.",
                            "type": "integer",
                            "default": 2000,
                            "minValue": 0
                        }
                    },
                    "Options.TetherJawsToPC": {
                        "schema": {
                            "title": "Tether Jaws to PC",
                            "description": "Whether or not to tether the JAWS cursor to the PC cursor.  If this is set to 'on', whenever the Pc cursor moves, the Jaws cursor will follow it. If this is set to 'off', the JAWS cursor is indifferent to PC cursor movements (this is the default).",
                            "type": "number",
                            "default": 0,
                            "enum": [
                                0,
                                1
                            ],
                            "enumLabels": [
                                "off",
                                "on"
                            ]
                        }
                    },
                    "Options.TextAnalyser": {
                        "schema": {
                            "title": "Text Analyzer",
                            "description": "The type of alert to use when announcing formatting errors.",
                            "enum": [
                                0,
                                1,
                                2,
                                3
                            ],
                            "enumLabels": [
                                "turn off",
                                "indicate with sound",
                                "speak count",
                                "describe inconsistencies"
                            ],
                            "default": 0
                        }
                    },
                    // TODO: Discuss whether / how to handle "bit fields" like these.
                    // "Options.TextAnalyserSymbolFlags": {
                    //                             "schema": {
                    //                        }
                    // "title": "Indicate Mismatched Symbols",
                    //     "description": "Which mismatched symbols (such as mismatched opening and closing parentheses) to indicate when editing. Defaults to announcing all supported mismatching symbols."
                    // },
                    // "Options.TextAnalyserTypeFlags": {
                    //                         "schema": {
                    //                        }
                    //     "title": "Inconsistencies to Check",
                    //     "description": "Which types of inconsistencies to check.  Defaults to \"all\"."
                    // },
                    "Options.TouchKeyboardChildPanelNotification": {
                        "schema": {
                            "title": "Touch Alternative Character Panel Popup Notification",
                            "description": "How to announce the appearance of a panel of alternate keys in the touch keyboard.",
                            "enum": [
                                0,
                                1
                            ],
                            "enumLabels": [
                                "by both message and sound",
                                "by sound only"
                            ],
                            "default": 0
                        }
                    },
                    "Options.TouchKeyboardNotification": {
                        "schema": {
                            "title": "Touch Keyboard Notification",
                            "description": "Whether/how to notify when the touch keyboard appears/disappears.",
                            "enum": [
                                0,
                                1,
                                2
                            ],
                            "enumLabels": [
                                "by message",
                                "by sound",
                                "by both message and sound"
                            ],
                            "default": 2
                        }
                    },
                    "Options.TouchTypingEcho": {
                        "schema": {
                            "title": "Touch Typing Echo",
                            "description": "Whether/how to echo text entered using the touch keyboard.",
                            "enum": [
                                0,
                                1,
                                2,
                                3
                            ],
                            "enumLabels": [
                                "none",
                                "characters",
                                "words",
                                "both characters and words"
                            ],
                            "default": 3
                        }
                    },
                    "Options.TouchTypingMode": {
                        "schema": {
                            "title": "Touch Typing Mode",
                            "description": "Which keyboard mode to use for the touch keyboard.",
                            "enum": [
                                0,
                                1
                            ],
                            "enumLabels": [
                                "standard",
                                "touch typing"
                            ],
                            "default": 1
                        }
                    },
                    // Can't find information in the help file or default settings.  Disabled for now.
                    // "Options.TreeViewCheckBoxes": {
                    //     "schema": {
                    //         "title": "Tree View Check Boxes",
                    //         "description": "",
                    //         "type": "number",
                    //         "default": 1,
                    //        "enum": [
                    //             0,
                    //            1
                    //         ],
                    //         "enumLabels": [
                    //             "off",
                    //             "on"
                    //         ]
                    //     }
                    // },
                    "Options.TypingEcho": {
                        "schema": {
                            "title": "Typing echo",
                            "description": "How to announce typed words and/or characters.",
                            "type": "number",
                            "default": 1,
                            "enum": [
                                0,
                                1,
                                2,
                                3
                            ],
                            "enumLabels": [
                                "don't announce characters or words",
                                "announce characters",
                                "announce words",
                                "announce characters and words"
                            ]
                        }
                    },
                    "Options.TypingInterrupt": {
                        "schema": {
                            "title": "Typing Interrupt",
                            "description": "Whether to stop speaking when the user types.",
                            "type": "number",
                            "default": 1,
                            "enum": [
                                0,
                                1
                            ],
                            "enumLabels": [
                                "off",
                                "on"
                            ]
                        }
                    },
                    "Options.UseExtendedKeys": {
                        "schema": {
                            "title": "Use Extended Keys",
                            "description": "Whether to distinguish between extended and number pad keys.",
                            "type": "number",
                            "default": 0,
                            "enum": [
                                0,
                                1
                            ],
                            "enumLabels": [
                                "Treat Extended and Numpad keys the same",
                                "Differentiate between Extended and Numpad keys"
                            ]
                        }
                    },
                    "Options.UseVirtualInfoInFormsMode": {
                        "schema": {
                            "title": "Use Virtual Info in Forms Mode",
                            "description": "Whether to use information from the virtual HTML area for prompts in Forms mode. Warning: this will not always result in accurate information, particularly on pages where there are errors in the HTML coding which result in forms mode and virtual mode being out of synchronization.",
                            "type": "number",
                            "default": 0,
                            "enum": [
                                0,
                                1
                            ],
                            "enumLabels": [
                                "off",
                                "on"
                            ]
                        }
                    },
                    // No documentation or onscreen option.  Disabled for now.
                    // "Options.UseWindowsKeyboardHook": {
                    //     "schema": {
                    //         "title": "Use Windows Keyboard Hook",
                    //         "description": "",
                    //         "type": "number",
                    //         "default": 0,
                    //         "enum": [
                    //             0,
                    //             1
                    //         ],
                    //         "enumLabels": [
                    //             "off",
                    //             "on"
                    //         ]
                    //     }
                    // },
                    "Options.Verbosity": {
                        "schema": {
                            "title": "Verbosity",
                            "description": "How verbose announcements should be.",
                            "type": "number",
                            "default": 0,
                            "enum": [
                                0,
                                1,
                                2
                            ],
                            "enumLabels": [
                                "most speech",
                                "intermediate",
                                "least speech"
                            ]
                        }
                    },
                    "Options.VIRTUALMSAAREFRESH": {
                        "schema": {
                            "title": "Virtual MSAA Refresh",
                            "description": "How often (in milliseconds) should an embedded ActiveX control cause the Virtual HTML area to be updated when receiving rapid ValueChange events from MSAA.  Set to -1 to disable refreshes.",
                            "type": "integer",
                            "default": 0,
                            "minValue": -1
                        }
                    },
                    // TODO: DEFAULT
                    "Options.VTcolor": {
                        "schema": {
                            "title": "Visual Tracking Color",
                            "description": "The colour to use when highlighting items selected using the touch cursor.",
                            "type": "integer"
                        }
                    },
                    // TODO: DEFAULT
                    "Options.VTspacing": {
                        "schema": {
                            "title": "Visual Tracking Spacing",
                            "description": "The amount of spacing between the highlight box and the highlighted item.",
                            "type": "integer"
                        }
                    },
                    "Options.VTstyle": {
                        "schema": {
                            "title": "Visual Tracking Style",
                            "description": "The style of highlighting to use.",
                            "enum": [
                                0,
                                1,
                                2
                            ],
                            "enumLabels": [
                                "box",
                                "block",
                                "underline"
                            ],
                            "default": 0
                        }
                    },
                    // TODO: DEFAULT
                    "Options.VTthickness": {
                        "schema": {
                            "title": "Visual Tracking Thickness",
                            "description": "How thick to make the \"box\" and \"underline\" highlighting styles.",
                            "type": "integer"
                        }
                    },
                    // TODO: DEFAULT
                    "Options.VTtransparency": {
                        "schema": {
                            "title": "Visual Tracking Transparency",
                            "description": "How transparent to make the visual highlighting of selected items.",
                            "type": "integer"
                        }
                    },
                    "Options.VTUseTouchCursor": {
                        "schema": {
                            "title": "Highlight Touch Cursor",
                            "description": "Whether or not to highlight selected items when using the touch cursor or touch gestures.",
                            "enum": [
                                0,
                                1
                            ],
                            "enumLabels": [
                                "off",
                                "on"
                            ],
                            "default": 0
                        }
                    },
                    "Options.VTUseVirtualPCCursor": {
                        "schema": {
                            "title": "Use Virtual PC Cursor",
                            "description": "Whether to use the virtual PC cursor when reading HTML documents.",
                            "enum": [
                                0,
                                1
                            ],
                            "enumLabels": [
                                "off",
                                "on"
                            ],
                            "default": 1
                        }
                    },
                    "Options.VTUseVirtualRibbon": {
                        "schema": {
                            "title": "Use Virtual Ribbon Menu",
                            "description": "Whether to turn on the virtual ribbon menu.",
                            "enum": [
                                0,
                                1
                            ],
                            "enumLabels": [
                                "off",
                                "on"
                            ],
                            "default": 0
                        }
                    },
                    "OSM.GraphicsMode": {
                        "title": "Graphics Mode",
                        "description": "How to handle graphic CRC values.",
                        "enum": [
                            0,
                            1
                        ],
                        "enumLabels": [
                            "Store graphic CRC values when the graphics are being drawn to the screen.",
                            "Compute them from the screen image at the time they are requested to be spoken."
                        ],
                        "default": 0
                    },
                    "OSM.IgnoreSetSysModal": {
                        "title": "Ignore Set Sys Modal",
                        "description": "Whether to disallow Windows calling the SetSysModalWindow function. In most cases this is desirable, because System Modal Windows cannot be spoken.",
                        "enum": [
                            0,
                            1
                        ],
                        "enumLabels": [
                            "off",
                            "on"
                        ],
                        "default": 1
                    },
                    "OSM.IncludeGraphics": {
                        "title": "Include Graphics",
                        "description": "Which graphics to announce.",
                        "enum": "0,1,2",
                        "enumLabels": "Ignore all graphics, Announce labeled graphics only, Announce all graphics",
                        "default": "1"
                    },
                    "OSM.IncludeLines": {
                        "title": "Include Lines",
                        "description": "Whether to include line segments in the Off Screen Model. This is required for Excel and other programs which draw a focus rectangle.",
                        "enum": [
                            0,
                            1
                        ],
                        "enumLabels": [
                            "off",
                            "on"
                        ],
                        "default": 0
                    },
                    "OSM.MouseClickFudgeX": {
                        "title": "Mouse Click Fudge X",
                        "description": "number of pixels to the right of the current JAWS cursor at which a mouse click should be simulated",
                        "type": "integer",
                        "default": 1
                    },
                    "OSM.MouseClickFudgeY": {
                        "title": "Mouse Click Fudge Y",
                        "description": "number of pixels below the current JAWS cursor at which a mouse click should be simulated",
                        "type": "integer",
                        "default": -2
                    },
                    "OSM.PixelsPerBlankLine": {
                        "title": "Pixels Per Blank Line",
                        "description": "how many pixels (high) per blank line",
                        "type": "integer",
                        "default": 13
                    },
                    "OSM.PixelsPerSpace": {
                        "schema": {
                            "title": "Pixels Per Space",
                            "description": "When simulating spaces in blank portions of a line, the number of pixels used to represent each space.",
                            "type": "integer",
                            "default": 8
                        }
                    },
                    "OSM.PixelsPerTab": {
                        "schema": {
                            "title": "Pixels Per Tab",
                            "description": "The number of pixels per tab, used to estimate the number of tab spaces contained within the blank portion of a line.",
                            "type": "integer",
                            "default": 10
                        }
                    },
                    "OSM.SpeakSysModalMessageBox": {
                        "title": "Speak Sys Modal Message Box",
                        "description": "Whether to announce System Modal Message Boxes.",
                        "enum": [
                            0,
                            1
                        ],
                        "enumLabels": [
                            "off",
                            "on"
                        ],
                        "default": 1
                    },
                    "OSM.TableDetection": {
                        "schema": {
                            "title": "Table Presentation Information",
                            "description": "Which tables to read as tables (data tables, or all tables).",
                            "enum": [
                                0,
                                1
                            ],
                            "enumLabels": [
                                "data tables only",
                                "all tables"
                            ],
                            "default": 0
                        }
                    },
                    "OSM.TextOutDelay": {
                        "title": "Text Out Delay",
                        "description": "The number of milliseconds to wait before announcing newly written text. Setting this to a non-zero value may cause terminal programs to respond in a less choppy fashion.",
                        "type": "integer",
                        "default": 0
                    },
                    "OSM.TrackCommandBars": {
                        "title": "Track Command Bars",
                        "description": "Whether to track the menu bar in Office applications.",
                        "enum": [
                            0,
                            1
                        ],
                        "enumLabels": [
                            "off",
                            "on"
                        ],
                        "default": 1
                    },
                    "OSM.TrackFocusRect": {
                        "schema": {
                            "title": "Track Focus Rectangle",
                            "description": "Set to one causes MAGic to track the focus rectangle in standard controls that utilize focus rectangles.",
                            "enum": [
                                0,
                                1
                            ],
                            "enumLabels": [
                                "off",
                                "on"
                            ],
                            "default": 1
                        }
                    },
                    "OSM.TrimBrailleGraphicLabels": {
                        "title": "Trim Braille Graphic Labels",
                        "description": "Whether to trim the size of a braille graphic. Useful to preserve the virtical positioning of braille text.",
                        "enum": [
                            0,
                            1
                        ],
                        "enumLabels": [
                            "off",
                            "on"
                        ],
                        "default": 0
                    },
                    "OSM.UnderlineProximity": {
                        "schema": {
                            "title": "Underline Proximity",
                            "description": "How far away in pixels can an underline be before being considered an actual underline.",
                            "type": "integer",
                            "default": 0
                        }
                    },
                    // TODO: Document default.
                    "Touch.FlickVelocityMin": {
                        "schema": {
                            "title": "Flick Velocity",
                            "description": "The minimum finger velocity to treat as a \"flick\".",
                            "type": "integer"
                        }
                    },
                    // TODO: Document default.
                    "Touch.TapEventDurationMax": {
                        "schema": {
                            "title": "Explore Delay",
                            "description": "The delay between touching a touch screen and displaying the explore menu, in milliseconds.",
                            "type": "integer"
                        }
                    },
                    // TODO: Document default.
                    "Touch.TapInterEventDurationMax": {
                        "schema": {
                            "title": "Double Tap Speed",
                            "description": "The threshold for treating two taps as a double-tap, expressed in milliseconds between taps.",
                            "type": "integer"
                        }
                    },
                    // TODO: Document default.
                    "Touch.TapTranslationMax": {
                        "schema": {
                            "title": "Tap Radius",
                            "description": "The size of the finger contact spot on the touch screen.",
                            "type": "integer"
                        }
                    },
                    // I don't think this is something that the user should change since we always store the voice settings into our own profile name "GPII"
                    "Voice Profiles.ActiveVoiceProfileName": {
                        "schema": {
                            "title": "Active Voice Profile Name",
                            "description": "The active voice profile.",
                            "type": "string",
                            "default": "GPII"
                        }
                    }
                },
                "capabilitiesTransformations": {
                    "Voice Profiles\\.ActiveVoiceProfileName": {
                        "literalValue": "GPII"
                    },
                    "Options\\.SayAllIndicateCaps": {
                        "transform": {
                            "type": "valueMapper",
                            "defaultInputPath": "http://registry\\.gpii\\.net/common/announceCapitals",
                            "match": [
                                {
                                    "inputValue": true,
                                    "outputValue": 1
                                },
                                {
                                    "inputValue": false,
                                    "outputValue": 0
                                }
                            ],
                            "noMatch": {
                                "outputValue": 0
                            }
                        }
                    },
                    "Options\\.TypingEcho": {
                        // (1=keyEcho, 2=wordEcho, 3=key&wordEcho)
                        "transform": {
                            "type": "fluid.transforms.condition",
                            "condition": {
                                "transform": {
                                    "type": "fluid.transforms.binaryOp",
                                    "leftPath": "http://registry\\.gpii\\.net/common/keyEcho",
                                    "rightPath": "http://registry\\.gpii\\.net/common/wordEcho",
                                    "operator": "&&"
                                }
                            },
                            "true": 3,
                            "false": {
                                "transform": {
                                    "type": "fluid.transforms.condition",
                                    "conditionPath": "http://registry\\.gpii\\.net/common/keyEcho",
                                    "true": 1,
                                    "false": {
                                        "transform": {
                                            "type": "fluid.transforms.condition",
                                            "conditionPath": "http://registry\\.gpii\\.net/common/wordEcho",
                                            "true": 2
                                        }
                                    }
                                }
                            }
                        }
                    },
                    "Options\\.SayAllMode": {
                        "transform": {
                            "type": "fluid.transforms.valueMapper",
                            "defaultInputPath": "http://registry\\.gpii\\.net/common/readingUnit",
                            "match": {
                                "line": 0,
                                "sentence": 1,
                                "paragraph": 2
                            }
                        }
                    },
                    "Braille\\.BrailleMode": {
                        "transform": {
                            "type": "fluid.transforms.valueMapper",
                            "defaultInputPath": "http://registry\\.gpii\\.net/common/brailleMode",
                            "match": {
                                "line": 0,
                                "structured": 1,
                                "speechHistory": 2
                            }
                        }
                    },
                    "Options\\.SayAllIgnoreShiftKeys": {
                        "transform": {
                            "type": "valueMapper",
                            "defaultInputPath": "http://registry\\.gpii\\.net/common/stickyKeys",
                            "match": [
                                {
                                    "inputValue": true,
                                    "outputValue": 1
                                },
                                {
                                    "inputValue": false,
                                    "outputValue": 0
                                }
                            ],
                            "noMatch": {
                                "outputValue": 0
                            }
                        }
                    }
                },
                "inverseCapabilitiesTransformations": {
                    "http://registry\\.gpii\\.net/common/announceCapitals": {
                        "transform": {
                            "type": "valueMapper",
                            "defaultInputPath": "Options\\.SayAllIndicateCaps",
                            "match": [
                                {
                                    "inputValue": 0,
                                    "outputValue": false
                                },
                                {
                                    "inputValue": 1,
                                    "outputValue": true
                                }
                            ],
                            "noMatch": {
                                "outputValue": false
                            }
                        }
                    },
                    "http://registry\\.gpii\\.net/common/keyEcho": {
                        "transform": {
                            "type": "valueMapper",
                            "defaultInputPath": "Options\\.TypingEcho",
                            // (1=keyEcho, 2=wordEcho, 3=key&wordEcho)
                            "match": [
                                {
                                    "inputValue": 1,
                                    "outputValue": true
                                },
                                {
                                    "inputValue": 3,
                                    "outputValue": true
                                }
                            ],
                            "noMatch": {
                                "outputValue": false
                            }
                        }
                    },
                    "http://registry\\.gpii\\.net/common/wordEcho": {
                        "transform": {
                            "type": "valueMapper",
                            "defaultInputPath": "Options\\.TypingEcho",
                            // (1=keyEcho, 2=wordEcho, 3=key&wordEcho)
                            "match": [
                                {
                                    "inputValue": 2,
                                    "outputValue": true
                                },
                                {
                                    "inputValue": 3,
                                    "outputValue": true
                                }
                            ],
                            "noMatch": {
                                "outputValue": false
                            }
                        }
                    },
                    "http://registry\\.gpii\\.net/common/readingUnit": {
                        "transform": {
                            "type": "fluid.transforms.valueMapper",
                            "defaultInputPath": "Options\\.SayAllMode",
                            "match": [
                                {
                                    "inputValue": 0,
                                    "outputValue": "line"
                                },
                                {
                                    "inputValue": 1,
                                    "outputValue": "sentence"
                                },
                                {
                                    "inputValue": 2,
                                    "outputValue": "paragraph"
                                }
                            ]
                        }
                    },
                    "http://registry\\.gpii\\.net/common/brailleMode": {
                        "transform": {
                            "type": "fluid.transforms.valueMapper",
                            "defaultInputPath": "Braille\\.BrailleMode",
                            "match": [
                                {
                                    "inputValue": 0,
                                    "outputValue": "line"
                                },
                                {
                                    "inputValue": 1,
                                    "outputValue": "structured"
                                },
                                {
                                    "inputValue": 2,
                                    "outputValue": "speechHistory"
                                }
                            ]
                        }
                    }
                }
            },
            "configuration2": {
                "type": "gpii.settingsHandlers.INISettingsHandler",
                "liveness": "manualRestart",
                "options": {
                    "filename": "${{environment}.APPDATA}\\Freedom Scientific\\JAWS\\2018\\Settings\\VoiceProfiles\\GPII.VPF"
                },
                "supportedSettings": {
                    "Options.PrimarySynthesizer": {},
                    "ENU-Global.Pitch": {
                        "schema": {
                            "title": "Pitch",
                            "description": "The pitch to use for all types of announcements.",
                            "type": "integer",
                            "minimum": 1,
                            "maximum": 100,
                            "default": 65
                        }
                    },
                    "ENU-Global.Punctuation": {
                        "schema": {
                            "title": "Punctuation",
                            "description": "How much punctuation to announce for all types of announcements.",
                            "enum": [0, 1, 2, 3],
                            "enumLabels": ["None", "Some", "Most", "All"],
                            "default": 2
                        }
                    },
                    "ENU-Global.Rate": {
                        "schema": {
                            "title": "Rate",
                            "description": "Speech rate for all announcements (scale varies by voice).",
                            "type": "integer"
                        }
                    },
                    "ENU-Global.SynthLangString": {
                        "schema": {
                            "title": "Synth Language",
                            "description": "The language to use for all announcements.",
                            "type": "string"
                        }
                    },
                    "ENU-Global.Volume": {
                        "schema": {
                            "title": "Global Volume",
                            "description": "The volume for all announcements.",
                            "type": "integer",
                            "minimum": 10,
                            "maximum": 100,
                            "default": 100
                        }
                    },
                    "ENU-JAWSCursor.Pitch": {
                        "schema": {
                            "title": "JAWS Cursor Pitch",
                            "description": "The pitch to use for announcements related to the JAWS cursor.",
                            "type": "integer",
                            "minimum": 1,
                            "maximum": 100,
                            "default": 65
                        }
                    },
                    "ENU-JAWSCursor.Punctuation": {
                        "schema": {
                            "title": "JAWS Cursor Punctuation",
                            "description": "How much punctuation to announce for the JAWS cursor.",
                            "enum": [0, 1, 2, 3],
                            "enumLabels": ["None", "Some", "Most", "All"],
                            "default": 2
                        }
                    },
                    "ENU-JAWSCursor.Rate": {
                        "schema": {
                            "title": "JAWS Cursor Rate",
                            "description": "Speech rate for announcements related to the JAWS cursor (scale varies by voice).",
                            "type": "integer"
                        }
                    },
                    "ENU-JAWSCursor.SynthLangString": {
                        "schema": {
                            "title": "JAWS Cursor Language",
                            "description": "The language to use for announcements related to the JAWS cursor.",
                            "type": "string"
                        }
                    },
                    "ENU-JAWSCursor.Volume": {
                        "schema": {
                            "title": "JAWS Cursor Volume",
                            "description": "The volume for announcements related to the JAWS cursor.",
                            "type": "integer",
                            "minimum": 10,
                            "maximum": 100,
                            "default": 100
                        }
                    },
                    "ENU-Keyboard.Pitch": {
                        "schema": {
                            "title": "Keyboard Pitch",
                            "description": "The pitch to use for announcements related to the keyboard.",
                            "type": "integer",
                            "minimum": 1,
                            "maximum": 100,
                            "default": 65
                        }
                    },
                    "ENU-Keyboard.Punctuation": {
                        "schema": {
                            "title": "Keyboard Punctuation",
                            "description": "How much punctuation to announce for announcements related to the keyboard.",
                            "enum": [0,1,2,3],
                            "enumLabels": ["None", "Some", "Most", "All"],
                            "default": 2
                        }
                    },
                    "ENU-Keyboard.Rate": {
                        "schema": {
                            "title": "Keyboard Rate",
                            "description": "Speech rate for announcements related to the keyboard (scale varies by voice).",
                            "type": "integer"
                        }
                    },
                    "ENU-Keyboard.SynthLangString": {
                        "schema": {
                            "title": "Keyboard Language",
                            "description": "The language to use for announcements related to the keyboard.",
                            "type": "string"
                        }
                    },
                    "ENU-Keyboard.Volume": {
                        "schema": {
                            "title": "Keyboard Volume",
                            "description": "The volume for announcements related to the keyboard.",
                            "type": "integer",
                            "minimum": 10,
                            "maximum": 100,
                            "default": 100
                        }
                    },
                    "ENU-MenuAndDialog.Pitch": {
                        "schema": {
                            "title": "Menu and Dialog Pitch",
                            "description": "The pitch to use for announcements related to menus and dialogs.",
                            "type": "integer",
                            "minimum": 1,
                            "maximum": 100,
                            "default": 65
                        }
                    },
                    "ENU-MenuAndDialog.Punctuation": {
                        "schema": {
                            "title": "Menu and Dialog Punctuation",
                            "description": "How much punctuation to announce for menus and dialogs.",
                            "enum": [0,1,2,3],
                            "enumLabels": ["None", "Some", "Most", "All"],
                            "default": 2
                        }
                    },
                    "ENU-MenuAndDialog.Rate": {
                        "schema": {
                            "title": "Menu and Dialog Rate",
                            "description": "Speech rate for announcements related to menus and dialogs (scale varies by voice).",
                            "type": "integer"
                        }
                    },
                    "ENU-MenuAndDialog.SynthLangString": {
                        "schema": {
                            "title": "Menu and Dialog Language",
                            "description": "The language to use for announcements related to menus and dialogs.",
                            "type": "string"
                        }
                    },
                    "ENU-MenuAndDialog.Volume": {
                        "schema": {
                            "title": "Menu and Dialog Volume",
                            "description": "The volume for announcements related to menus and dialogs.",
                            "type": "integer",
                            "minimum": 10,
                            "maximum": 100,
                            "default": 100
                        }
                    },
                    "ENU-Message.Pitch": {
                        "schema": {
                            "title": "Message Pitch",
                            "description": "The pitch to use for message announcements.",
                            "type": "integer",
                            "minimum": 1,
                            "maximum": 100,
                            "default": 65
                        }
                    },
                    "ENU-Message.Punctuation": {
                        "schema": {
                            "title": "Message Punctuation",
                            "description": "How much punctuation to announce for messages.",
                            "enum": [0,1,2,3],
                            "enumLabels": ["None", "Some", "Most", "All"],
                            "default": 2
                        }
                    },
                    "ENU-Message.Rate": {
                        "schema": {
                            "title": "Message Rate",
                            "description": "Speech rate for message announcements.",
                            "type": "integer"
                        }
                    },
                    "ENU-Message.SynthLangString": {
                        "schema": {
                            "title": "Message Language",
                            "description": "The language to use for message announcements.",
                            "type": "string"
                        }
                    },
                    "ENU-Message.Volume": {
                        "schema": {
                            "title": "Message Volume",
                            "description": "The volume for message announcements.",
                            "type": "integer",
                            "minimum": 10,
                            "maximum": 100,
                            "default": 100
                        }
                    },
                    "ENU-PCCursor.Pitch": {
                        "schema": {
                            "title": "PC Cursor Pitch",
                            "description": "The pitch to use for announcements related to the PC cursor.",
                            "type": "integer",
                            "minimum": 1,
                            "maximum": 100,
                            "default": 65
                        }
                    },
                    "ENU-PCCursor.Punctuation": {
                        "schema": {
                            "title": "PC Cursor Punctuation",
                            "description": "How much punctuation to announce for the PC cursor.",
                            "enum": [0,1,2,3],
                            "enumLabels": ["None", "Some", "Most", "All"],
                            "default": 2
                        }
                    },
                    "ENU-PCCursor.Rate": {
                        "schema": {
                            "title": "PC Cursor Rate",
                            "description": "Speech rate for announcements related to the PC cursor (scale varies by voice).",
                            "type": "integer"
                        }
                    },
                    "ENU-PCCursor.SynthLangString": {
                        "schema": {
                            "title": "PC Cursor Language",
                            "description": "The language to use for announcements related to the PC cursor.",
                            "type": "string"
                        }
                    },
                    "ENU-PCCursor.Volume": {
                        "schema": {
                            "title": "PC Cursor Volume",
                            "description": "The volume for announcements related to the PC cursor.",
                            "type": "integer",
                            "minimum": 10,
                            "maximum": 100,
                            "default": 100
                        }
                    }
                },
                "capabilitiesTransformations": {
                    "Options\\.PrimarySynthesizer": "http://registry\\.gpii\\.net/common/speechSynthesizer",
                    "ENU-Global\\.Rate": "http://registry\\.gpii\\.net/common/speechRate",
                    "ENU-JAWSCursor\\.Rate": "http://registry\\.gpii\\.net/common/speechRate",
                    "ENU-Keyboard\\.Rate": "http://registry\\.gpii\\.net/common/speechRate",
                    "ENU-MenuAndDialog\\.Rate": "http://registry\\.gpii\\.net/common/speechRate",
                    "ENU-Message\\.Rate": "http://registry\\.gpii\\.net/common/speechRate",
                    "ENU-PCCursor\\.Rate": "http://registry\\.gpii\\.net/common/speechRate",
                    "ENU-Global\\.Pitch": {
                        "transform": {
                            "type": "fluid.transforms.round",
                            "input": {
                                "transform": {
                                    "type": "fluid.transforms.linearScale",
                                    "inputPath": "http://registry\\.gpii\\.net/common/pitch",
                                    "factor": 99,
                                    "offset": 1
                                }
                            }
                        }
                    },
                    "ENU-JAWSCursor\\.Pitch": {
                        "transform": {
                            "type": "fluid.transforms.round",
                            "input": {
                                "transform": {
                                    "type": "fluid.transforms.linearScale",
                                    "inputPath": "http://registry\\.gpii\\.net/common/pitch",
                                    "factor": 99,
                                    "offset": 1
                                }
                            }
                        }
                    },
                    "ENU-Keyboard\\.Pitch": {
                        "transform": {
                            "type": "fluid.transforms.round",
                            "input": {
                                "transform": {
                                    "type": "fluid.transforms.linearScale",
                                    "inputPath": "http://registry\\.gpii\\.net/common/pitch",
                                    "factor": 99,
                                    "offset": 1
                                }
                            }
                        }
                    },
                    "ENU-MenuAndDialog\\.Pitch": {
                        "transform": {
                            "type": "fluid.transforms.round",
                            "input": {
                                "transform": {
                                    "type": "fluid.transforms.linearScale",
                                    "inputPath": "http://registry\\.gpii\\.net/common/pitch",
                                    "factor": 99,
                                    "offset": 1
                                }
                            }
                        }
                    },
                    "ENU-Message\\.Pitch": {
                        "transform": {
                            "type": "fluid.transforms.round",
                            "input": {
                                "transform": {
                                    "type": "fluid.transforms.linearScale",
                                    "inputPath": "http://registry\\.gpii\\.net/common/pitch",
                                    "factor": 99,
                                    "offset": 1
                                }
                            }
                        }
                    },
                    "ENU-PCCursor\\.Pitch": {
                        "transform": {
                            "type": "fluid.transforms.round",
                            "input": {
                                "transform": {
                                    "type": "fluid.transforms.linearScale",
                                    "inputPath": "http://registry\\.gpii\\.net/common/pitch",
                                    "factor": 99,
                                    "offset": 1
                                }
                            }
                        }
                    },
                    "ENU-Global\\.Volume": {
                        "transform": {
                            "type": "fluid.transforms.linearScale",
                            "inputPath": "http://registry\\.gpii\\.net/common/volumeTTS",
                            "factor": 100
                        }
                    },
                    "ENU-JAWSCursor\\.Volume": {
                        "transform": {
                            "type": "fluid.transforms.linearScale",
                            "inputPath": "http://registry\\.gpii\\.net/common/volumeTTS",
                            "factor": 100
                        }
                    },
                    "ENU-Keyboard\\.Volume": {
                        "transform": {
                            "type": "fluid.transforms.linearScale",
                            "inputPath": "http://registry\\.gpii\\.net/common/volumeTTS",
                            "factor": 100
                        }
                    },
                    "ENU-MenuAndDialog\\.Volume": {
                        "transform": {
                            "type": "fluid.transforms.linearScale",
                            "inputPath": "http://registry\\.gpii\\.net/common/volumeTTS",
                            "factor": 100
                        }
                    },
                    "ENU-Message\\.Volume": {
                        "transform": {
                            "type": "fluid.transforms.linearScale",
                            "inputPath": "http://registry\\.gpii\\.net/common/volumeTTS",
                            "factor": 100
                        }
                    },
                    "ENU-PCCursor\\.Volume": {
                        "transform": {
                            "type": "fluid.transforms.linearScale",
                            "inputPath": "http://registry\\.gpii\\.net/common/volumeTTS",
                            "factor": 100
                        }
                    },
                    "ENU-Global\\.Punctuation": {
                        "transform": {
                            "type": "fluid.transforms.valueMapper",
                            "defaultInputPath": "http://registry\\.gpii\\.net/common/punctuationVerbosity",
                            "match": {
                                "none": 0,
                                "some": 1,
                                "most": 2,
                                "all": 3
                            }
                        }
                    },
                    "ENU-JAWSCursor\\.Punctuation": {
                        "transform": {
                            "type": "fluid.transforms.valueMapper",
                            "defaultInputPath": "http://registry\\.gpii\\.net/common/punctuationVerbosity",
                            "match": {
                                "none": 0,
                                "some": 1,
                                "most": 2,
                                "all": 3
                            }
                        }
                    },
                    "ENU-Keyboard\\.Punctuation": {
                        "transform": {
                            "type": "fluid.transforms.valueMapper",
                            "defaultInputPath": "http://registry\\.gpii\\.net/common/punctuationVerbosity",
                            "match": {
                                "none": 0,
                                "some": 1,
                                "most": 2,
                                "all": 3
                            }
                        }
                    },
                    "ENU-MenuAndDialog\\.Punctuation": {
                        "transform": {
                            "type": "fluid.transforms.valueMapper",
                            "defaultInputPath": "http://registry\\.gpii\\.net/common/punctuationVerbosity",
                            "match": {
                                "none": 0,
                                "some": 1,
                                "most": 2,
                                "all": 3
                            }
                        }
                    },
                    "ENU-Message\\.Punctuation": {
                        "transform": {
                            "type": "fluid.transforms.valueMapper",
                            "defaultInputPath": "http://registry\\.gpii\\.net/common/punctuationVerbosity",
                            "match": {
                                "none": 0,
                                "some": 1,
                                "most": 2,
                                "all": 3
                            }
                        }
                    },
                    "ENU-PCCursor\\.Punctuation": {
                        "transform": {
                            "type": "fluid.transforms.valueMapper",
                            "defaultInputPath": "http://registry\\.gpii\\.net/common/punctuationVerbosity",
                            "match": {
                                "none": 0,
                                "some": 1,
                                "most": 2,
                                "all": 3
                            }
                        }
                    },
                    "ENU-Global\\.SynthLangString": {
                        "transform": {
                            "type": "fluid.transforms.valueMapper",
                            "defaultInputPath": "http://registry\\.gpii\\.net/common/auditoryOutLanguage",
                            "match": {
                                "en-US": "American English",
                                "en-GB": "British English",
                                "fr": "French",
                                "fr-CA": "French Canadian",
                                "it": "Italian",
                                "pt-BR": "Brazilian Portuguese",
                                "de": "German",
                                "es-US": "Latin American Spanish",
                                "es-ES": "Castilian Spanish",
                                "fi": "Finnish"
                            }
                        }
                    },
                    "ENU-JAWSCursor\\.SynthLangString": {
                        "transform": {
                            "type": "fluid.transforms.valueMapper",
                            "defaultInputPath": "http://registry\\.gpii\\.net/common/auditoryOutLanguage",
                            "match": {
                                "en-US": "American English",
                                "en-GB": "British English",
                                "fr": "French",
                                "fr-CA": "French Canadian",
                                "it": "Italian",
                                "pt-BR": "Brazilian Portuguese",
                                "de": "German",
                                "es-US": "Latin American Spanish",
                                "es-ES": "Castilian Spanish",
                                "fi": "Finnish"
                            }
                        }
                    },
                    "ENU-Keyboard\\.SynthLangString": {
                        "transform": {
                            "type": "fluid.transforms.valueMapper",
                            "defaultInputPath": "http://registry\\.gpii\\.net/common/auditoryOutLanguage",
                            "match": {
                                "en-US": "American English",
                                "en-GB": "British English",
                                "fr": "French",
                                "fr-CA": "French Canadian",
                                "it": "Italian",
                                "pt-BR": "Brazilian Portuguese",
                                "de": "German",
                                "es-US": "Latin American Spanish",
                                "es-ES": "Castilian Spanish",
                                "fi": "Finnish"
                            }
                        }
                    },
                    "ENU-MenuAndDialog\\.SynthLangString": {
                        "transform": {
                            "type": "fluid.transforms.valueMapper",
                            "defaultInputPath": "http://registry\\.gpii\\.net/common/auditoryOutLanguage",
                            "match": {
                                "en-US": "American English",
                                "en-GB": "British English",
                                "fr": "French",
                                "fr-CA": "French Canadian",
                                "it": "Italian",
                                "pt-BR": "Brazilian Portuguese",
                                "de": "German",
                                "es-US": "Latin American Spanish",
                                "es-ES": "Castilian Spanish",
                                "fi": "Finnish"
                            }
                        }
                    },
                    "ENU-Message\\.SynthLangString": {
                        "transform": {
                            "type": "fluid.transforms.valueMapper",
                            "defaultInputPath": "http://registry\\.gpii\\.net/common/auditoryOutLanguage",
                            "match": {
                                "en-US": "American English",
                                "en-GB": "British English",
                                "fr": "French",
                                "fr-CA": "French Canadian",
                                "it": "Italian",
                                "pt-BR": "Brazilian Portuguese",
                                "de": "German",
                                "es-US": "Latin American Spanish",
                                "es-ES": "Castilian Spanish",
                                "fi": "Finnish"
                            }
                        }
                    },
                    "ENU-PCCursor\\.SynthLangString": {
                        "transform": {
                            "type": "fluid.transforms.valueMapper",
                            "defaultInputPath": "http://registry\\.gpii\\.net/common/auditoryOutLanguage",
                            "match": {
                                "en-US": "American English",
                                "en-GB": "British English",
                                "fr": "French",
                                "fr-CA": "French Canadian",
                                "it": "Italian",
                                "pt-BR": "Brazilian Portuguese",
                                "de": "German",
                                "es-US": "Latin American Spanish",
                                "es-ES": "Castilian Spanish",
                                "fi": "Finnish"
                            }
                        }
                    }
                },
                "inverseCapabilitiesTransformations": {
                    "http://registry\\.gpii\\.net/common/speechSynthesizer": "Options\\.PrimarySynthesizer",
                    "http://registry\\.gpii\\.net/common/speechRate": "ENU-Global\\.Rate",
                    "http://registry\\.gpii\\.net/common/pitch": {
                        "transform": {
                            "type": "fluid.transforms.linearScale",
                            "inputPath": "ENU-Global\\.Pitch",
                            "factor": 0.010101,
                            "offset": -0.010101
                        }
                    },
                    "http://registry\\.gpii\\.net/common/volumeTTS": {
                        "transform": {
                            "type": "fluid.transforms.linearScale",
                            "inputPath": "ENU-Global\\.Volume",
                            "factor": 0.01
                        }
                    },
                    "http://registry\\.gpii\\.net/common/punctuationVerbosity": {
                        "transform": {
                            "type": "fluid.transforms.valueMapper",
                            "defaultInputPath": "ENU-Global\\.Punctuation",
                            "match": [
                                {
                                    "inputValue": 0,
                                    "outputValue": "none"
                                },
                                {
                                    "inputValue": 1,
                                    "outputValue": "some"
                                },
                                {
                                    "inputValue": 2,
                                    "outputValue": "most"
                                },
                                {
                                    "inputValue": 3,
                                    "outputValue": "all"
                                }
                            ]
                        }
                    },
                    "http://registry\\.gpii\\.net/common/auditoryOutLanguage": {
                        "transform": {
                            "type": "fluid.transforms.valueMapper",
                            "defaultInputPath": "ENU-Global\\.SynthLangString",
                            "match": {
                                "American English": "en-US",
                                "British English": "en-GB",
                                "French": "fr",
                                "French Canadian": "fr-CA",
                                "Italian": "it",
                                "Brazilian Portuguese": "pt-BR",
                                "German": "de",
                                "Latin American Spanish": "es-US",
                                "Castilian Spanish": "es-ES",
                                "Finnish": "fi"
                            }
                        }
                    }
                }
            }
        },
        "launchHandlers": {
            "launcher": {
                "type": "gpii.launchHandlers.flexibleHandler",
                "options": {
                    "verifySettings": true,
                    "retryOptions": {
                        "rewriteEvery": 0,
                        "numRetries": 20
                    },
                    "getState": [
                        {
                            "type": "gpii.processReporter.find",
                            "command": "jfw.exe"
                        }
                    ],
                    "setTrue": [
                        {
                            "type": "gpii.launch.exec",
                            "command": "\"${{registry}.HKEY_LOCAL_MACHINE\\SOFTWARE\\Microsoft\\Windows\\CurrentVersion\\App Paths\\JAWS2018.exe\\}\""
                        }
                    ],
                    "setFalse": [
                        {
                            "type": "gpii.windows.closeProcessByName",
                            "filename": "jfw.exe"
                        },
                        {
                            "type": "gpii.windows.closeProcessByName",
                            "filename": "fsSynth32.exe"
                        },
                        {
                            "type": "gpii.windows.closeProcessByName",
                            "filename": "jhookldr.exe"
                        },
                        // New for JAWS 2018
                        {
                            "type": "gpii.windows.closeProcessByName",
                            "filename": "ScannerHandler.exe"
                        }
                    ]
                }
            }
        },
        "isInstalled": [
            {
                "type": "gpii.deviceReporter.registryKeyExists",
                "hKey": "HKEY_LOCAL_MACHINE",
                "path": "Software\\Microsoft\\Windows\\CurrentVersion\\App Paths\\JAWS2018.exe",
                "subPath": "",
                "dataType": "REG_SZ"
            }
        ]
    },
    "com.texthelp.readWriteGold": {
        "name": "Read Write Gold",
        "contexts": {
            "OS": [
                {
                    "id": "win32",
                    "version": ">=5.0"
                }
            ]
        },
        "capabilities": [
            "http://registry\\.gpii\\.net/common/languageAssistance"
        ],
        "settingsHandlers": {
            "configuration": {
                "type": "gpii.settingsHandlers.XMLHandler",
                "liveness": "manualRestart",
                "options": {
                    "filename": "${{environment}.APPDATA}\\Texthelp\\ReadAndWrite\\11\\RWSettings11.xml",
                    "encoding": "utf-8",
                    "xml-tag": "<?xml version=\"1.0\" encoding=\"utf-8\"?>"
                },
                "capabilitiesTransformations": {
                    "ApplicationSettings": "ApplicationSettings"
                },
                "supportedSettings": {
                    "ApplicationSettings.AppBar.optToolbarIconSet.$t": {},
                    "ApplicationSettings.AppBar.optToolbarButtonGroupNameCurrent.$t": {},
                    "ApplicationSettings.AppBar.DocType.$t": {},
                    "ApplicationSettings.AppBar.Width.$t": {},
                    "ApplicationSettings.AppBar.ShowText.$t": {},
                    "ApplicationSettings.AppBar.optToolbarShowText.$t": {},
                    "ApplicationSettings.AppBar.LargeIcons.$t": {},
                    "ApplicationSettings.AppBar.optToolbarLargeIcons.$t": {},
                    "ApplicationSettings.Speech.optSAPI5Pitch.$t": {},
                    "ApplicationSettings.Speech.optSAPI5Speed.$t": {},
                    "ApplicationSettings.Speech.optSAPI5Volume.$t": {},
                    "ApplicationSettings.Speech.optSAPI5PauseBetweenWords.$t": {},
                    "ApplicationSettings.Speech.optSAPI5Voice.$t": {},
                    "ApplicationSettings.Speech.WebHighlighting.$t": {},
                    "ApplicationSettings.Translation.ToLanguage.$t": {},
                    "ApplicationSettings.Speech.optSAPI5SpeechHighlightContext.$t": {},
                    "ApplicationSettings.Scanning.ScanDestination.$t": {},
                    "ApplicationSettings.Scanning.ScanToFile.$t": {},
                    "ApplicationSettings.Spelling.SpellAsIType.$t": {},
                    "ApplicationSettings.Speech.optAutoUseScreenReading.$t": {}
                }
            }
        },
        "launchHandlers": {
            "launcher": {
                "type": "gpii.launchHandlers.flexibleHandler",
                "options": {
                    "verifySettings": true,
                    "retryOptions": {
                        rewriteEvery: 0,
                        numRetries: 40
                    },
                    "setTrue": [
                        {
                            "type": "gpii.launch.exec",
                            "command": "\"${{registry}.HKEY_CURRENT_USER\\Software\\Texthelp\\Read&Write11\\InstallPath}\\ReadAndWrite.exe\""
                        }
                    ],
                    "setFalse": [
                        {
                            "type": "gpii.windows.closeProcessByName",
                            "filename": "ReadAndWrite.exe"
                        }
                    ],
                    "getState": [
                        {
                            "type": "gpii.processReporter.find",
                            "command": "ReadAndWrite"
                        }
                    ]
                }
            }
        },
        "isInstalled": [
            {
                "type": "gpii.deviceReporter.registryKeyExists",
                "hKey": "HKEY_CURRENT_USER",
                "path": "Software\\Texthelp\\Read&Write11",
                "subPath": "InstallPath",
                "dataType": "REG_SZ"
            }
        ]
    },
    "com.microsoft.windows.magnifier": {
        "name": "Windows Built-in Screen Magnifier",
        "contexts": {
            "OS": [
                {
                    "id": "win32",
                    "version": ">=5.0"
                }
            ]
        },
        "capabilities": [
            "http://registry\\.gpii\\.net/common/magnification/enabled"
        ],
        "settingsHandlers": {
            "configure": {
                "type": "gpii.windows.registrySettingsHandler",
                "liveness": "liveRestart",
                "options": {
                    "hKey": "HKEY_CURRENT_USER",
                    "path": "Software\\Microsoft\\ScreenMagnifier",
                    "dataTypes": {
                        "Magnification": "REG_DWORD",
                        "Invert": "REG_DWORD",
                        "FollowFocus": "REG_DWORD",
                        "FollowCaret": "REG_DWORD",
                        "FollowMouse": "REG_DWORD",
                        "MagnificationMode": "REG_DWORD",
                        "ZoomIncrement": "REG_DWORD"
                    }
                },
                "supportedSettings": {
                    "Invert": {
                        // I don't think this is something that the user should change since we always store the voice settings into our own profile name "GPII"
                        "schema": {
                            "title": "Invert Colours",
                            "description": "Enable colour inversion for Magnifier",
                            "type": "boolean",
                            "default": false
                        }
                    },
                    "Magnification": {
                        "schema": {
                            "title": "Magnification",
                            "description": "Set up magnification level",
                            "type": "number",
                            "default": 200,
                            "min": 100,
                            "max": 1600,
                            "divisibleBy": 1
                        }
                    },
                    "FollowFocus": {
                        "schema": {
                            "title": "Magnifier follows focus",
                            "description": "Magnifier follows the keyboard focus",
                            "type": "boolean",
                            "default": false
                        }
                    },
                    "FollowCaret": {
                        "schema": {
                            "title": "Magnifier follows caret",
                            "description": "Magnifier follows the text insertion point",
                            "type": "boolean",
                            "default": false
                        }
                    },
                    "FollowMouse": {
                        "schema": {
                            "title": "Magnifier follows mouse",
                            "description": "Magnifier follows the mouse pointer",
                            "type": "boolean",
                            "default": false
                        }
                    },
                    "MagnificationMode": {
                        "schema": {
                            "title": "Magnifier position",
                            "description": "Position of the magnified area",
                            "type": "number",
                            "default": 2,
                            "enum": [
                                1,
                                2,
                                3
                            ]
                            // TODO: We must present these values in a human readable form
                            // 1: "TopHalf", 2: "FullScreen", 3: "Lens"
                        }
                    },
                    "ZoomIncrement": {}
                },
                "capabilitiesTransformations": {
                    "Invert": {
                        "transform": {
                            "type": "gpii.transformer.booleanToNumber",
                            "inputPath": "http://registry\\.gpii\\.net/common/invertColours"
                        }
                    },
                    "Magnification": {
                        "transform": {
                            "type": "fluid.transforms.round",
                            "input": {
                                "transform": {
                                    "type": "fluid.transforms.linearScale",
                                    "inputPath": "http://registry\\.gpii\\.net/common/magnification",
                                    "factor": 100
                                }
                            }
                        }
                    },
                    "transform": [
                        {
                            "type": "fluid.transforms.arrayToSetMembership",
                            "inputPath": "http://registry\\.gpii\\.net/common/tracking",
                            "outputPath": "",
                            "presentValue": 1,
                            "missingValue": 0,
                            "options": {
                                "focus": "FollowFocus",
                                "caret": "FollowCaret",
                                "mouse": "FollowMouse"
                            }
                        }
                    ],
                    "MagnificationMode": {
                        "transform": {
                            "type": "fluid.transforms.valueMapper",
                            "defaultInputPath": "http://registry\\.gpii\\.net/common/magnifierPosition",
                            "match": {
                                "FullScreen": 2,
                                "Lens": 3,
                                "LeftHalf": 1,
                                "RightHalf": 1,
                                "TopHalf": 1,
                                "BottomHalf": 1,
                                "Custom": 2
                            }
                        }
                    }
                },
                "inverseCapabilitiesTransformations": {
                    "http://registry\\.gpii\\.net/common/invertColours": "Invert",
                    "transform": [
                        {
                            "type": "fluid.transforms.linearScale",
                            "inputPath": "Magnification",
                            "outputPath": "http://registry\\.gpii\\.net/common/magnification",
                            "factor": 0.01
                        },
                        {
                            "type": "fluid.transforms.setMembershipToArray",
                            "inputPath": "",
                            "outputPath": "http://registry\\.gpii\\.net/common/tracking",
                            "presentValue": 1,
                            "missingValue": 0,
                            "options": {
                                "FollowFocus": "focus",
                                "FollowMouse": "mouse",
                                "FollowCaret": "caret"
                            }
                        },
                        {
                            "type": "fluid.transforms.valueMapper",
                            "defaultInputPath": "MagnificationMode",
                            "defaultOutputPath": "http://registry\\.gpii\\.net/common/magnifierPosition",
                            "match": {
                                "2": "FullScreen",
                                "3": "Lens",
                                "1": "TopHalf"
                            }
                        }
                    ]
                }
            }
        },
        "launchHandlers": {
            "launcher": {
                "type": "gpii.windows.enableRegisteredAT",
                "options": {
                    "verifySettings": true,
                    "retryOptions": {
                        "rewriteEvery": 0,
                        "numRetries": 20,
                        "retryInterval": 1000
                    },
                    "registryName": "magnifierpane",
                    "getState": [
                        {
                            "type": "gpii.processReporter.find",
                            "command": "Magnify.exe"
                        }
                    ]
                }
            }
        },
        "isInstalled": [
            {
                "type": "gpii.deviceReporter.alwaysInstalled"
            }
        ]
    },
    "com.microsoft.windows.onscreenKeyboard": {
        "name": "Windows Built-in Onscreen Keyboard",
        "contexts": {
            "OS": [
                {
                    "id": "win32",
                    "version": ">=5.0"
                }
            ]
        },
        "capabilities": [
            "http://registry\\.gpii\\.net/common/onScreenKeyboard/enabled"
        ],
        "settingsHandlers": {
            "configure": {
                "type": "gpii.windows.registrySettingsHandler",
                "liveness": "liveRestart",
                "options": {
                    "hKey": "HKEY_CURRENT_USER",
                    "path": "Software\\Microsoft\\Osk",
                    "dataTypes": {
                        "NavigationMode": "REG_DWORD"
                    }
                },
                "supportedSettings": {
                    "NavigationMode": {
                        // TODO: Weird supported setting - How do we provide such use case?
                        "schema": {
                            "title": "On-Screen Keyboard",
                            "description": "Enable/Disable On-Screen Keyboard",
                            "type": "boolean",
                            "default": false
                        }
                    }
                },
                "capabilitiesTransformations": {
                    "NavigationMode": {
                        "literalValue": 0
                    }
                }
            }
        },
        "launchHandlers": {
            "launcher": {
                "type": "gpii.windows.enableRegisteredAT",
                "options": {
                    "registryName": "osk",
                    "getState": [
                        {
                            "type": "gpii.processReporter.find",
                            "command": "osk.exe"
                        }
                    ]
                }
            }
        },
        "isInstalled": [
            {
                "type": "gpii.deviceReporter.alwaysInstalled"
            }
        ]
    },
    "com.microsoft.windows.narrator": {
        "name": "Windows Built-in Narrator",
        "contexts": {
            "OS": [
                {
                    "id": "win32",
                    "version": ">=5.0"
                }
            ]
        },
        "capabilities": [
            "http://registry\\.gpii\\.net/common/screenReaderTTS/enabled"
        ],
        "settingsHandlers": {
            "configure": {
                "type": "gpii.windows.registrySettingsHandler",
                "liveness": "liveRestart",
                "options": {
                    "hKey": "HKEY_CURRENT_USER",
                    "path": "Software\\Microsoft\\Narrator",
                    "dataTypes": {
                        "SpeechSpeed": "REG_DWORD",
                        "SpeechPitch": "REG_DWORD",
                        "InteractionMouse": "REG_DWORD",
                        "CoupleNarratorCursorKeyboard": "REG_DWORD",
                        "FollowInsertion": "REG_DWORD",
                        "EchoChars": "REG_DWORD",
                        "EchoWords": "REG_DWORD"
                    }
                },
                "supportedSettings": {
                    "SpeechSpeed": {},
                    "SpeechPitch": {},
                    "CoupleNarratorCursorKeyboard": {},
                    "FollowInsertion": {},
                    "InteractionMouse": {},
                    "EchoChars": {},
                    "EchoWords": {}
                },
                "capabilitiesTransformations": {
                    "SpeechSpeed": {
                        "transform": {
                            "type": "fluid.transforms.round",
                            "input": {
                                "transform": {
                                    "type": "fluid.transforms.quantize",
                                    "inputPath": "http://registry\\.gpii\\.net/common/speechRate",
                                    /* https://msdn.microsoft.com/library/ee431826
                                     * The speed range is -10 to +10. 0 being normal, -10 is a third of normal and +10
                                     * is three times normal. The registry value is actually 0 to 20.
                                     * So this maps values between (default-speechRate / 3) and (default-speechRage * 3)
                                     * into values between 0 and 20.
                                     */
                                    "ranges": [
                                        {
                                            "upperBound": 50,
                                            "output": 0
                                        },
                                        {
                                            "upperBound": 150,
                                            "output": {
                                                "transform": {
                                                    "type": "fluid.transforms.linearScale",
                                                    "inputPath": "http://registry\\.gpii\\.net/common/speechRate",
                                                    "factor": 0.1,
                                                    "offset": -5
                                                }
                                            }
                                        },
                                        {
                                            "upperBound": 450,
                                            "output": {
                                                "transform": {
                                                    "type": "fluid.transforms.linearScale",
                                                    "inputPath": "http://registry\\.gpii\\.net/common/speechRate",
                                                    "factor": 0.033333333333,
                                                    "offset": -5
                                                }
                                            }
                                        },
                                        {
                                            "output": 20
                                        }
                                    ]
                                }
                            }
                        }
                    },
                    "SpeechPitch": {
                        "transform": {
                            "type": "fluid.transforms.linearScale",
                            "inputPath": "http://registry\\.gpii\\.net/common/pitch",
                            "factor": 20,
                            "offset": 0
                        }
                    },
                    "transform": [
                        {
                            "type": "fluid.transforms.arrayToSetMembership",
                            "inputPath": "http://registry\\.gpii\\.net/common/trackingTTS",
                            "outputPath": "",
                            "presentValue": 1,
                            "missingValue": 0,
                            "options": {
                                "focus": "CoupleNarratorCursorKeyboard",
                                "caret": "FollowInsertion",
                                "mouse": "InteractionMouse"
                            }
                        }
                    ],
                    "EchoChars": {
                        "transform": {
                            "type": "fluid.transforms.condition",
                            "false": 0,
                            "true": 1,
                            "conditionPath": "http://registry\\.gpii\\.net/common/keyEcho"
                        }
                    },
                    "EchoWords": {
                        "transform": {
                            "type": "fluid.transforms.condition",
                            "false": 0,
                            "true": 1,
                            "conditionPath": "http://registry\\.gpii\\.net/common/wordEcho"
                        }
                    }
                },
                "inverseCapabilitiesTransformations": {
                    "http://registry\\.gpii\\.net/common/speechRate": {
                        "transform": {
                            "type": "fluid.transforms.condition",
                            "condition": {
                                "transform": {
                                    "type": "fluid.transforms.binaryOp",
                                    "leftPath": "SpeechSpeed",
                                    "right": 10,
                                    "operator": "<"
                                }
                            },
                            "true": {
                                "transform": {
                                    "type": "fluid.transforms.linearScale",
                                    "inputPath": "SpeechSpeed",
                                    "factor": 10,
                                    "offset": 50
                                }
                            },
                            "false": {
                                "transform": {
                                    "type": "fluid.transforms.linearScale",
                                    "inputPath": "SpeechSpeed",
                                    "factor": 30,
                                    "offset": -150
                                }
                            }
                        }
                    },
                    "http://registry\\.gpii\\.net/common/pitch": {
                        "transform": {
                            "type": "fluid.transforms.linearScale",
                            "inputPath": "SpeechPitch",
                            "factor": 0.05,
                            "offset": 0
                        }
                    },
                    "transform": [
                        {
                            "type": "fluid.transforms.setMembershipToArray",
                            "inputPath": "",
                            "outputPath": "http://registry\\.gpii\\.net/common/trackingTTS",
                            "presentValue": 1,
                            "missingValue": 0,
                            "options": {
                                "CoupleNarratorCursorKeyboard": "focus",
                                "FollowInsertion": "caret",
                                "InteractionMouse": "mouse"
                            }
                        }
                    ],
                    "http://registry\\.gpii\\.net/common/keyEcho": {
                        "transform": {
                            "type": "fluid.transforms.binaryOp",
                            "leftPath": "EchoChars",
                            "right": 0,
                            "operator": "!=="
                        }
                    },
                    "http://registry\\.gpii\\.net/common/wordEcho": {
                        "transform": {
                            "type": "fluid.transforms.binaryOp",
                            "leftPath": "EchoWords",
                            "right": 0,
                            "operator": "!=="
                        }
                    }
                }
            },
            "configureNoRoam": {
                "type": "gpii.windows.registrySettingsHandler",
                "options": {
                    "hKey": "HKEY_CURRENT_USER",
                    "path": "Software\\Microsoft\\Narrator\\NoRoam",
                    "dataTypes": {
                        "SpeechVolume": "REG_DWORD",
                        "ShowKeyboardIntroduction": "REG_DWORD",
                        "ShowBrowserSelection": "REG_DWORD"
                    }
                },
                "supportedSettings": {
                    "SpeechVolume": {},
                    "ShowKeyboardIntroduction": {},
                    "ShowBrowserSelection": {}
                },
                "capabilitiesTransformations": {
                    "SpeechVolume": {
                        "transform": {
                            "type": "fluid.transforms.linearScale",
                            "inputPath": "http://registry\\.gpii\\.net/common/volumeTTS",
                            "factor": 100,
                            "offset": 0
                        }
                    },
                    "ShowKeyboardIntroduction": {
                        "transform": {
                            "type": "fluid.transforms.condition",
                            "false": 0,
                            "true": 1,
                            "conditionPath": "http://registry\\.gpii\\.net/common/speakTutorialMessages"
                        }
                    },
                    "ShowBrowserSelection": {
                        "transform": {
                            "type": "fluid.transforms.literalValue",
                            "input": 0
                        }
                    }
                }
            }
        },
        "launchHandlers": {
            "launcher": {
                "type": "gpii.windows.enableRegisteredAT",
                "options": {
                    "registryName": "Narrator",
                    "getState": [
                        {
                            "type": "gpii.processReporter.find",
                            "command": "Narrator.exe"
                        }
                    ]
                }
            }
        },
        "isInstalled": [
            {
                "type": "gpii.deviceReporter.alwaysInstalled"
            }
        ]
    },
    "com.microsoft.windows.language": {
        "name": "Windows Display Language",
        "contexts": {
            "OS": [
                {
                    "id": "win32",
                    "version": ">=5.0"
                }
            ]
        },
        "settingsHandlers": {
            "configure1": {
                "type": "gpii.windows.registrySettingsHandler",
                "liveness": "liveRestart",
                "options": {
                    "hKey": "HKEY_CURRENT_USER",
                    "path": "Control Panel\\Desktop\\MuiCached",
                    "dataTypes": {
                        "MachinePreferredUILanguages": "REG_SZ"
                    }
                },
                "capabilities": [
                    "http://registry\\.gpii\\.net/common/language"
                ],
                "capabilitiesTransformations": {
                    "MachinePreferredUILanguages": {
                        "transform": {
                            "type": "fluid.transforms.value",
                            "inputPath": "http://registry\\.gpii\\.net/common/language"
                        }
                    }
                },
                "supportedSettings": {
                    "MachinePreferredUILanguages": {}
                }
            },
            "configure2": {
                "type": "gpii.windows.registrySettingsHandler",
                "liveness": "liveRestart",
                "options": {
                    "hKey": "HKEY_CURRENT_USER",
                    "path": "Control Panel\\Desktop",
                    "dataTypes": {
                        "PreferredUILanguages": "REG_SZ"
                    }
                },
                "capabilities": [
                    "http://registry\\.gpii\\.net/common/language"
                ],
                "capabilitiesTransformations": {
                    "PreferredUILanguages": {
                        "transform": {
                            "type": "fluid.transforms.value",
                            "inputPath": "http://registry\\.gpii\\.net/common/language"
                        }
                    }
                },
                "supportedSettings": {
                    "PreferredUILanguages": {}
                }
            }
        },
        "configure": [
            "settings.configure1",
            "settings.configure2",
            {
                "type": "gpii.windows.updateLanguage",
                "currentLanguage": "${{registry}.HKEY_CURRENT_USER\\Control Panel\\Desktop\\PreferredUILanguages}"
            }
        ],
        "restore": [
            "settings.configure1",
            "settings.configure2",
            {
                "type": "gpii.windows.updateLanguage",
                "currentLanguage": "${{registry}.HKEY_CURRENT_USER\\Control Panel\\Desktop\\PreferredUILanguages}"
            }
        ],
        "isInstalled": [
            {
                "type": "gpii.deviceReporter.alwaysInstalled"
            }
        ]
    },
    "org.nvda-project": {
        "name": "NVDA Screen Reader",
        "contexts": {
            "OS": [
                {
                    "id": "win32",
                    "version": ">=5.0"
                }
            ]
        },
        "settingsHandlers": {
            "configs": {
                "type": "gpii.settingsHandlers.INISettingsHandler",
                "liveness": "manualRestart",
                "options": {
                    "filename": "${{environment}.APPDATA}\\nvda\\nvda.ini"
                },
                "supportedSettings": {
                    "speech.espeak.pitch": {},
                    "speech.espeak.volume": {},
                    "presentation.reportHelpBalloons": {},
                    "keyboard.speakTypedCharacters": {},
                    "keyboard.speakTypedWords": {},
                    "speech.espeak.sayCapForCapitals": {},
                    "reviewCursor.followFocus": {},
                    "reviewCursor.followCaret": {},
                    "reviewCursor.followMouse": {},
                    "speech.synth": {},
                    "speech.outputDevice": {},
                    "speech.espeak.rate": {},
                    "speech.espeak.rateBoost": {},
                    "speech.symbolLevel": {},
                    "speech.espeak.voice": {}
                },
                "capabilitiesTransformations": {
                    "speech\\.espeak\\.pitch": {
                        "transform": {
                            "type": "fluid.transforms.linearScale",
                            "inputPath": "http://registry\\.gpii\\.net/common/pitch",
                            "factor": 100
                        }
                    },
                    "speech\\.espeak\\.volume": {
                        "transform": {
                            "type": "fluid.transforms.linearScale",
                            "inputPath": "http://registry\\.gpii\\.net/common/volumeTTS",
                            "factor": 100
                        }
                    },
                    "presentation\\.reportHelpBalloons": "http://registry\\.gpii\\.net/common/speakTutorialMessages",
                    "keyboard\\.speakTypedCharacters": "http://registry\\.gpii\\.net/common/keyEcho",
                    "keyboard\\.speakTypedWords": "http://registry\\.gpii\\.net/common/wordEcho",
                    "speech\\.espeak\\.sayCapForCapitals": "http://registry\\.gpii\\.net/common/announceCapitals",
                    "transform": [
                        {
                            "type": "fluid.transforms.arrayToSetMembership",
                            "inputPath": "http://registry\\.gpii\\.net/common/trackingTTS",
                            "outputPath": "",
                            "presentValue": true,
                            "missingValue": false,
                            "options": {
                                "focus": "reviewCursor\\.followFocus",
                                "caret": "reviewCursor\\.followCaret",
                                "mouse": "reviewCursor\\.followMouse"
                            }
                        },
                        {
                            "type": "fluid.transforms.valueMapper",
                            "defaultInputPath": "http://registry\\.gpii\\.net/common/screenReaderTTS/enabled",
                            "match": {
                                "false": {
                                    "outputValue": {
                                        "transform": [
                                            {
                                                "type": "fluid.transforms.literalValue",
                                                "input": "silence",
                                                "outputPath": "speech\\.synth"
                                            },
                                            {
                                                "type": "fluid.transforms.literalValue",
                                                "input": "Microsoft Sound Mapper",
                                                "outputPath": "speech\\.outputDevice"
                                            }
                                        ]
                                    }
                                }
                            }
                        }
                    ],
                    "speech\\.espeak\\.rate": {
                        "transform": {
                            "type": "fluid.transforms.round",
                            "input": {
                                "transform": {
                                    "type": "fluid.transforms.binaryOp",
                                    "right": 3.10,
                                    "operator": "/",
                                    "left": {
                                        "transform": {
                                            "type": "fluid.transforms.binaryOp",
                                            "right": 80,
                                            "operator": "-",
                                            "left": {
                                                "transform": {
                                                    "type": "fluid.transforms.condition",
                                                    "truePath": "http://registry\\.gpii\\.net/common/speechRate",
                                                    "false": {
                                                        "transform": {
                                                            "type": "fluid.transforms.binaryOp",
                                                            "leftPath": "http://registry\\.gpii\\.net/common/speechRate",
                                                            "operator": "/",
                                                            "right": 3
                                                        }
                                                    },
                                                    "condition": {
                                                        "transform": {
                                                            "type": "fluid.transforms.binaryOp",
                                                            "leftPath": "http://registry\\.gpii\\.net/common/speechRate",
                                                            "operator": "<=",
                                                            "right": 390
                                                        }
                                                    }
                                                }
                                            }
                                        }
                                    }
                                }
                            }
                        }
                    },
                    "speech\\.espeak\\.rateBoost": {
                        "transform": {
                            "type": "fluid.transforms.binaryOp",
                            "leftPath": "http://registry\\.gpii\\.net/common/speechRate",
                            "operator": ">",
                            "right": 390
                        }
                    },
                    "speech\\.symbolLevel": {
                        "transform": {
                            "type": "fluid.transforms.valueMapper",
                            "defaultInputPath": "http://registry\\.gpii\\.net/common/punctuationVerbosity",
                            "match": {
                                "none": 0,
                                "some": 100,
                                "most": 200,
                                "all": 300
                            }
                        }
                    },
                    "speech\\.espeak\\.voice": {
                        "transform": {
                            "type": "fluid.transforms.valueMapper",
                            "defaultInputPath": "http://registry\\.gpii\\.net/common/auditoryOutLanguage",
                            "match": {
                                "en": "en\\en",
                                "en-GB": "en\\en",
                                "en-US": "en\\en-us",
                                "en-scotland": "en\\en-sc",
                                "en-BZ": "en\\en-wi",
                                "en-BS": "en\\en-wi",
                                "en-AG": "en\\en-wi",
                                "en-AI": "en\\en-wi",
                                "af": "af",
                                "bg": "bg",
                                "bs": "bs",
                                "ca": "ca",
                                "cs": "cs",
                                "cy": "cy",
                                "da": "da",
                                "de": "de",
                                "el": "el",
                                "grc": "test\\grc",
                                "eo": "eo",
                                "es": "es",
                                "es-419": "es-la",
                                "et": "et",
                                "fi": "fi",
                                "fr": "fr",
                                "fr-BE": "fr-be",
                                "hi": "hi",
                                "hr": "hr",
                                "hu": "hu",
                                "hy": "hy",
                                "hy-arevmda": "hy-west",
                                "id": "id",
                                "is": "is",
                                "it": "it",
                                "jbo": "test\\jbo",
                                "ka": "ka",
                                "kn": "kn",
                                "ku": "ku",
                                "la": "la",
                                "lv": "lv",
                                "mk": "mk",
                                "ml": "ml",
                                "nci": "test\\nci",
                                "nl": "nl",
                                "no": "no",
                                "pap": "test\\pap",
                                "pl": "pl",
                                "pt-BR": "pt",
                                "pt-PT": "pt-pt",
                                "ro": "ro",
                                "ru": "ru",
                                "sk": "sk",
                                "sq": "sq",
                                "sr": "sr",
                                "sv": "sv",
                                "sw": "sw",
                                "ta": "ta",
                                "tr": "tr",
                                "vi": "vi",
                                "zh-cmn": "zh",
                                "cmn": "zh",
                                "zh-yue": "zh-yue"
                            }
                        }
                    }
                },
                "inverseCapabilitiesTransformations": {
                    "http://registry\\.gpii\\.net/common/speakTutorialMessages": "presentation\\.reportHelpBalloons",
                    "http://registry\\.gpii\\.net/common/keyEcho": "keyboard\\.speakTypedCharacters",
                    "http://registry\\.gpii\\.net/common/wordEcho": "keyboard\\.speakTypedWords",
                    "http://registry\\.gpii\\.net/common/announceCapitals": "speech\\.espeak\\.sayCapForCapitals",
                    "transform": [
                        {
                            "type": "fluid.transforms.valueMapper",
                            "defaultInputPath": "virtualBuffers\\.autoSayAllOnPageLoad.value",
                            "defaultOutputPath": "http://registry\\.gpii\\.net/common/readingUnit",
                            "match": {
                                "true": "all",
                                "false": "sentence"
                            }
                        },
                        {
                            "type": "fluid.transforms.setMembershipToArray",
                            "inputPath": "",
                            "outputPath": "http://registry\\.gpii\\.net/common/trackingTTS",
                            "presentValue": true,
                            "missingValue": false,
                            "options": {
                                "reviewCursor\\.followFocus": "focus",
                                "reviewCursor\\.followCaret": "caret",
                                "reviewCursor\\.followMouse": "mouse"
                            }
                        },
                        {
                            "type": "fluid.transforms.valueMapper",
                            "defaultOutputPath": "http://registry\\.gpii\\.net/common/punctuationVerbosity",
                            "defaultInputPath": "speech\\.symbolLevel",
                            "match": {
                                "0": "none",
                                "100": "some",
                                "200": "most",
                                "300": "all"
                            }
                        },
                        {
                            "type": "fluid.transforms.condition",
                            "outputPath": "http://registry\\.gpii\\.net/common/screenReaderTTS/enabled",
                            "false": true,
                            "true": false,
                            "condition": {
                                "transform": {
                                    "type": "fluid.transforms.binaryOp",
                                    "left": {
                                        "transform": {
                                            "type": "fluid.transforms.binaryOp",
                                            "leftPath": "speech\\.synth",
                                            "operator": "===",
                                            "right": "silence"
                                        }
                                    },
                                    "right": {
                                        "transform": {
                                            "type": "fluid.transforms.binaryOp",
                                            "leftPath": "speech\\.outputDevice",
                                            "operator": "===",
                                            "right": "Microsoft Sound Mapper"
                                        }
                                    },
                                    "operator": "&&"
                                }
                            }
                        },
                        {
                            "type": "fluid.transforms.condition",
                            "outputPath": "http://registry\\.gpii\\.net/common/speechRate",
                            "condition": {
                                "transform": {
                                    "type": "fluid.transforms.binaryOp",
                                    "right": true,
                                    "operator": "===",
                                    "leftPath": "speech\\.espeak\\.rateBoost"
                                }
                            },
                            "false": {
                                "transform": {
                                    "type": "fluid.transforms.linearScale",
                                    "inputPath": "speech\\.espeak\\.rate",
                                    "factor": 3.1,
                                    "offset": 80
                                }
                            },
                            "true": {
                                "transform": {
                                    "type": "fluid.transforms.binaryOp",
                                    "left": {
                                        "transform": {
                                            "type": "fluid.transforms.linearScale",
                                            "inputPath": "speech\\.espeak\\.rate",
                                            "factor": 3.1,
                                            "offset": 80
                                        }
                                    },
                                    "operator": "*",
                                    "right": 3
                                }
                            }
                        },
                        {
                            "type": "fluid.transforms.valueMapper",
                            "defaultInputPath": "speech\\.espeak\\.voice",
                            "defaultOutputPath": "http://registry\\.gpii\\.net/common/auditoryOutLanguage",
                            "match": {
                                "en\\en": "en",
                                "en\\en-us": "en-US",
                                "en\\en-sc": "en-scotland",
                                "en\\en-wi": "en-BZ",
                                "af": "af",
                                "bg": "bg",
                                "bs": "bs",
                                "ca": "ca",
                                "cs": "cs",
                                "cy": "cy",
                                "da": "da",
                                "de": "de",
                                "el": "el",
                                "test\\grc": "grc",
                                "eo": "eo",
                                "es": "es",
                                "es-la": "es-419",
                                "et": "et",
                                "fi": "fi",
                                "fr": "fr",
                                "fr-be": "fr-BE",
                                "hi": "hi",
                                "hr": "hr",
                                "hu": "hu",
                                "hy": "hy",
                                "hy-west": "hy-arevmda",
                                "id": "id",
                                "is": "is",
                                "it": "it",
                                "test\\jbo": "jbo",
                                "ka": "ka",
                                "kn": "kn",
                                "ku": "ku",
                                "la": "la",
                                "lv": "lv",
                                "mk": "mk",
                                "ml": "ml",
                                "test\\nci": "nci",
                                "nl": "nl",
                                "no": "no",
                                "test\\pap": "pap",
                                "pl": "pl",
                                "pt": "pt-BR",
                                "pt-pt": "pt-PT",
                                "ro": "ro",
                                "ru": "ru",
                                "sk": "sk",
                                "sq": "sq",
                                "sr": "sr",
                                "sv": "sv",
                                "sw": "sw",
                                "ta": "ta",
                                "tr": "tr",
                                "vi": "vi",
                                "zh": "zh-cmn",
                                "zh-yue": "zh-yue"
                            }
                        }
                    ]
                }
            }
        },
        "launchHandlers": {
            "launcher": {
                "type": "gpii.launchHandlers.flexibleHandler",
                "options": {
                    "verifySettings": true,
                    retryOptions: {
                        rewriteEvery: 0,
                        numRetries: 20
                    },
                    "getState": [
                        {
                            "type": "gpii.processReporter.find",
                            "command": "nvda.exe"
                        }
                    ],
                    "setTrue": [
                        {
                            "type": "gpii.launch.exec",
                            "command": "\"${{registry}.HKEY_LOCAL_MACHINE\\SOFTWARE\\Microsoft\\Windows\\CurrentVersion\\App Paths\\nvda.exe\\}\""
                        }
                    ],
                    "setFalse": [
                        {
                            "type": "gpii.windows.closeProcessByName",
                            "filename": "nvda_service.exe"
                        },
                        {
                            "type": "gpii.windows.closeProcessByName",
                            "filename": "nvda.exe"
                        }
                    ]
                }
            }
        },
        "isInstalled": [
            {
                "type": "gpii.deviceReporter.registryKeyExists",
                "hKey": "HKEY_LOCAL_MACHINE",
                "path": "Software\\Microsoft\\Windows\\CurrentVersion\\App Paths\\nvda.exe",
                "subPath": "",
                "dataType": "REG_SZ"
            }
        ]
    },
    "trace.easyOne.communicator.windows": {
        "name": "EasyOne Communicator Windows",
        "contexts": {
            "OS": [
                {
                    "id": "win32",
                    "version": ">=5.0"
                }
            ]
        },
        "capabilities": [
            "http://registry\\.gpii\\.net/common/simplification"
        ],
        "launchHandlers": {
            "launcher": {
                "type": "gpii.launchHandlers.flexibleHandler",
                "options": {
                    "setTrue": {
                        "type": "gpii.launch.exec",
                        "command": "\"${{registry}.HKEY_LOCAL_MACHINE\\SOFTWARE\\Microsoft\\Windows\\CurrentVersion\\App Paths\\firefox.exe\\}\" http://easyone.gpii.net/user/${{gpiiKey}}"
                    },
                    "setFalse": {
                        "type": "gpii.windows.closeProcessByName",
                        "filename": "firefox.exe"
                    },
                    "getState": [
                        {
                            "type": "gpii.processReporter.neverRunning"
                        }
                    ]
                }
            }
        },
        "isInstalled": [
            {
                "type": "gpii.deviceReporter.alwaysInstalled"
            }
        ]
    },
    "trace.easyOne.sudan.windows": {
        "name": "EasyOne Communicator Sudan",
        "contexts": {
            "OS": [
                {
                    "id": "win32",
                    "version": ">=5.0"
                }
            ]
        },
        "capabilities": [
            "http://registry\\.gpii\\.net/common/pictorialSimplification"
        ],
        "launchHandlers": {
            "launcher": {
                "type": "gpii.launchHandlers.flexibleHandler",
                "options": {
                    "setTrue": {
                        "type": "gpii.launch.exec",
                        "command": "\"${{registry}.HKEY_LOCAL_MACHINE\\SOFTWARE\\Microsoft\\Windows\\CurrentVersion\\App Paths\\firefox.exe\\}\" http://easyone.gpii.net/sudan"
                    },
                    "setFalse": {
                        "type": "gpii.windows.closeProcessByName",
                        "filename": "firefox.exe"
                    },
                    "getState": [
                        {
                            "type": "gpii.processReporter.neverRunning"
                        }
                    ]
                }
            }
        },
        "isInstalled": [
            {
                "type": "gpii.deviceReporter.alwaysInstalled"
            }
        ]
    },
    "webinsight.webAnywhere.windows": {
        "name": "Web Anywhere",
        "contexts": {
            "OS": [
                {
                    "id": "win32",
                    "version": ">=5.0"
                }
            ]
        },
        "capabilities": [
            "http://registry\\.gpii\\.net/common/screenReaderTTS/enabled"
        ],
        "launchHandlers": {
            "launcher": {
                "type": "gpii.launchHandlers.flexibleHandler",
                "options": {
                    "setTrue": {
                        "type": "gpii.launch.exec",
                        "command": "\"${{registry}.HKEY_LOCAL_MACHINE\\SOFTWARE\\Microsoft\\Windows\\CurrentVersion\\App Paths\\firefox.exe\\}\" \"http://webanywhere.cs.washington.edu/beta/?starting_url=http%3A%2F%2Fcloud4all.info\""
                    },
                    "setFalse": {
                        "type": "gpii.windows.closeProcessByName",
                        "filename": "firefox.exe"
                    },
                    "getState": [
                        {
                            "type": "gpii.processReporter.neverRunning"
                        }
                    ]
                }
            }
        },
        "isInstalled": [
            {
                "type": "gpii.deviceReporter.alwaysInstalled"
            }
        ]
    },
    "net.opendirective.maavis": {
        "name": "maavis",
        "contexts": {
            "OS": [
                {
                    "id": "win32",
                    "version": ">=5.0"
                }
            ]
        },
        "settingsHandlers": {
            "configuration": {
                "type": "gpii.settingsHandlers.JSONSettingsHandler",
                "liveness": "manualRestart",
                "options": {
                    "filename": "${{environment}.MAAVIS_HOME}\\MaavisMedia\\Users\\Default\\userconfig.json"
                },
                "supportedSettings": {
                    "speakOnActivate": {},
                    "speakTitles": {},
                    "speakLabels": {},
                    "theme": {}
                },
                "capabilitiesTransformations": {
                    "transform": [
                        {
                            "type": "fluid.transforms.condition",
                            "conditionPath": "http://registry\\.gpii\\.net/common/selfVoicing/enabled",
                            "outputPath": "speakOnActivate",
                            "true": "yes",
                            "false": "no"
                        },
                        {
                            "type": "fluid.transforms.condition",
                            "conditionPath": "http://registry\\.gpii\\.net/common/selfVoicing/enabled",
                            "outputPath": "speakTitles",
                            "true": "yes",
                            "false": "no"
                        },
                        {
                            "type": "fluid.transforms.condition",
                            "conditionPath": "http://registry\\.gpii\\.net/common/selfVoicing/enabled",
                            "outputPath": "speakLabels",
                            "true": "yes",
                            "false": "no"
                        },
                        {
                            "type": "fluid.transforms.condition",
                            "conditionPath": "http://registry\\.gpii\\.net/common/highContrast/enabled",
                            "condition": false,
                            "outputPath": "theme",
                            "false": "colour",
                            "true": {
                                "transform": {
                                    "type": "fluid.transforms.valueMapper",
                                    "defaultInputPath": "http://registry\\.gpii\\.net/common/highContrastTheme",
                                    "match": {
                                        "black-white": "bw",
                                        "white-black": "bw",
                                        "black-yellow": "hc",
                                        "yellow-black": "hc"
                                    },
                                    "noMatch": {
                                        "outputValue": "bw"
                                    }
                                }
                            }
                        }
                    ]
                },
                "inverseCapabilitiesTransformations": {}
            }
        },
        "launchHandlers": {
            "launcher": {
                "type": "gpii.launchHandlers.flexibleHandler",
                "options": {
                    "verifySettings": true,
                    "retryOptions": {
                        "rewriteEvery": 0,
                        "numRetries": 20
                    },
                    "setTrue": [
                        {
                            "type": "gpii.launch.exec",
                            "command": "${{environment}.ComSpec} /c \"cd ${{environment}.MAAVIS_HOME} && MaavisPortable.cmd\""
                        }
                    ],
                    "setFalse": [
                        {
                            "type": "gpii.windows.closeProcessByName",
                            "filename": "firefox.exe"
                        }
                    ],
                    "getState": [
                        {
                            "type": "gpii.processReporter.find",
                            "command": "MaavisPortable"
                        }
                    ]
                }
            }
        },
        "isInstalled": [] // Disabled due to GPII-3401
    },
    "com.microsoft.windows.highContrast": {
        "name": "Windows High Contrast",
        "contexts": {
            "OS": [
                {
                    "id": "win32",
                    "version": ">=5.0"
                }
            ]
        },
        "settingsHandlers": {
            "configure-spi": {
                "type": "gpii.windows.spiSettingsHandler",
                "liveness": "live",
                "options": {
                    "getAction": "SPI_GETHIGHCONTRAST",
                    "setAction": "SPI_SETHIGHCONTRAST",
                    "uiParam": "struct_size",
                    "pvParam": {
                        "type": "struct",
                        "name": "HIGHCONTRAST"
                    },
                    "verifySettings": true
                },
                "supportedSettings": {
                    "HighContrastOn": {
                        "schema": {
                            "title": "High Contrast",
                            "description": "Whether to enable/disable High Contrast",
                            "type": "boolean",
                            "default": false
                        }
                    }
                },
                "capabilitiesTransformations": {
                    "HighContrastOn": {
                        // (highContrast.enabled || highContrastTheme) && (highContrastTheme != "regular-contrast")
                        "transform": {
                            "type": "fluid.transforms.binaryOp",
                            "left": {
                                "transform": {
                                    "type": "fluid.transforms.binaryOp",
                                    "leftPath": "http://registry\\.gpii\\.net/common/highContrast/enabled",
                                    "left": false,
                                    "operator": "||",
                                    "rightPath": "http://registry\\.gpii\\.net/common/highContrastTheme",
                                    "right": false
                                }
                            },
                            "operator": "&&",
                            "right": {
                                "transform": {
                                    "type": "fluid.transforms.binaryOp",
                                    "left": "",
                                    "leftPath": "http://registry\\.gpii\\.net/common/highContrastTheme",
                                    "operator": "!==",
                                    "right": "regular-contrast"
                                }
                            },
                            "outputPath": "value"
                        },
                        "path": {
                            "transform": {
                                "type": "fluid.transforms.literalValue",
                                "input": "pvParam.dwFlags.HCF_HIGHCONTRASTON"
                            }
                        }
                    }
                },
                "inverseCapabilitiesTransformations": {
                    "http://registry\\.gpii\\.net/common/highContrast/enabled": "HighContrastOn.value"
                }
            },
            "configure-registry": {
                "type": "gpii.windows.registrySettingsHandler",
                "liveness": "live",
                "options": {
                    "hKey": "HKEY_CURRENT_USER",
                    "path": "SOFTWARE\\Microsoft\\Windows\\CurrentVersion\\Themes",
                    "dataTypes": {
                        "LastHighContrastTheme": "REG_SZ"
                    }
                },
                "supportedSettings": {
                    "LastHighContrastTheme": {
                        "schema": {
                            "title": "High Contrast theme",
                            "description": "High Contrast Theme",
                            "type": "string",
                            "default": "%SystemRoot%\\resources\\Ease of Access Themes\\hcwhite.theme",
                            "enum": [
                                "%SystemRoot%\\resources\\Ease of Access Themes\\hcwhite.theme",
                                "%SystemRoot%\\resources\\Ease of Access Themes\\hcblack.theme",
                                "%SystemRoot%\\resources\\Ease of Access Themes\\hc1.theme",
                                "%SystemRoot%\\resources\\Ease of Access Themes\\yellowOnBlack.theme",
                                "%SystemRoot%\\resources\\Ease of Access Themes\\hc2.theme",
                                "%SystemRoot%\\resources\\Ease of Access Themes\\blackOnBrown.theme",
                                "%SystemRoot%\\resources\\Ease of Access Themes\\grayOnDark.theme",
                                "%SystemRoot%\\resources\\Ease of Access Themes\\grayOnWhite.theme"
                            ],
                            "enumLabels": [
                                "Black on White",
                                "White on Black",
                                "Yellow on Black",
                                "Black on Yellow",
                                "Lime on Black",
                                "Black on Brown",
                                "Grey on Dark",
                                "Grey on White"
                            ]
                        }
                    }
                },
                "capabilitiesTransformations": {
                    "LastHighContrastTheme": {
                        "transform": {
                            "type": "fluid.transforms.valueMapper",
                            "defaultInputPath": "http://registry\\.gpii\\.net/common/highContrastTheme",
                            "match": {
                                "black-white": "${{environment}.SystemRoot}\\resources\\Ease of Access Themes\\hcwhite.theme",
                                "white-black": "${{environment}.SystemRoot}\\resources\\Ease of Access Themes\\hcblack.theme",
                                "yellow-black": "${{environment}.SystemRoot}\\resources\\Ease of Access Themes\\hc1.theme",
                                "black-yellow": "${{environment}.SystemRoot}\\resources\\Ease of Access Themes\\yellowOnBlack.theme",
                                "lime-black": "${{environment}.SystemRoot}\\resources\\Ease of Access Themes\\hc2.theme",
                                "black-brown": "${{environment}.SystemRoot}\\resources\\Ease of Access Themes\\blackOnBrown.theme",
                                "grey-black": "${{environment}.SystemRoot}\\resources\\Ease of Access Themes\\grayOnDark.theme",
                                "grey-white": "${{environment}.SystemRoot}\\resources\\Ease of Access Themes\\grayOnWhite.theme"
                            }
                        }
                    }
                }
            }
        },
        "configure": [
            "settings.configure-registry",
            {
                "type": "gpii.windows.spiSettingsHandler.setHighContrastTheme",
                "filename": "${{registry}HKEY_CURRENT_USER\\SOFTWARE\\Microsoft\\Windows\\CurrentVersion\\Themes\\LastHighContrastTheme}"
            },
            "settings.configure-spi"
        ],
        "isInstalled": [
            {
                "type": "gpii.deviceReporter.alwaysInstalled"
            }
        ]
    },
    "com.microsoft.windows.stickyKeys": {
        "name": "Windows StickyKeys",
        "contexts": {
            "OS": [
                {
                    "id": "win32",
                    "version": ">=5.0"
                }
            ]
        },
        "settingsHandlers": {
            "configure": {
                "type": "gpii.windows.spiSettingsHandler",
                "liveness": "live",
                "options": {
                    "getAction": "SPI_GETSTICKYKEYS",
                    "setAction": "SPI_SETSTICKYKEYS",
                    "uiParam": "struct_size",
                    "pvParam": {
                        "type": "struct",
                        "name": "STICKYKEYS"
                    },
                    "verifySettings": true
                },
                "supportedSettings": {
                    "StickyKeysOn": {}
                },
                "capabilitiesTransformations": {
                    "StickyKeysOn": {
                        "transform": {
                            "type": "fluid.transforms.value",
                            "inputPath": "http://registry\\.gpii\\.net/common/stickyKeys",
                            "outputPath": "value"
                        },
                        "path": {
                            "transform": {
                                "type": "fluid.transforms.literalValue",
                                "input": "pvParam.dwFlags.SKF_STICKYKEYSON"
                            }
                        }
                    }
                },
                "inverseCapabilitiesTransformations": {
                    "http://registry\\.gpii\\.net/common/stickyKeys": "StickyKeysOn.value"
                }
            }
        },
        "isInstalled": [
            {
                "type": "gpii.deviceReporter.alwaysInstalled"
            }
        ]
    },
    "com.microsoft.windows.filterKeys": {
        "name": "Windows FilterKeys",
        "contexts": {
            "OS": [
                {
                    "id": "win32",
                    "version": ">=5.0"
                }
            ]
        },
        "settingsHandlers": {
            "configure": {
                "type": "gpii.windows.spiSettingsHandler",
                "liveness": "live",
                "options": {
                    "getAction": "SPI_GETFILTERKEYS",
                    "setAction": "SPI_SETFILTERKEYS",
                    "uiParam": "struct_size",
                    "pvParam": {
                        "type": "struct",
                        "name": "FILTERKEYS"
                    },
                    "verifySettings": false
                },
                "supportedSettings": {
                    "FilterKeysEnable": {
                        "schema": {
                            "title": "Filter keys",
                            "description": "Enable/Disable filter keys",
                            "type": "boolean",
                            "default": false
                        }
                    },
                    "SlowKeysInterval": {
                        "schema": {
                            "title": "Slow keys interval",
                            "description": "Slow keys interval time in milliseconds",
                            "type": "number",
                            "default": 0,
                            // 0 means no interval time
                            "divisibleBy": 1
                        }
                    },
                    "BounceKeysInterval": {
                        "schema": {
                            "title": "Bounce keys interval",
                            "description": "Bounce keys interval time in milliseconds",
                            "type": "number",
                            "default": 0,
                            "divisibleBy": 1
                        }
                    }
                },
                "capabilitiesTransformations": {
                    "FilterKeysEnable": {
                        "transform": {
                            "type": "fluid.transforms.binaryOp",
                            "leftPath": "http://registry\\.gpii\\.net/common/debounce/enabled",
                            "left": false,
                            "rightPath": "http://registry\\.gpii\\.net/common/slowKeys/enabled",
                            "right": false,
                            "operator": "||",
                            "outputPath": "value"
                        },
                        "path": {
                            "transform": {
                                "type": "fluid.transforms.literalValue",
                                "input": "pvParam.dwFlags.FKF_FILTERKEYSON"
                            }
                        }
                    },
                    "SlowKeysInterval": {
                        "transform": {
                            "type": "fluid.transforms.condition",
                            "conditionPath": "http://registry\\.gpii\\.net/common/slowKeys/enabled",
                            "true": {
                                "transform": {
                                    "type": "fluid.transforms.linearScale",
                                    "inputPath": "http://registry\\.gpii\\.net/common/slowKeysInterval",
                                    "factor": 1000
                                }
                            },
                            "false": 0,
                            "outputPath": "value"
                        },
                        "path": {
                            "transform": {
                                "type": "fluid.transforms.literalValue",
                                "input": "pvParam.iWaitMSec"
                            }
                        }
                    },
                    "BounceKeysInterval": {
                        "transform": {
                            "type": "fluid.transforms.condition",
                            "condition": {
                                "transform": {
                                    "type": "fluid.transforms.binaryOp",
                                    "leftPath": "http://registry\\.gpii\\.net/common/slowKeys/enabled",
                                    "left": false,
                                    "right": false,
                                    "operator": "==="
                                }
                            },
                            "true": {
                                "transform": {
                                    "type": "fluid.transforms.condition",
                                    "conditionPath": "http://registry\\.gpii\\.net/common/debounce/enabled",
                                    "true": {
                                        "transform": {
                                            "type": "fluid.transforms.linearScale",
                                            "inputPath": "http://registry\\.gpii\\.net/common/debounceInterval",
                                            "factor": 1000
                                        }
                                    },
                                    "false": 0,
                                    "outputPath": "value"
                                }
                            },
                            "false": 0,
                            "outputPath": "value"
                        },
                        "path": {
                            "transform": {
                                "type": "fluid.transforms.literalValue",
                                "input": "pvParam.iBounceMSec"
                            }
                        }
                    }
                },
                "inverseCapabilitiesTransformations": {
                    "http://registry\\.gpii\\.net/common/slowKeys/enabled": {
                        "transform": {
                            "type": "fluid.transforms.condition",
                            "condition": {
                                "transform": {
                                    "type": "fluid.transforms.binaryOp",
                                    "leftPath": "SlowKeysInterval.value",
                                    "right": 0,
                                    "operator": ">"
                                }
                            },
                            "truePath": "FilterKeysEnable.value"
                        }
                    },
                    "http://registry\\.gpii\\.net/common/slowKeysInterval": {
                        "transform": {
                            "type": "fluid.transforms.condition",
                            "condition": {
                                "transform": {
                                    "type": "fluid.transforms.binaryOp",
                                    "leftPath": "SlowKeysInterval.value",
                                    "right": 0,
                                    "operator": ">"
                                }
                            },
                            "true": {
                                "transform": {
                                    "type": "fluid.transforms.linearScale",
                                    "inputPath": "SlowKeysInterval.value",
                                    "factor": 0.001
                                }
                            }
                        }
                    },
                    "http://registry\\.gpii\\.net/common/debounce/enabled": {
                        "transform": {
                            "type": "fluid.transforms.condition",
                            "condition": {
                                "transform": {
                                    "type": "fluid.transforms.binaryOp",
                                    "leftPath": "BounceKeysInterval.value",
                                    "right": 0,
                                    "operator": ">"
                                }
                            },
                            "truePath": "FilterKeysEnable.value"
                        }
                    },
                    "http://registry\\.gpii\\.net/common/debounceInterval": {
                        "transform": {
                            "type": "fluid.transforms.condition",
                            "condition": {
                                "transform": {
                                    "type": "fluid.transforms.binaryOp",
                                    "leftPath": "BounceKeysInterval.value",
                                    "right": 0,
                                    "operator": ">"
                                }
                            },
                            "true": {
                                "transform": {
                                    "type": "fluid.transforms.linearScale",
                                    "inputPath": "BounceKeysInterval.value",
                                    "factor": 0.001
                                }
                            }
                        }
                    }
                }
            }
        },
        "isInstalled": [
            {
                "type": "gpii.deviceReporter.alwaysInstalled"
            }
        ]
    },
    "com.microsoft.windows.mouseKeys": {
        "name": "Windows MouseKeys",
        "contexts": {
            "OS": [
                {
                    "id": "win32",
                    "version": ">=5.0"
                }
            ]
        },
        "settingsHandlers": {
            "configure": {
                "type": "gpii.windows.spiSettingsHandler",
                "liveness": "live",
                "options": {
                    "getAction": "SPI_GETMOUSEKEYS",
                    "setAction": "SPI_SETMOUSEKEYS",
                    "uiParam": "struct_size",
                    "pvParam": {
                        "type": "struct",
                        "name": "MOUSEKEYS"
                    },
                    "verifySettings": true
                },
                "supportedSettings": {
                    "MouseKeysOn": {
                        "schema": {
                            "title": "Mouse keys",
                            "description": "Enable/Disable mouse keys",
                            "type": "boolean",
                            "default": false
                        }
                    },
                    "MaxSpeed": {
                        "schema": {
                            "title": "Mouse keys speed",
                            "description": "Speed of mouse keys",
                            "type": "number",
                            "divisibleBy": 10
                        }
                    },
                    "Acceleration": {
                        "schema": {
                            "title": "Mouse keys acceleration",
                            "description": "Acceleration of mouse keys",
                            "type": "number",
                            "min": -1000,
                            // TODO: Not clear how to describe this setting
                            "max": 1000
                        }
                    }
                },
                "capabilitiesTransformations": {
                    "MouseKeysOn": {
                        "transform": {
                            "type": "fluid.transforms.value",
                            "inputPath": "http://registry\\.gpii\\.net/common/mouseEmulation/enabled",
                            "outputPath": "value"
                        },
                        "path": {
                            "transform": {
                                "type": "fluid.transforms.literalValue",
                                "input": "pvParam.dwFlags.MKF_MOUSEKEYSON"
                            }
                        }
                    },
                    "MaxSpeed": {
                        "transform": {
                            "type": "fluid.transforms.round",
                            "input": {
                                "transform": {
                                    "type": "fluid.transforms.linearScale",
                                    "inputPath": "http://registry\\.gpii\\.net/common/cursorSpeed",
                                    "factor": 350,
                                    "offset": 10
                                }
                            },
                            "outputPath": "value"
                        },
                        "path": {
                            "transform": {
                                "type": "fluid.transforms.literalValue",
                                "input": "pvParam.iMaxSpeed"
                            }
                        }
                    },
                    "Acceleration": {
                        "transform": {
                            "type": "fluid.transforms.binaryOp",
                            "left": {
                                "transform": {
                                    "type": "fluid.transforms.linearScale",
                                    "inputPath": "http://registry\\.gpii\\.net/common/initDelay",
                                    "factor": 1000,
                                    "outputPath": "value"
                                }
                            },
                            "right": {
                                "transform": {
                                    "type": "fluid.transforms.linearScale",
                                    "inputPath": "http://registry\\.gpii\\.net/common/cursorAcceleration",
                                    "factor": 1000,
                                    "offset": 1000,
                                    "outputPath": "value"
                                }
                            },
                            "operator": "+"
                        },
                        "path": {
                            "transform": {
                                "type": "fluid.transforms.literalValue",
                                "input": "pvParam.iTimeToMaxSpeed"
                            }
                        }
                    }
                },
                "inverseCapabilitiesTransformations": {
                    "http://registry\\.gpii\\.net/common/mouseEmulation/enabled": "MouseKeysOn.value",
                    "http://registry\\.gpii\\.net/common/cursorSpeed": {
                        "transform": {
                            "type": "fluid.transforms.linearScale",
                            "inputPath": "MaxSpeed.value",
                            "factor": 0.00285714285714,
                            "offset": -0.0285714285714
                        }
                    }
                }
            }
        },
        "isInstalled": [
            {
                "type": "gpii.deviceReporter.alwaysInstalled"
            }
        ]
    },
    "com.microsoft.windows.mouseTrailing": {
        "name": "Windows Mouse Trailing",
        "contexts": {
            "OS": [
                {
                    "id": "win32",
                    "version": ">=5.0"
                }
            ]
        },
        "settingsHandlers": {
            "configure": {
                "type": "gpii.windows.spiSettingsHandler",
                "liveness": "live",
                "options": {
                    "getAction": "SPI_GETMOUSETRAILS",
                    "setAction": "SPI_SETMOUSETRAILS",
                    "uiParam": 0,
                    "pvParam": {
                        "type": "UINT"
                    },
                    "verifySettings": true
                },
                "supportedSettings": {
                    "MouseTrails": {
                        "schema": {
                            // Exactly the same schema as mouseTrailing common term
                            "title": "Mouse trails",
                            "description": "Amount of mouse trailing",
                            "type": "number",
                            "min": 0,
                            "max": 10,
                            "divisibleBy": 1
                        }
                    }
                },
                "capabilitiesTransformations": {
                    "MouseTrails": {
                        "transform": {
                            "type": "fluid.transforms.value",
                            "inputPath": "http://registry\\.gpii\\.net/common/mouseTrailing",
                            "outputPath": "value"
                        },
                        "path": {
                            "transform": {
                                "type": "fluid.transforms.literalValue",
                                "input": {
                                    "get": "pvParam",
                                    "set": "uiParam"
                                }
                            }
                        }
                    }
                },
                "inverseCapabilitiesTransformations": {
                    "http://registry\\.gpii\\.net/common/mouseTrailing": "MouseTrails.value"
                }
            }
        },
        "isInstalled": [
            {
                "type": "gpii.deviceReporter.alwaysInstalled"
            }
        ]
    },
    "com.microsoft.windows.screenResolution": {
        "name": "Windows Screen Resolution",
        "contexts": {
            "OS": [
                {
                    "id": "win32",
                    "version": ">=5.0"
                }
            ]
        },
        "settingsHandlers": {
            "configuration": {
                "type": "gpii.windows.displaySettingsHandler",
                "liveness": "liveRestart",
                "supportedSettings": {
                    "screen-resolution": {
                        "schema": {
                            "title": "Screen resolution",
                            "description": "Screen resolution of the default display",
                            "type": "array",
                            // TODO: Not sure about this type
                            "enum": []
                            // TODO: This must be filled in on the fly with available screen resolutions
                        }
                    }
                }
            }
        },
        "isInstalled": [
            {
                "type": "gpii.deviceReporter.alwaysInstalled"
            }
        ]
    },
    "com.microsoft.windows.screenDPI": {
        "name": "Windows DPI",
        "contexts": {
            "OS": [
                {
                    "id": "win32",
                    "version": ">=6.2"
                }
            ]
        },
        "settingsHandlers": {
            "configure": {
                "type": "gpii.windows.displaySettingsHandler",
                "liveness": "live",
                "supportedSettings": {
                    "screen-dpi": {
                        "schema": {
                            "title": "Screen DPI",
                            "description": "Screen DPI of the default display",
                            "type": "number",
                            "minimum": 1,
                            "maximum": 5
                            // Taken from dpiWindows10.js, may not be appropriate
                        }
                    }
                },
                "capabilitiesTransformations": {
                    "screen-dpi": "http://registry\\.gpii\\.net/common/DPIScale"
                }
            }
        },
        "isInstalled": [
            {
                "type": "gpii.deviceReporter.alwaysInstalled"
            }
        ]
    },
    "com.microsoft.windows.cursors": {
        "name": "Windows Cursors",
        "contexts": {
            "OS": [
                {
                    "id": "win32",
                    "version": ">=5.0"
                }
            ]
        },
        "settingsHandlers": {
            "configure": {
                "type": "gpii.windows.registrySettingsHandler",
                "liveness": "liveRestart",
                "options": {
                    "hKey": "HKEY_CURRENT_USER",
                    "path": "Control Panel\\Cursors",
                    "dataTypes": {
                        "Arrow": "REG_SZ",
                        "Hand": "REG_SZ",
                        "Help": "REG_SZ",
                        "AppStarting": "REG_SZ",
                        "No": "REG_SZ",
                        "NWPen": "REG_SZ",
                        "SizeAll": "REG_SZ",
                        "SizeNESW": "REG_SZ",
                        "SizeNS": "REG_SZ",
                        "SizeNWSE": "REG_SZ",
                        "SizeWE": "REG_SZ",
                        "UpArrow": "REG_SZ",
                        "Wait": "REG_SZ"
                    },
                    "verifySettings": true
                },
                "supportedSettings": {
                    "Arrow": {},
                    "Hand": {},
                    "Help": {},
                    "AppStarting": {},
                    "No": {},
                    "NWPen": {},
                    "SizeAll": {},
                    "SizeNESW": {},
                    "SizeNS": {},
                    "SizeNWSE": {},
                    "SizeWE": {},
                    "UpArrow": {},
                    "Wait": {}
                },
                "capabilitiesTransformations": {
                    "Arrow": {
                        "transform": {
                            "type": "fluid.transforms.quantize",
                            "inputPath": "http://registry\\.gpii\\.net/common/cursorSize",
                            "ranges": [
                                {
                                    "upperBound": 0.333,
                                    "output": "%SystemRoot%\\cursors\\aero_arrow.cur"
                                },
                                {
                                    "upperBound": 0.666,
                                    "output": "%SystemRoot%\\cursors\\aero_arrow_l.cur"
                                },
                                {
                                    "output": "%SystemRoot%\\cursors\\aero_arrow_xl.cur"
                                }
                            ]
                        }
                    },
                    "Hand": {
                        "transform": {
                            "type": "fluid.transforms.quantize",
                            "inputPath": "http://registry\\.gpii\\.net/common/cursorSize",
                            "ranges": [
                                {
                                    "upperBound": 0.333,
                                    "output": "%SystemRoot%\\cursors\\aero_link.cur"
                                },
                                {
                                    "upperBound": 0.666,
                                    "output": "%SystemRoot%\\cursors\\aero_link_l.cur"
                                },
                                {
                                    "output": "%SystemRoot%\\cursors\\aero_link_xl.cur"
                                }
                            ]
                        }
                    },
                    "Help": {
                        "transform": {
                            "type": "fluid.transforms.quantize",
                            "inputPath": "http://registry\\.gpii\\.net/common/cursorSize",
                            "ranges": [
                                {
                                    "upperBound": 0.333,
                                    "output": "%SystemRoot%\\cursors\\aero_helpsel.cur"
                                },
                                {
                                    "upperBound": 0.666,
                                    "output": "%SystemRoot%\\cursors\\aero_helpsel_l.cur"
                                },
                                {
                                    "output": "%SystemRoot%\\cursors\\aero_helpsel_xl.cur"
                                }
                            ]
                        }
                    },
                    "AppStarting": {
                        "transform": {
                            "type": "fluid.transforms.quantize",
                            "inputPath": "http://registry\\.gpii\\.net/common/cursorSize",
                            "ranges": [
                                {
                                    "upperBound": 0.333,
                                    "output": "%SystemRoot%\\cursors\\aero_working.ani"
                                },
                                {
                                    "upperBound": 0.666,
                                    "output": "%SystemRoot%\\cursors\\aero_working_l.ani"
                                },
                                {
                                    "output": "%SystemRoot%\\cursors\\aero_working_xl.ani"
                                }
                            ]
                        }
                    },
                    "No": {
                        "transform": {
                            "type": "fluid.transforms.quantize",
                            "inputPath": "http://registry\\.gpii\\.net/common/cursorSize",
                            "ranges": [
                                {
                                    "upperBound": 0.333,
                                    "output": "%SystemRoot%\\cursors\\aero_unavail.cur"
                                },
                                {
                                    "upperBound": 0.666,
                                    "output": "%SystemRoot%\\cursors\\aero_unavail_l.cur"
                                },
                                {
                                    "output": "%SystemRoot%\\cursors\\aero_unavail_xl.cur"
                                }
                            ]
                        }
                    },
                    "NWPen": {
                        "transform": {
                            "type": "fluid.transforms.quantize",
                            "inputPath": "http://registry\\.gpii\\.net/common/cursorSize",
                            "ranges": [
                                {
                                    "upperBound": 0.333,
                                    "output": "%SystemRoot%\\cursors\\aero_pen.cur"
                                },
                                {
                                    "upperBound": 0.666,
                                    "output": "%SystemRoot%\\cursors\\aero_pen_l.cur"
                                },
                                {
                                    "output": "%SystemRoot%\\cursors\\aero_pen_xl.cur"
                                }
                            ]
                        }
                    },
                    "SizeAll": {
                        "transform": {
                            "type": "fluid.transforms.quantize",
                            "inputPath": "http://registry\\.gpii\\.net/common/cursorSize",
                            "ranges": [
                                {
                                    "upperBound": 0.333,
                                    "output": "%SystemRoot%\\cursors\\aero_move.cur"
                                },
                                {
                                    "upperBound": 0.666,
                                    "output": "%SystemRoot%\\cursors\\aero_move_l.cur"
                                },
                                {
                                    "output": "%SystemRoot%\\cursors\\aero_move_xl.cur"
                                }
                            ]
                        }
                    },
                    "SizeNESW": {
                        "transform": {
                            "type": "fluid.transforms.quantize",
                            "inputPath": "http://registry\\.gpii\\.net/common/cursorSize",
                            "ranges": [
                                {
                                    "upperBound": 0.333,
                                    "output": "%SystemRoot%\\cursors\\aero_nesw.cur"
                                },
                                {
                                    "upperBound": 0.666,
                                    "output": "%SystemRoot%\\cursors\\aero_nesw_l.cur"
                                },
                                {
                                    "output": "%SystemRoot%\\cursors\\aero_nesw_xl.cur"
                                }
                            ]
                        }
                    },
                    "SizeNS": {
                        "transform": {
                            "type": "fluid.transforms.quantize",
                            "inputPath": "http://registry\\.gpii\\.net/common/cursorSize",
                            "ranges": [
                                {
                                    "upperBound": 0.333,
                                    "output": "%SystemRoot%\\cursors\\aero_ns.cur"
                                },
                                {
                                    "upperBound": 0.666,
                                    "output": "%SystemRoot%\\cursors\\aero_ns_l.cur"
                                },
                                {
                                    "output": "%SystemRoot%\\cursors\\aero_ns_xl.cur"
                                }
                            ]
                        }
                    },
                    "SizeNWSE": {
                        "transform": {
                            "type": "fluid.transforms.quantize",
                            "inputPath": "http://registry\\.gpii\\.net/common/cursorSize",
                            "ranges": [
                                {
                                    "upperBound": 0.333,
                                    "output": "%SystemRoot%\\cursors\\aero_nwse.cur"
                                },
                                {
                                    "upperBound": 0.666,
                                    "output": "%SystemRoot%\\cursors\\aero_nwse_l.cur"
                                },
                                {
                                    "output": "%SystemRoot%\\cursors\\aero_nwse_xl.cur"
                                }
                            ]
                        }
                    },
                    "SizeWE": {
                        "transform": {
                            "type": "fluid.transforms.quantize",
                            "inputPath": "http://registry\\.gpii\\.net/common/cursorSize",
                            "ranges": [
                                {
                                    "upperBound": 0.333,
                                    "output": "%SystemRoot%\\cursors\\aero_ew.cur"
                                },
                                {
                                    "upperBound": 0.666,
                                    "output": "%SystemRoot%\\cursors\\aero_ew_l.cur"
                                },
                                {
                                    "output": "%SystemRoot%\\cursors\\aero_ew_xl.cur"
                                }
                            ]
                        }
                    },
                    "UpArrow": {
                        "transform": {
                            "type": "fluid.transforms.quantize",
                            "inputPath": "http://registry\\.gpii\\.net/common/cursorSize",
                            "ranges": [
                                {
                                    "upperBound": 0.333,
                                    "output": "%SystemRoot%\\cursors\\aero_up.cur"
                                },
                                {
                                    "upperBound": 0.666,
                                    "output": "%SystemRoot%\\cursors\\aero_up_l.cur"
                                },
                                {
                                    "output": "%SystemRoot%\\cursors\\aero_up_xl.cur"
                                }
                            ]
                        }
                    },
                    "Wait": {
                        "transform": {
                            "type": "fluid.transforms.quantize",
                            "inputPath": "http://registry\\.gpii\\.net/common/cursorSize",
                            "ranges": [
                                {
                                    "upperBound": 0.333,
                                    "output": "%SystemRoot%\\cursors\\aero_busy.ani"
                                },
                                {
                                    "upperBound": 0.666,
                                    "output": "%SystemRoot%\\cursors\\aero_busy_l.ani"
                                },
                                {
                                    "output": "%SystemRoot%\\cursors\\aero_busy_xl.ani"
                                }
                            ]
                        }
                    }
                },
                "inverseCapabilitiesTransformations": {
                    "transform": [
                        {
                            "type": "fluid.transforms.valueMapper",
                            "defaultInputPath": "Arrow",
                            "defaultOutputPath": "http://registry\\.gpii\\.net/common/cursorSize",
                            "match": {
                                "%SystemRoot%\\cursors\\aero_arrow.cur": 0.32,
                                "%SystemRoot%\\cursors\\aero_arrow_l.cur": 0.65,
                                "%SystemRoot%\\cursors\\aero_arrow_xl.cur": 1
                            }
                        }
                    ]
                }
            }
        },
        "launchHandlers": {
            "launcher": {
                "type": "gpii.launchHandlers.flexibleHandler",
                "options": {
                    "setTrue": [
                        {
                            "type": "gpii.windows.spiSettingsHandler.updateCursors"
                        }
                    ],
                    "getState": [
                        {
                            "type": "gpii.processReporter.neverRunning"
                        }
                    ]
                }
            }
        },
        "start": [
            "launchers.launcher"
        ],
        "stop": [],
        "update": [
            "configure",
            "start"
        ],
        "isRunning": [
            "launchers.launcher"
        ],
        "configure": [
            "settings.configure"
        ],
        "restore": [
            "settings.configure",
            {
                "type": "gpii.windows.spiSettingsHandler.updateCursors"
            }
        ],
        "isInstalled": [
            {
                "type": "gpii.deviceReporter.alwaysInstalled"
            }
        ]
    },
    "com.microsoft.windows.typingEnhancement": {
        "name": "Windows typing autocorrection",
        "contexts": {
            "OS": [
                {
                    "id": "win32",
                    "version": ">=5.0"
                }
            ]
        },
        "settingsHandlers": {
            "configure": {
                "type": "gpii.windows.registrySettingsHandler",
                "options": {
                    "hKey": "HKEY_CURRENT_USER",
                    "path": "Software\\Microsoft\\TabletTip\\1.7",
                    "dataTypes": {
                        "EnableAutocorrection": "REG_DWORD",
                        "EnableSpellchecking": "REG_DWORD",
                        "EnableTextPrediction": "REG_DWORD",
                        "EnablePredictionSpaceInsertion": "REG_DWORD",
                        "EnableDoubleTapSpace": "REG_DWORD",
                        "EnableKeyAudioFeedback": "REG_DWORD",
                        "EnableAutoShiftEngage": "REG_DWORD",
                        "EnableShiftLock": "REG_DWORD",
                        "EnableCompatibilityKeyboard": "REG_DWORD",
                        "EnableDesktopModeAutoInvoke": "REG_DWORD"
                    },
                    "verifySettings": true
                },
                "supportedSettings": {
                    "EnableAutocorrection": {},
                    "EnableSpellchecking": {},
                    "EnableTextPrediction": {},
                    "EnablePredictionSpaceInsertion": {},
                    "EnableDoubleTapSpace": {},
                    "EnableKeyAudioFeedback": {},
                    "EnableAutoShiftEngage": {},
                    "EnableShiftLock": {},
                    "EnableCompatibilityKeyboard": {},
                    "EnableDesktopModeAutoInvoke": {}
                },
                "capabilities": [
                    "http://registry\\.gpii\\.net/common/autocorrectionEnabled",
                    "http://registry\\.gpii\\.net/common/spellCheckEnabled",
                    "http://registry\\.gpii\\.net/common/textPredictionEnabled",
                    "http://registry\\.gpii\\.net/common/textPredictionWithSpaceEnabled",
                    "http://registry\\.gpii\\.net/common/doubleTabSpaceEnabled",
                    "http://registry\\.gpii\\.net/common/keyAudioFeedbackEnabled",
                    "http://registry\\.gpii\\.net/common/autoShiftEngageEnabled",
                    "http://registry\\.gpii\\.net/common/shiftLockEnabled",
                    "http://registry\\.gpii\\.net/common/compatibilityKeyboardEnabled",
                    "http://registry\\.gpii\\.net/common/desktopModeAutoInvokeEnabled"
                ],
                "capabilitiesTransformations": {
                    "EnableAutocorrection": {
                        "transform": {
                            "type": "fluid.transforms.condition",
                            "false": 0,
                            "true": 1,
                            "conditionPath": "http://registry\\.gpii\\.net/common/autocorrectionEnabled"
                        }
                    },
                    "EnableSpellchecking": {
                        "transform": {
                            "type": "fluid.transforms.condition",
                            "false": 0,
                            "true": 1,
                            "conditionPath": "http://registry\\.gpii\\.net/common/spellCheckEnabled"
                        }
                    },
                    "EnableTextPrediction": {
                        "transform": {
                            "type": "fluid.transforms.condition",
                            "false": 0,
                            "true": 1,
                            "conditionPath": "http://registry\\.gpii\\.net/common/textPredictionEnabled"
                        }
                    },
                    "EnablePredictionSpaceInsertion": {
                        "transform": {
                            "type": "fluid.transforms.condition",
                            "false": 0,
                            "true": 1,
                            "conditionPath": "http://registry\\.gpii\\.net/common/textPredictionWithSpaceEnabled"
                        }
                    },
                    "EnableDoubleTapSpace": {
                        "transform": {
                            "type": "fluid.transforms.condition",
                            "false": 0,
                            "true": 1,
                            "conditionPath": "http://registry\\.gpii\\.net/common/doubleTabSpaceEnabled"
                        }
                    },
                    "EnableKeyAudioFeedback": {
                        "transform": {
                            "type": "fluid.transforms.condition",
                            "false": 0,
                            "true": 1,
                            "conditionPath": "http://registry\\.gpii\\.net/common/keyAudioFeedbackEnabled"
                        }
                    },
                    "EnableAutoShiftEngage": {
                        "transform": {
                            "type": "fluid.transforms.condition",
                            "false": 0,
                            "true": 1,
                            "conditionPath": "http://registry\\.gpii\\.net/common/autoShiftEngageEnabled"
                        }
                    },
                    "EnableShiftLock": {
                        "transform": {
                            "type": "fluid.transforms.condition",
                            "false": 0,
                            "true": 1,
                            "conditionPath": "http://registry\\.gpii\\.net/common/shiftLockEnabled"
                        }
                    },
                    "EnableCompatibilityKeyboard": {
                        "transform": {
                            "type": "fluid.transforms.condition",
                            "false": 0,
                            "true": 1,
                            "conditionPath": "http://registry\\.gpii\\.net/common/compatibilityKeyboardEnabled"
                        }
                    },
                    "EnableDesktopModeAutoInvoke": {
                        "transform": {
                            "type": "fluid.transforms.condition",
                            "false": 0,
                            "true": 1,
                            "conditionPath": "http://registry\\.gpii\\.net/common/desktopModeAutoInvokeEnabled"
                        }
                    }
                },
                "inverseCapabilitiesTransformations": {
                    "http://registry\\.gpii\\.net/common/autocorrectionEnabled": {
                        "transform": {
                            "type": "fluid.transforms.binaryOp",
                            "leftPath": "EnableAutocorrection",
                            "right": 0,
                            "operator": "!=="
                        }
                    },
                    "http://registry\\.gpii\\.net/common/spellCheckEnabled": {
                        "transform": {
                            "type": "fluid.transforms.binaryOp",
                            "leftPath": "EnableSpellchecking",
                            "right": 0,
                            "operator": "!=="
                        }
                    },
                    "http://registry\\.gpii\\.net/common/textPredictionEnabled": {
                        "transform": {
                            "type": "fluid.transforms.binaryOp",
                            "leftPath": "EnableTextPrediction",
                            "right": 0,
                            "operator": "!=="
                        }
                    },
                    "http://registry\\.gpii\\.net/common/textPredictionWithSpaceEnabled": {
                        "transform": {
                            "type": "fluid.transforms.binaryOp",
                            "leftPath": "EnablePredictionSpaceInsertion",
                            "right": 0,
                            "operator": "!=="
                        }
                    },
                    "http://registry\\.gpii\\.net/common/doubleTabSpaceEnabled": {
                        "transform": {
                            "type": "fluid.transforms.binaryOp",
                            "leftPath": "EnableDoubleTapSpace",
                            "right": 0,
                            "operator": "!=="
                        }
                    },
                    "http://registry\\.gpii\\.net/common/keyAudioFeedbackEnabled": {
                        "transform": {
                            "type": "fluid.transforms.binaryOp",
                            "leftPath": "EnableKeyAudioFeedback",
                            "right": 0,
                            "operator": "!=="
                        }
                    },
                    "http://registry\\.gpii\\.net/common/autoShiftEngageEnabled": {
                        "transform": {
                            "type": "fluid.transforms.binaryOp",
                            "leftPath": "EnableAutoShiftEngage",
                            "right": 0,
                            "operator": "!=="
                        }
                    },
                    "http://registry\\.gpii\\.net/common/shiftLockEnabled": {
                        "transform": {
                            "type": "fluid.transforms.binaryOp",
                            "leftPath": "EnableShiftLock",
                            "right": 0,
                            "operator": "!=="
                        }
                    },
                    "http://registry\\.gpii\\.net/common/compatibilityKeyboardEnabled": {
                        "transform": {
                            "type": "fluid.transforms.binaryOp",
                            "leftPath": "EnableCompatibilityKeyboard",
                            "right": 0,
                            "operator": "!=="
                        }
                    },
                    "http://registry\\.gpii\\.net/common/desktopModeAutoInvokeEnabled": {
                        "transform": {
                            "type": "fluid.transforms.binaryOp",
                            "leftPath": "EnableDesktopModeAutoInvoke",
                            "right": 0,
                            "operator": "!=="
                        }
                    }
                }
            }
        },
        "configure": [
            "settings.configure"
        ],
        "restore": [
            "settings.configure"
        ],
        "isInstalled": [
            {
                "type": "gpii.deviceReporter.alwaysInstalled"
            }
        ]
    },
    "com.microsoft.windows.nightScreen": {
        "name": "Windows night light settings",
        "contexts": {
            "OS": [
                {
                    "id": "win32",
                    "version": ">=5.0"
                }
            ]
        },
        "settingsHandlers": {
            "configure": {
                "type": "gpii.windows.systemSettingsHandler",
                "capabilities": [
                    "display.screenEnhancement.nightScreen",
                    "applications.com\\.microsoft\\.windows\\.nightScreen.id"
                ],
                "capabilitiesTransformations": {
                    "SystemSettings_Display_BlueLight_ManualToggleQuickAction": {
                        "transform": {
                            "type": "fluid.transforms.value",
                            "inputPath": "http://registry\\.gpii\\.net/common/nightScreen",
                            "outputPath": "value"
                        }
                    }
                },
                "supportedSettings": {
                    "SystemSettings_Display_BlueLight_ManualToggleQuickAction": {
                        "schema": {
                            "title": "Night Screen",
                            "description": "Reduce the blue emitted from the screen.",
                            "type": "boolean",
                            "default": 0
                        }
                    }
                },
                "inverseCapabilitiesTransformations": {
                    "http://registry\\.gpii\\.net/common/nightScreen": "SystemSettings_Display_BlueLight_ManualToggleQuickAction.value"
                }
            }
        },
        "update": [
            "configure"
        ],
        "configure": [
            "settings.configure"
        ],
        "restore": [
            "settings.configure"
        ],
        "isInstalled": [
            {
                "type": "gpii.deviceReporter.alwaysInstalled"
            }
        ]
    },
<<<<<<< HEAD

    "com.microsoft.windows.touchPadSettings": {
        "name": "Windows precision touchpad settings",
=======
    "com.microsoft.windows.brightness": {
        "name": "Windows brightness settings",
>>>>>>> 23eeaa58
        "contexts": {
            "OS": [
                {
                    "id": "win32",
                    "version": ">=5.0"
                }
            ]
        },
        "settingsHandlers": {
            "configure": {
<<<<<<< HEAD
                "type": "gpii.windows.systemSettingsHandler",
                "capabilities": [],
                "capabilitiesTransformations": {
                    "SystemSettings_Input_Touch_SetActivationTimeout": {
                        "transform": {
                            "type": "fluid.transforms.valueMapper",
                            "defaultInputPath": "http://registry\\.gpii\\.net/applications/com\\.microsoft\\.windows\\.touchPadSettings.Sensitivity",
                            "defaultOutputPath": "value",
                            "match": {
                                "low": "Low sensitivity",
                                "medium": "Medium sensitivity",
                                "high": "High sensitivity",
                                "most": "Most sensitive"
                            },
                            "noMatch": "Medium sensitivity"
=======
                "type": "gpii.windows.wmiSettingsHandler",
                "options": {
                    "Brightness": {
                        "namespace": "root\\WMI",
                        "get": { "query": "SELECT CurrentBrightness FROM WmiMonitorBrightness" },
                        "set": {
                            "className": "WmiMonitorBrightnessMethods",
                            "method": "WmiSetBrightness",
                            "params": [0xFFFFFFFF, "$value"],
                            "returnVal": ["uint", 0]
                        }
                    }
                },
                "capabilitiesTransformations": {
                    "Brightness": {
                        "transform": {
                            "type": "fluid.transforms.value",
                            "inputPath": "http://registry\\.gpii\\.net/applications/com\\.microsoft\\.windows\\.brightness.BrightnessVal",
                            "outputPath": "value"
>>>>>>> 23eeaa58
                        }
                    }
                },
                "supportedSettings": {
<<<<<<< HEAD
                    "SystemSettings_Input_Touch_SetActivationTimeout": {
                        "schema": {
                            "title": "Touchpad sensitivity",
                            "description": "Changes Windows 10 precision touchpad sensitivity.",
                            "type": "string",
                            "default": "medium"
=======
                    "Brightness": {
                        "schema": {
                            "title": "Brightness",
                            "description": "Set the screen brightness.",
                            "type": "number",
                            "default": 0,
                            "minimum": 0,
                            "maximum": 100
>>>>>>> 23eeaa58
                        }
                    }
                },
                "inverseCapabilitiesTransformations": {
<<<<<<< HEAD
                    "http://registry\\.gpii\\.net/applications/com\\.microsoft\\.windows\\.touchPadSettings.Sensitivity": "SystemSettings_Input_Touch_SetActivationTimeout.value"
                }
            }
        },
        "update": [
            "configure"
        ],
=======
                    "http://registry\\.gpii\\.net/applications/com\\.microsoft\\.windows\\.brightness.BrightnessVal": "Brightness.value"
                }
            }
        },
>>>>>>> 23eeaa58
        "configure": [
            "settings.configure"
        ],
        "restore": [
            "settings.configure"
        ],
        "isInstalled": [
            {
                "type": "gpii.deviceReporter.alwaysInstalled"
            }
        ]
    },
<<<<<<< HEAD

=======
>>>>>>> 23eeaa58
    "eu.singularlogic.pixelsense.sociable": {
        "name": "Sociable",
        "contexts": {
            "OS": [
                {
                    "id": "win32",
                    "version": ">=5.0"
                }
            ]
        },
        "settingsHandlers": {
            "configuration": {
                "type": "gpii.settingsHandlers.XMLHandler",
                "liveness": "manualRestart",
                "options": {
                    "filename": "C:\\Sociable\\Configuration.xml",
                    "encoding": "utf-8",
                    "xml-tag": "<?xml version=\"1.0\"?>"
                },
                "supportedSettings": {
                    "user.$t": {},
                    "expert.$t": {},
                    "careCenter.$t": {},
                    "screenReaderTTSEnabled": {},
                    "highContrastEnabled": {},
                    "fontSize": {}
                },
                "capabilitiesTransformations": {
                    "user.$t": {
                        "literalValue": 1
                    },
                    "expert.$t": {
                        "literalValue": 1
                    },
                    "careCenter.$t": {
                        "literalValue": 1
                    },
                    "screenReaderTTSEnabled": {
                        "value": "http://registry\\.gpii\\.net/common/screenReaderTTS/enabled"
                    },
                    "highContrastEnabled": {
                        "value": "http://registry\\.gpii\\.net/common/highContrast/enabled"
                    },
                    "fontSize": {
                        "value": {
                            "transform": {
                                "type": "fluid.transforms.quantize",
                                "inputPath": "http://registry\\.gpii\\.net/common/fontSize",
                                "ranges": [
                                    {
                                        "upperBound": 14,
                                        "output": "normal"
                                    },
                                    {
                                        "output": "large"
                                    }
                                ]
                            }
                        }
                    }
                },
                "inverseCapabilitiesTransformations": {}
            }
        },
        "launchHandlers": {
            "launcher": {
                "type": "gpii.launchHandlers.flexibleHandler",
                "options": {
                    "setTrue": [
                        {
                            "type": "gpii.launch.exec",
                            "command": "C:\\Sociable\\Cloud4All.exe"
                        }
                    ],
                    "setFalse": [
                        {
                            "type": "gpii.launch.exec",
                            "command": "C:\\Sociable\\Cloud4All.exe -stop"
                        }
                    ],
                    "getState": [
                        {
                            "type": "gpii.processReporter.find",
                            "command": "Cloud4Allcd "
                        }
                    ]
                }
            }
        }
    },
    "net.gpii.uioPlus": {
        "name": "UIO+",
        "contexts": {
            "OS": [
                {
                    "id": "win32",
                    "version": ">=5.0"
                }
            ]
        },
        "settingsHandlers": {
            "configuration": {
                "type": "gpii.settingsHandlers.webSockets",
                "liveness": "live",
                "options": {
                    "path": "net.gpii.uioPlus"
                },
                "supportedSettings": {
                    "captionsEnabled": {
                        "schema": {
                            "title": "Captions",
                            "description": "Request videos to display captions.",
                            "type": "boolean",
                            "default": false
                        }
                    },
                    "characterSpace": {
                        "schema": {
                            "title": "Character Space",
                            "description": "Adjust the space between characters.",
                            "type": "number",
                            "default": 0,
                            "minimum": -0.1,
                            "maximum": 1,
                            "multipleOf": 0.1
                        }
                    },
                    "contrastTheme": {
                        "schema": {
                            "title": "Contrast Theme",
                            "description": "Change text and background colors.",
                            "default": "default",
                            "enum": [
                                "default",
                                "bw",
                                "wb",
                                "by",
                                "yb",
                                "gd",
                                "gw",
                                "bbr"
                            ],
                            "enumLabels": [
                                "Default Theme",
                                "Black Foreground on a White Background",
                                "White Foreground on a Black Background",
                                "Black Foreground on a Yellow Background",
                                "Yellow Foreground on a Black Background",
                                "Light Gray Foreground on a Dark Gray Background",
                                "Gray Foreground on a White Background",
                                "Black Foreground on a Brown Background"
                            ]
                        }
                    },
                    "fontSize": {
                        "schema": {
                            "title": "Font Size",
                            "description": "Adjust text size.",
                            "type": "number",
                            "default": 12,
                            "minimum": 3,
                            "maximum": 60,
                            "multipleOf": 1
                        }
                    },
                    "inputsLargerEnabled": {
                        "schema": {
                            "title": "Enhance Inputs",
                            "description": "Emphasize links, buttons, menus, textfields, and other inputs.",
                            "type": "boolean",
                            "default": false
                        }
                    },
                    "lineSpace": {
                        "schema": {
                            "title": "Line Space",
                            "description": "Adjusts the spacing between lines of text.",
                            "type": "number",
                            "default": 1,
                            "minimum": 0.7,
                            "maximum": 3,
                            "multipleOf": 0.1
                        }
                    },
                    "selectionTheme": {
                        "schema": {
                            "title": "Selection Theme",
                            "description": "Change the highlight colour for text selections.",
                            "default": "default",
                            "enum": [
                                "default",
                                "yellow",
                                "green",
                                "pink"
                            ],
                            "enumLabels": [
                                "Default Selection Highlight",
                                "Yellow Selection Highlight",
                                "Green Selection Highlight",
                                "Pink Selection Highlight"
                            ]
                        }
                    },
                    "selfVoicingEnabled": {
                        "schema": {
                            "title": "Self Voicing",
                            "description": "Let the device read site content aloud.",
                            "type": "boolean",
                            "default": false
                        }
                    },
                    "simplifiedUiEnabled": {
                        "schema": {
                            "title": "Simplified UI",
                            "description": "Only display the main content.",
                            "type": "boolean",
                            "default": false
                        }
                    },
                    "syllabificationEnabled": {
                        "schema": {
                            "title": "Syllabification",
                            "description": "Display words broken down into their syllables.",
                            "type": "boolean",
                            "default": false
                        }
                    },
                    "tableOfContentsEnabled": {
                        "schema": {
                            "title": "Table of Contents",
                            "description": "Create a table of contents.",
                            "type": "boolean",
                            "default": false
                        }
                    },
                    "wordSpace": {
                        "schema": {
                            "type": "number",
                            "default": 0,
                            "minimum": -0.3,
                            "maximum": 3,
                            "multipleOf": 0.1
                        }
                    }
                },
                "capabilitiesTransformations": {
                    "captionsEnabled": "http://registry\\.gpii\\.net/common/captions/enabled",
                    "characterSpace": {
                        "transform": {
                            "type": "fluid.transforms.round",
                            "scale": 1,
                            "input": {
                                "transform": {
                                    "type": "fluid.transforms.linearScale",
                                    "offset": 1,
                                    "inputPath": "http://registry\\.gpii\\.net/common/characterSpace"
                                }
                            }
                        }
                    },
                    "contrastTheme": {
                        "transform": {
                            // Use the same condition for applying a high contrast theme to windows:
                            // (highContrast.enabled || highContrastTheme) && (highContrastTheme != "regular-contrast")
                            "type": "fluid.transforms.condition",
                            "condition": {
                                "transform": {
                                    "type": "fluid.transforms.binaryOp",
                                    "left": {
                                        "transform": {
                                            "type": "fluid.transforms.binaryOp",
                                            "leftPath": "http://registry\\.gpii\\.net/common/highContrast/enabled",
                                            "left": false,
                                            "operator": "||",
                                            "rightPath": "http://registry\\.gpii\\.net/common/highContrastTheme",
                                            "right": false
                                        }
                                    },
                                    "operator": "&&",
                                    "right": {
                                        "transform": {
                                            "type": "fluid.transforms.binaryOp",
                                            "left": "",
                                            "leftPath": "http://registry\\.gpii\\.net/common/highContrastTheme",
                                            "operator": "!==",
                                            "right": "regular-contrast"
                                        }
                                    }
                                }
                            },
                            "true": {
                                "transform": {
                                    "type": "fluid.transforms.valueMapper",
                                    "defaultInputPath": "http://registry\\.gpii\\.net/common/highContrastTheme",
                                    "defaultOutputValue": "default",
                                    "match": {
                                        "black-white": "bw",
                                        "white-black": "wb",
                                        "black-yellow": "by",
                                        "yellow-black": "yb",
                                        "grey-black": "gd",
                                        "grey-white": "gw",
                                        "black-brown": "bbr"
                                    }
                                }
                            },
                            "false": "default"
                        }
                    },
                    "fontSize": {
                        "transform": {
                            "type": "fluid.transforms.round",
                            "scale": 1,
                            "input": {
                                "transform": {
                                    "type": "fluid.transforms.binaryOp",
                                    "leftPath": "http://registry\\.gpii\\.net/common/fontSize",
                                    "right": 12,
                                    "operator": "/"
                                }
                            }
                        }
                    },
                    "inputsLargerEnabled": "http://registry\\.gpii\\.net/common/inputsLarger/enabled",
                    "lineSpace": "http://registry\\.gpii\\.net/common/lineSpace",
                    "selectionTheme": "http://registry\\.gpii\\.net/common/highlightColor",
                    "selfVoicingEnabled": "http://registry\\.gpii\\.net/common/selfVoicing/enabled",
                    "simplifiedUiEnabled": "http://registry\\.gpii\\.net/common/simplifiedUi/enabled",
                    "syllabificationEnabled": "http://registry\\.gpii\\.net/common/syllabification/enabled",
                    "tableOfContentsEnabled": "http://registry\\.gpii\\.net/common/tableOfContents",
                    "wordSpace": {
                        "transform": {
                            "type": "fluid.transforms.round",
                            "scale": 1,
                            "input": {
                                "transform": {
                                    "type": "fluid.transforms.linearScale",
                                    "offset": 1,
                                    "inputPath": "http://registry\\.gpii\\.net/common/wordSpace"
                                }
                            }
                        }
                    }
                },
                "inverseCapabilitiesTransformations": {}
            }
        },
        "isInstalled": [
            {
                "type": "gpii.deviceReporter.alwaysInstalled"
            }
        ]
    },
    "net.gpii.test.speechControl": {
        // This solution does not exist in real life and has been added strictly for user testing/demoing of a solution
        // which requires the OS to be restarted in order to respond to changed settings (e.g. DPI on Windows 7)
        "name": "GPII Test solution for speech control of the computer",
        "contexts": {
            "OS": [
                {
                    "id": "win32",
                    "version": ">=5.0"
                }
            ]
        },
        "settingsHandlers": {
            "configure": {
                "type": "gpii.settingsHandlers.noSettings",
                "liveness": "OSRestart",
                "capabilitiesTransformations": {
                    "sc": "http://registry\\.gpii\\.net/common/speechControl"
                },
                "supportedSettings": {
                    "sc": {}
                }
            }
        },
        "configure": [],
        "restore": [],
        "start": [],
        "stop": [],
        "isInstalled": [
            {
                "type": "gpii.deviceReporter.alwaysInstalled"
            }
        ],
        "isRunning": []
    },
    "com.microsoft.windows.volumeControl": {
        // This solution has not yet been implemented but has been mocked in the solutions registry to aid
        // presentation of the PSP's volume control referenced by one of the standard snapsets
        "name": "GPII Test solution for volume control of the computer",
        "contexts": {
            "OS": [
                {
                    "id": "win32",
                    "version": ">=5.0"
                }
            ]
        },
        "settingsHandlers": {
            "configure": {
                "type": "gpii.settingsHandlers.noSettings",
                "liveness": "live",
                "capabilitiesTransformations": {
                    "volume": "http://registry\\.gpii\\.net/common/volume"
                },
                "supportedSettings": {
                    "volume": {}
                }
            }
        },
        "configure": ["settings.configure"],
        "restore": [],
        "start": [],
        "stop": [],
        "isInstalled": [
            {
                "type": "gpii.deviceReporter.alwaysInstalled"
            }
        ],
        "isRunning": []
    },
    "net.gpii.explode": {
        // This solution exists only to support manual and automated testing of GPII's error support. It references the
        // "exploding settings handler" which will trigger a failure using a configurable strategy during either the
        // get, set or launch settingsHandler action
        "name": "GPII Test solution for triggering settingsHandler errors",
        "contexts": {
            "OS": [
                {
                    "id": "win32",
                    "version": ">=5.0"
                }
            ]
        },
        "settingsHandlers": {
            "configure": {
                "type": "gpii.settingsHandlers.exploding",
                "supportedSettings": {
                    "explodeMethod": {
                        "schema": {
                            "title": "Explode Method",
                            "description": "The strategy to be used when exploding",
                            "type": "string",
                            "enum": [
                                "reject",
                                "fail",
                                "throw"
                            ]
                        }
                    },
                    "explodeOn": {
                        "schema": {
                            "title": "Explode On",
                            "description": "Whether to explode during the get or set settingsHandler method",
                            "type": "string",
                            "enum": [
                                "get",
                                "set"
                            ]
                        }
                    }
                }
            }
        },
        "launchHandlers": {
            "launch": {
                "type": "gpii.settingsHandlers.exploding",
                "options": {
                    "launchHandler": true,
                    // We tunnel this through since we blundered in the initial design of settings handlers in not contextualising them.
                    // This is preferable to the other approaches of i) Rewriting the matchmaker/lifecycle manager so that it routes other
                    // settings to launch handlers, or ii) Rewriting the settingshandler contract so that it supports arbitrary interception
                    // Real solutions should never read directly from the session in this way
                    "preferences": "${{session}.preferences}"
                }
            }
        },
        "isRunning": [
            "launchers.launch"
        ],
        "isInstalled": [
            {
                "type": "gpii.deviceReporter.alwaysInstalled"
            }
        ]
    }
}<|MERGE_RESOLUTION|>--- conflicted
+++ resolved
@@ -6045,14 +6045,8 @@
             }
         ]
     },
-<<<<<<< HEAD
-
-    "com.microsoft.windows.touchPadSettings": {
-        "name": "Windows precision touchpad settings",
-=======
     "com.microsoft.windows.brightness": {
         "name": "Windows brightness settings",
->>>>>>> 23eeaa58
         "contexts": {
             "OS": [
                 {
@@ -6063,23 +6057,6 @@
         },
         "settingsHandlers": {
             "configure": {
-<<<<<<< HEAD
-                "type": "gpii.windows.systemSettingsHandler",
-                "capabilities": [],
-                "capabilitiesTransformations": {
-                    "SystemSettings_Input_Touch_SetActivationTimeout": {
-                        "transform": {
-                            "type": "fluid.transforms.valueMapper",
-                            "defaultInputPath": "http://registry\\.gpii\\.net/applications/com\\.microsoft\\.windows\\.touchPadSettings.Sensitivity",
-                            "defaultOutputPath": "value",
-                            "match": {
-                                "low": "Low sensitivity",
-                                "medium": "Medium sensitivity",
-                                "high": "High sensitivity",
-                                "most": "Most sensitive"
-                            },
-                            "noMatch": "Medium sensitivity"
-=======
                 "type": "gpii.windows.wmiSettingsHandler",
                 "options": {
                     "Brightness": {
@@ -6099,19 +6076,10 @@
                             "type": "fluid.transforms.value",
                             "inputPath": "http://registry\\.gpii\\.net/applications/com\\.microsoft\\.windows\\.brightness.BrightnessVal",
                             "outputPath": "value"
->>>>>>> 23eeaa58
                         }
                     }
                 },
                 "supportedSettings": {
-<<<<<<< HEAD
-                    "SystemSettings_Input_Touch_SetActivationTimeout": {
-                        "schema": {
-                            "title": "Touchpad sensitivity",
-                            "description": "Changes Windows 10 precision touchpad sensitivity.",
-                            "type": "string",
-                            "default": "medium"
-=======
                     "Brightness": {
                         "schema": {
                             "title": "Brightness",
@@ -6120,25 +6088,14 @@
                             "default": 0,
                             "minimum": 0,
                             "maximum": 100
->>>>>>> 23eeaa58
                         }
                     }
                 },
                 "inverseCapabilitiesTransformations": {
-<<<<<<< HEAD
-                    "http://registry\\.gpii\\.net/applications/com\\.microsoft\\.windows\\.touchPadSettings.Sensitivity": "SystemSettings_Input_Touch_SetActivationTimeout.value"
-                }
-            }
-        },
-        "update": [
-            "configure"
-        ],
-=======
                     "http://registry\\.gpii\\.net/applications/com\\.microsoft\\.windows\\.brightness.BrightnessVal": "Brightness.value"
                 }
             }
         },
->>>>>>> 23eeaa58
         "configure": [
             "settings.configure"
         ],
@@ -6151,10 +6108,66 @@
             }
         ]
     },
-<<<<<<< HEAD
-
-=======
->>>>>>> 23eeaa58
+    "com.microsoft.windows.touchPadSettings": {
+        "name": "Windows precision touchpad settings",
+        "contexts": {
+            "OS": [
+                {
+                    "id": "win32",
+                    "version": ">=5.0"
+                }
+            ]
+        },
+        "settingsHandlers": {
+            "configure": {
+                "type": "gpii.windows.systemSettingsHandler",
+                "capabilities": [],
+                "capabilitiesTransformations": {
+                    "SystemSettings_Input_Touch_SetActivationTimeout": {
+                        "transform": {
+                            "type": "fluid.transforms.valueMapper",
+                            "defaultInputPath": "http://registry\\.gpii\\.net/applications/com\\.microsoft\\.windows\\.touchPadSettings.Sensitivity",
+                            "defaultOutputPath": "value",
+                            "match": {
+                                "low": "Low sensitivity",
+                                "medium": "Medium sensitivity",
+                                "high": "High sensitivity",
+                                "most": "Most sensitive"
+                            },
+                            "noMatch": "Medium sensitivity"
+                        }
+                    }
+                },
+                "supportedSettings": {
+                    "SystemSettings_Input_Touch_SetActivationTimeout": {
+                        "schema": {
+                            "title": "Touchpad sensitivity",
+                            "description": "Changes Windows 10 precision touchpad sensitivity.",
+                            "type": "string",
+                            "default": "medium"
+                        }
+                    }
+                },
+                "inverseCapabilitiesTransformations": {
+                    "http://registry\\.gpii\\.net/applications/com\\.microsoft\\.windows\\.touchPadSettings.Sensitivity": "SystemSettings_Input_Touch_SetActivationTimeout.value"
+                }
+            }
+        },
+        "update": [
+            "configure"
+        ],
+        "configure": [
+            "settings.configure"
+        ],
+        "restore": [
+            "settings.configure"
+        ],
+        "isInstalled": [
+            {
+                "type": "gpii.deviceReporter.alwaysInstalled"
+            }
+        ]
+    },
     "eu.singularlogic.pixelsense.sociable": {
         "name": "Sociable",
         "contexts": {
