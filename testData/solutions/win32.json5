{
    "com.freedomscientific.jaws": {
        "name": "JAWS",
        "contexts": {
            "OS": [
                {
                    "id": "win32"
                }
            ]
        },
        "capabilities": [
            "http://registry\\.gpii\\.net/common/screenReaderTTS/enabled"
        ],
        "settingsHandlers": {
            "configuration1": {
                "type": "gpii.settingsHandlers.INISettingsHandler",
                "liveness": "manualRestart",
                "options": {
                    "filename": "${{environment}.APPDATA}\\Freedom Scientific\\JAWS\\17.0\\Settings\\enu\\DEFAULT.JCF"
                },
                "supportedSettings": { // Full description of settings in JAWS: https://github.com/gloob/gpii-settings/blob/master/AT-Tools/JAWS/Default.jcf.csv
                // Note that we will never actually support schemas for application-specific settings here in the solutions registry. These are left here as the
                // remnant of some historical research until we have a place to transfer them in a "sharded ontology" for what could be called "uncommon terms" ...
                    "Voice Profiles.ActiveVoiceProfileName": { // I don't think this is something that the user should change since we always store the voice settings into our own profile name "GPII"
                        "schema": {
                            "title": "Active Voice Profile Name",
                            "description": "The active voice profile",
                            "type": "string",
                            "default": "GPII"
                        }
                    },
                    "options.SayAllIndicateCaps": { // The same as http://registry.gpii.net/common/announceCapitals. We should just reuse it and override with custom values
                        "schema": {
                            "title": "Announce capitals",
                            "description": "During SayAll, indicate initial cap or capitalized word",
                            "type": "boolean",
                            "default": 0
                        }
                    },
                    "options.TypingEcho": {
                        "schema": {
                            "title": "Typing echo",
                            "description": "Typing echo mode, its value can be either character, word, char&Word or none",
                            "type": "number",
                            "default": 0,
                            "enum": [0, 1, 2, 3]
                            // TODO: We should present the value to the user in a human readable format
                            // 0: "off", 1: "character", 2: "words", 3: "character and words"
                        }
                    },
                    "options.SayAllMode": {
                        "schema": {
                            "title": "SayAllMode",
                            "description": "Sets the amount of text which SayAll sends to the synthesizer as a single unit",
                            "type": "number",
                            "default": 0,
                            "enum": [0, 1, 2]
                            // TODO: We should present the value to the user in a human readable format
                            // 0: "line", 1: "sentence", 2: "paragraph"
                        }
                    },
                    "Braille.BrailleMode": {
                        "schema": {
                            "title": "Braille mode",
                            "description": "",
                            "type": "number",
                            "default": 1,
                            "enum": [0, 1, 2, 3]
                            // TODO: We should present the value to the user in a human readable format
                            // 0: "line", 1: "structured", 2: "speech output", 3: "attribute indicators"
                        }
                    },
                    "options.SayAllIgnoreShiftKeys": {
                        "schema": {
                            "title": "SayAll Ignore Shift Keys",
                            "description": "Allows sticky keys to be used, i.e.: ignores shift keys during SayAll. User can use left/right arrow to do same functions",
                            "type": "boolean",
                            "default": 0
                        }
                    }
                },
                "capabilitiesTransformations": {
                    "Voice Profiles\\.ActiveVoiceProfileName": {
                        "literalValue": "GPII"
                    },
                    "options\\.SayAllIndicateCaps": "http://registry\\.gpii\\.net/common/announceCapitals",
                    "options\\.TypingEcho": { // (1=keyEcho, 2=wordEcho, 3=key&wordEcho)
                        "transform": {
                            "type": "fluid.transforms.condition",
                            "condition": {
                                "transform": {
                                    "type": "fluid.transforms.binaryOp",
                                    "leftPath": "http://registry\\.gpii\\.net/common/keyEcho",
                                    "rightPath": "http://registry\\.gpii\\.net/common/wordEcho",
                                    "operator": "&&"
                                }
                            },
                            "true": 3,
                            "false": {
                                "transform": {
                                    "type": "fluid.transforms.condition",
                                    "conditionPath": "http://registry\\.gpii\\.net/common/keyEcho",
                                    "true": 1,
                                    "false": {
                                        "transform": {
                                            "type": "fluid.transforms.condition",
                                            "conditionPath": "http://registry\\.gpii\\.net/common/wordEcho",
                                            "true": 2
                                        }
                                    }
                                }
                            }
                        }
                    },
                    "options\\.SayAllMode": {
                        "transform": {
                            "type": "fluid.transforms.valueMapper",
                            "defaultInputPath": "http://registry\\.gpii\\.net/common/readingUnit",
                            "match": {
                                "line": 0,
                                "sentence": 1,
                                "paragraph": 2
                            }
                        }
                    },
                    "Braille\\.BrailleMode": {
                        "transform": {
                            "type": "fluid.transforms.valueMapper",
                            "defaultInputPath": "http://registry\\.gpii\\.net/common/brailleMode",
                            "match": {
                                "line": 0,
                                "structured": 1,
                                "speechHistory": 2
                            }
                        }
                    },
                    "options\\.SayAllIgnoreShiftKeys": "http://registry\\.gpii\\.net/common/stickyKeys"
                },
                "inverseCapabilitiesTransformations": {
                    "http://registry\\.gpii\\.net/common/announceCapitals": "options\\.SayAllIndicateCaps",
                    "http://registry\\.gpii\\.net/common/keyEcho": {
                        "transform": {
                            "type": "valueMapper",
                            "defaultInputPath": "options\\.TypingEcho", // (1=keyEcho, 2=wordEcho, 3=key&wordEcho)
                            "match": [{
                                inputValue: 1,
                                outputValue: true
                            }, {
                                inputValue: 3,
                                outputValue: true
                            }],
                            "noMatch": {
                                "outputValue": false
                            }
                        }
                    },
                    "http://registry\\.gpii\\.net/common/wordEcho": {
                        "transform": {
                            "type": "valueMapper",
                            "defaultInputPath": "options\\.TypingEcho", // (1=keyEcho, 2=wordEcho, 3=key&wordEcho)
                            "match": [{
                                inputValue: 2,
                                outputValue: true
                            }, {
                                inputValue: 3,
                                outputValue: true
                            }],
                            "noMatch": {
                                "outputValue": false
                            }
                        }
                    },
                    "http://registry\\.gpii\\.net/common/readingUnit": {
                        "transform": {
                            "type": "fluid.transforms.valueMapper",
                            "defaultInputPath": "options\\.SayAllMode",
                            "match": [{
                                inputValue: 0,
                                outputValue: "line"
                            }, {
                                inputValue: 1,
                                outputValue: "sentence"
                            }, {
                                inputValue: 2,
                                outputValue: "paragraph"
                            }]
                        }
                    },
                    "http://registry\\.gpii\\.net/common/brailleMode": {
                        "transform": {
                            "type": "fluid.transforms.valueMapper",
                            "defaultInputPath": "Braille\\.BrailleMode",
                            "match": [{
                                inputValue: 0,
                                outputValue: "line"
                            }, {
                                inputValue: 1,
                                outputValue: "structured"
                            }, {
                                inputValue: 2,
                                outputValue: "speechHistory"
                            }]
                        }
                    }
                }
            },
            "configuration2": {
                "type": "gpii.settingsHandlers.INISettingsHandler",
                "liveness": "manualRestart",
                "options": {
                    "filename": "${{environment}.APPDATA}\\Freedom Scientific\\JAWS\\17.0\\Settings\\VoiceProfiles\\GPII.VPF"
                },
                "supportedSettings": {
                    "Options.PrimarySynthesizer": {},
                    "ENU-Global.Rate": {},
                    "ENU-JAWSCursor.Rate": {},
                    "ENU-Keyboard.Rate": {},
                    "ENU-MenuAndDialog.Rate": {},
                    "ENU-Message.Rate": {},
                    "ENU-PCCursor.Rate": {},
                    "ENU-Global.Pitch": {},
                    "ENU-JAWSCursor.Pitch": {},
                    "ENU-Keyboard.Pitch": {},
                    "ENU-MenuAndDialog.Pitch": {},
                    "ENU-Message.Pitch": {},
                    "ENU-PCCursor.Pitch": {},
                    "ENU-Global.Volume": {},
                    "ENU-JAWSCursor.Volume": {},
                    "ENU-Keyboard.Volume": {},
                    "ENU-MenuAndDialog.Volume": {},
                    "ENU-Message.Volume": {},
                    "ENU-PCCursor.Volume": {},
                    "ENU-Global.Punctuation": {},
                    "ENU-JAWSCursor.Punctuation": {},
                    "ENU-Keyboard.Punctuation": {},
                    "ENU-MenuAndDialog.Punctuation": {},
                    "ENU-Message.Punctuation": {},
                    "ENU-PCCursor.Punctuation": {},
                    "ENU-Global.SynthLangString": {},
                    "ENU-JAWSCursor.SynthLangString": {},
                    "ENU-Keyboard.SynthLangString": {},
                    "ENU-MenuAndDialog.SynthLangString": {},
                    "ENU-Message.SynthLangString": {},
                    "ENU-PCCursor.SynthLangString": {}
                },
                "capabilitiesTransformations": {
                    "Options\\.PrimarySynthesizer": "http://registry\\.gpii\\.net/common/speechSynthesizer",
                    "ENU-Global\\.Rate": "http://registry\\.gpii\\.net/common/speechRate",
                    "ENU-JAWSCursor\\.Rate": "http://registry\\.gpii\\.net/common/speechRate",
                    "ENU-Keyboard\\.Rate": "http://registry\\.gpii\\.net/common/speechRate",
                    "ENU-MenuAndDialog\\.Rate": "http://registry\\.gpii\\.net/common/speechRate",
                    "ENU-Message\\.Rate": "http://registry\\.gpii\\.net/common/speechRate",
                    "ENU-PCCursor\\.Rate": "http://registry\\.gpii\\.net/common/speechRate",
                    "ENU-Global\\.Pitch": {
                        "transform": {
                            "type": "fluid.transforms.round",
                            "input": {
                                "transform": {
                                    "type": "fluid.transforms.linearScale",
                                    "inputPath": "http://registry\\.gpii\\.net/common/pitch",
                                    "factor": 99,
                                    "offset": 1
                                }
                            }
                        }
                    },
                    "ENU-JAWSCursor\\.Pitch": {
                        "transform": {
                            "type": "fluid.transforms.round",
                            "input": {
                                "transform": {
                                    "type": "fluid.transforms.linearScale",
                                    "inputPath": "http://registry\\.gpii\\.net/common/pitch",
                                    "factor": 99,
                                    "offset": 1
                                }
                            }
                        }
                    },
                    "ENU-Keyboard\\.Pitch": {
                        "transform": {
                            "type": "fluid.transforms.round",
                            "input": {
                                "transform": {
                                    "type": "fluid.transforms.linearScale",
                                    "inputPath": "http://registry\\.gpii\\.net/common/pitch",
                                    "factor": 99,
                                    "offset": 1
                                }
                            }
                        }
                    },
                    "ENU-MenuAndDialog\\.Pitch": {
                        "transform": {
                            "type": "fluid.transforms.round",
                            "input": {
                                "transform": {
                                    "type": "fluid.transforms.linearScale",
                                    "inputPath": "http://registry\\.gpii\\.net/common/pitch",
                                    "factor": 99,
                                    "offset": 1
                                }
                            }
                        }
                    },
                    "ENU-Message\\.Pitch": {
                        "transform": {
                            "type": "fluid.transforms.round",
                            "input": {
                                "transform": {
                                    "type": "fluid.transforms.linearScale",
                                    "inputPath": "http://registry\\.gpii\\.net/common/pitch",
                                    "factor": 99,
                                    "offset": 1
                                }
                            }
                        }
                    },
                    "ENU-PCCursor\\.Pitch": {
                        "transform": {
                            "type": "fluid.transforms.round",
                            "input": {
                                "transform": {
                                    "type": "fluid.transforms.linearScale",
                                    "inputPath": "http://registry\\.gpii\\.net/common/pitch",
                                    "factor": 99,
                                    "offset": 1
                                }
                            }
                        }
                    },
                    "ENU-Global\\.Volume": {
                       "transform": {
                            "type": "fluid.transforms.linearScale",
                            "inputPath": "http://registry\\.gpii\\.net/common/volume",
                            "factor": 100
                        }
                    },
                    "ENU-JAWSCursor\\.Volume": {
                       "transform": {
                            "type": "fluid.transforms.linearScale",
                            "inputPath": "http://registry\\.gpii\\.net/common/volume",
                            "factor": 100
                        }
                    },
                    "ENU-Keyboard\\.Volume": {
                       "transform": {
                            "type": "fluid.transforms.linearScale",
                            "inputPath": "http://registry\\.gpii\\.net/common/volume",
                            "factor": 100
                        }
                    },
                    "ENU-MenuAndDialog\\.Volume": {
                       "transform": {
                            "type": "fluid.transforms.linearScale",
                            "inputPath": "http://registry\\.gpii\\.net/common/volume",
                            "factor": 100
                        }
                    },
                    "ENU-Message\\.Volume": {
                       "transform": {
                            "type": "fluid.transforms.linearScale",
                            "inputPath": "http://registry\\.gpii\\.net/common/volume",
                            "factor": 100
                        }
                    },
                    "ENU-PCCursor\\.Volume": {
                       "transform": {
                            "type": "fluid.transforms.linearScale",
                            "inputPath": "http://registry\\.gpii\\.net/common/volume",
                            "factor": 100
                        }
                    },
                    "ENU-Global\\.Punctuation": {
                        "transform": {
                            "type": "fluid.transforms.valueMapper",
                            "defaultInputPath": "http://registry\\.gpii\\.net/common/punctuationVerbosity",
                            "match": {
                                "none": 0,
                                "some": 1,
                                "most": 2,
                                "all": 3
                            }
                        }
                    },
                    "ENU-JAWSCursor\\.Punctuation": {
                        "transform": {
                            "type": "fluid.transforms.valueMapper",
                            "defaultInputPath": "http://registry\\.gpii\\.net/common/punctuationVerbosity",
                            "match": {
                                "none": 0,
                                "some": 1,
                                "most": 2,
                                "all": 3
                            }
                        }
                    },
                    "ENU-Keyboard\\.Punctuation": {
                        "transform": {
                            "type": "fluid.transforms.valueMapper",
                            "defaultInputPath": "http://registry\\.gpii\\.net/common/punctuationVerbosity",
                            "match": {
                                "none": 0,
                                "some": 1,
                                "most": 2,
                                "all": 3
                            }
                        }
                    },
                    "ENU-MenuAndDialog\\.Punctuation": {
                        "transform": {
                            "type": "fluid.transforms.valueMapper",
                            "defaultInputPath": "http://registry\\.gpii\\.net/common/punctuationVerbosity",
                            "match": {
                                "none": 0,
                                "some": 1,
                                "most": 2,
                                "all": 3
                            }
                        }
                    },
                    "ENU-Message\\.Punctuation": {
                        "transform": {
                            "type": "fluid.transforms.valueMapper",
                            "defaultInputPath": "http://registry\\.gpii\\.net/common/punctuationVerbosity",
                            "match": {
                                "none": 0,
                                "some": 1,
                                "most": 2,
                                "all": 3
                            }
                        }
                    },
                    "ENU-PCCursor\\.Punctuation": {
                        "transform": {
                            "type": "fluid.transforms.valueMapper",
                            "defaultInputPath": "http://registry\\.gpii\\.net/common/punctuationVerbosity",
                            "match": {
                                "none": 0,
                                "some": 1,
                                "most": 2,
                                "all": 3
                            }
                        }
                    },
                    "ENU-Global\\.SynthLangString": {
                        "transform": {
                            "type": "fluid.transforms.valueMapper",
                            "defaultInputPath": "http://registry\\.gpii\\.net/common/auditoryOutLanguage",
                            "match": {
                                "en-US": "American English",
                                "en-GB": "British English",
                                "fr": "French",
                                "fr-CA": "French Canadian",
                                "it": "Italian",
                                "pt-BR": "Brazilian Portuguese",
                                "de": "German",
                                "es-US": "Latin American Spanish",
                                "es-ES": "Castilian Spanish",
                                "fi": "Finnish"
                            }
                        }
                    },
                    "ENU-JAWSCursor\\.SynthLangString": {
                        "transform": {
                            "type": "fluid.transforms.valueMapper",
                            "defaultInputPath": "http://registry\\.gpii\\.net/common/auditoryOutLanguage",
                            "match": {
                                "en-US": "American English",
                                "en-GB": "British English",
                                "fr": "French",
                                "fr-CA": "French Canadian",
                                "it": "Italian",
                                "pt-BR": "Brazilian Portuguese",
                                "de": "German",
                                "es-US": "Latin American Spanish",
                                "es-ES": "Castilian Spanish",
                                "fi": "Finnish"
                            }
                        }
                    },
                    "ENU-Keyboard\\.SynthLangString": {
                        "transform": {
                            "type": "fluid.transforms.valueMapper",
                            "defaultInputPath": "http://registry\\.gpii\\.net/common/auditoryOutLanguage",
                            "match": {
                                "en-US": "American English",
                                "en-GB": "British English",
                                "fr": "French",
                                "fr-CA": "French Canadian",
                                "it": "Italian",
                                "pt-BR": "Brazilian Portuguese",
                                "de": "German",
                                "es-US": "Latin American Spanish",
                                "es-ES": "Castilian Spanish",
                                "fi": "Finnish"
                            }
                        }
                    },
                    "ENU-MenuAndDialog\\.SynthLangString": {
                        "transform": {
                            "type": "fluid.transforms.valueMapper",
                            "defaultInputPath": "http://registry\\.gpii\\.net/common/auditoryOutLanguage",
                            "match": {
                                "en-US": "American English",
                                "en-GB": "British English",
                                "fr": "French",
                                "fr-CA": "French Canadian",
                                "it": "Italian",
                                "pt-BR": "Brazilian Portuguese",
                                "de": "German",
                                "es-US": "Latin American Spanish",
                                "es-ES": "Castilian Spanish",
                                "fi": "Finnish"
                            }
                        }
                    },
                    "ENU-Message\\.SynthLangString": {
                        "transform": {
                            "type": "fluid.transforms.valueMapper",
                            "defaultInputPath": "http://registry\\.gpii\\.net/common/auditoryOutLanguage",
                            "match": {
                                "en-US": "American English",
                                "en-GB": "British English",
                                "fr": "French",
                                "fr-CA": "French Canadian",
                                "it": "Italian",
                                "pt-BR": "Brazilian Portuguese",
                                "de": "German",
                                "es-US": "Latin American Spanish",
                                "es-ES": "Castilian Spanish",
                                "fi": "Finnish"
                            }
                        }
                    },
                    "ENU-PCCursor\\.SynthLangString": {
                        "transform": {
                            "type": "fluid.transforms.valueMapper",
                            "defaultInputPath": "http://registry\\.gpii\\.net/common/auditoryOutLanguage",
                            "match": {
                                "en-US": "American English",
                                "en-GB": "British English",
                                "fr": "French",
                                "fr-CA": "French Canadian",
                                "it": "Italian",
                                "pt-BR": "Brazilian Portuguese",
                                "de": "German",
                                "es-US": "Latin American Spanish",
                                "es-ES": "Castilian Spanish",
                                "fi": "Finnish"
                            }
                        }
                    }
                },
                "inverseCapabilitiesTransformations": {
                    "http://registry\\.gpii\\.net/common/speechSynthesizer": "Options\\.PrimarySynthesizer",
                    "http://registry\\.gpii\\.net/common/speechRate": "ENU-Global\\.Rate",
                    "http://registry\\.gpii\\.net/common/pitch": {
                        "transform": {
                            "type": "fluid.transforms.linearScale",
                            "inputPath": "ENU-Global\\.Pitch",
                            "factor": 0.010101,
                            "offset": -0.010101
                        }
                    },
                    "http://registry\\.gpii\\.net/common/volume": {
                       "transform": {
                            "type": "fluid.transforms.linearScale",
                            "inputPath": "ENU-Global\\.Volume",
                            "factor": 0.01
                        }
                    },
                    "http://registry\\.gpii\\.net/common/punctuationVerbosity": {
                        "transform": {
                            "type": "fluid.transforms.valueMapper",
                            "defaultInputPath": "ENU-Global\\.Punctuation",
                            "match": [{
                                inputValue: 0,
                                outputValue: "none"
                            }, {
                                inputValue: 1,
                                outputValue: "some"
                            }, {
                                inputValue: 2,
                                outputValue: "most"
                            }, {
                                inputValue: 3,
                                outputValue: "all"
                            }]
                        }
                    },
                    "http://registry\\.gpii\\.net/common/auditoryOutLanguage": {
                        "transform": {
                            "type": "fluid.transforms.valueMapper",
                            "defaultInputPath": "ENU-Global\\.SynthLangString",
                            "match": {
                                "American English": "en-US",
                                "British English": "en-GB",
                                "French": "fr",
                                "French Canadian": "fr-CA",
                                "Italian": "it",
                                "Brazilian Portuguese": "pt-BR",
                                "German": "de",
                                "Latin American Spanish": "es-US",
                                "Castilian Spanish": "es-ES",
                                "Finnish": "fi"
                            }
                        }
                    }
                }
            }
        },
        "launchHandlers": {
            "launcher": {
                "type": "gpii.launchHandlers.flexibleHandler",
                "options": {
                    "verifySettings": true,
                    retryOptions: {
                        rewriteEvery: 0,
                        numRetries: 20
                    },
                    "getState": [
                        {
                            "type": "gpii.processReporter.find",
                            "command": "jfw"
                        }
                    ],
                    "setTrue": [
                        {
                            "type": "gpii.launch.exec",
                            "command": "\"${{registry}.HKEY_LOCAL_MACHINE\\SOFTWARE\\Microsoft\\Windows\\CurrentVersion\\App Paths\\JAWS17.exe\\}\""
                        }
                    ],
                    "setFalse": [
                        {
                            "type": "gpii.windows.closeProcessByName",
                            "filename": "jfw.exe"
                        },
                        {
                            "type": "gpii.windows.closeProcessByName",
                            "filename": "fsSynth32.exe"
                        },
                        {
                            "type": "gpii.windows.closeProcessByName",
                            "filename": "jhookldr.exe"
                        }
                    ]
                }
            }
        },
        "isInstalled": [
            {
                "type": "gpii.deviceReporter.registryKeyExists",
                "hKey": "HKEY_LOCAL_MACHINE",
                "path": "Software\\Microsoft\\Windows\\CurrentVersion\\App Paths\\JAWS17.exe",
                "subPath": "",
                "dataType": "REG_SZ"
            }
        ]
    },

    "com.texthelp.readWriteGold": {
        "name": "Read Write Gold",
        "contexts": {
            "OS": [
                {
                    "id": "win32",
                    "version": ">=5.0"
                }
            ]
        },
        "capabilities": [
            "http://registry\\.gpii\\.net/common/languageAssistance"
        ],
        "settingsHandlers": {
            "configuration": {
                "type": "gpii.settingsHandlers.XMLHandler",
                "liveness": "manualRestart",
                "options": {
                    "filename": "${{environment}.APPDATA}\\Texthelp\\ReadAndWrite\\11\\RWSettings11.xml",
                    "encoding": "utf-8",
                    "xml-tag": "<?xml version=\"1.0\" encoding=\"utf-8\"?>"
                },
                "capabilitiesTransformations": {
                    "ApplicationSettings": "ApplicationSettings"
                },
                "supportedSettings": {
                    "ApplicationSettings.AppBar.optToolbarIconSet.$t": {},
                    "ApplicationSettings.AppBar.optToolbarButtonGroupNameCurrent.$t": {},
                    "ApplicationSettings.AppBar.DocType.$t": {},
                    "ApplicationSettings.AppBar.Width.$t": {},
                    "ApplicationSettings.AppBar.ShowText.$t": {},
                    "ApplicationSettings.AppBar.optToolbarShowText.$t": {},
                    "ApplicationSettings.AppBar.LargeIcons.$t": {},
                    "ApplicationSettings.AppBar.optToolbarLargeIcons.$t": {},
                    "ApplicationSettings.Speech.optSAPI5Pitch.$t": {},
                    "ApplicationSettings.Speech.optSAPI5Speed.$t": {},
                    "ApplicationSettings.Speech.optSAPI5Volume.$t": {},
                    "ApplicationSettings.Speech.optSAPI5PauseBetweenWords.$t": {},
                    "ApplicationSettings.Speech.optSAPI5Voice.$t": {},
                    "ApplicationSettings.Speech.WebHighlighting.$t": {},
                    "ApplicationSettings.Translation.ToLanguage.$t": {},
                    "ApplicationSettings.Speech.optSAPI5SpeechHighlightContext.$t": {},
                    "ApplicationSettings.Scanning.ScanDestination.$t": {},
                    "ApplicationSettings.Scanning.ScanToFile.$t": {},
                    "ApplicationSettings.Spelling.SpellAsIType.$t": {},
                    "ApplicationSettings.Speech.optAutoUseScreenReading.$t": {}
                }
            }
        },
        "launchHandlers": {
            "launcher": {
                "type": "gpii.launchHandlers.flexibleHandler",
                "options": {
                    "verifySettings": true,
                    "retryOptions": {
                        rewriteEvery: 0,
                        numRetries: 40
                    },
                    "setTrue": [
                        {
                            "type": "gpii.launch.exec",
                            "command": "\"${{registry}.HKEY_CURRENT_USER\\Software\\Texthelp\\Read&Write11\\InstallPath}\\ReadAndWrite.exe\""
                        }
                    ],
                    "setFalse": [
                        {
                            "type": "gpii.windows.closeProcessByName",
                            "filename": "ReadAndWrite.exe"
                        }
                    ],
                    "getState": [
                        {
                            "type": "gpii.processReporter.find",
                            "command": "ReadAndWrite"
                        }
                    ]
                }
            }
        },
        "isInstalled": [
            {
                "type": "gpii.deviceReporter.registryKeyExists",
                "hKey": "HKEY_CURRENT_USER",
                "path": "Software\\Texthelp\\Read&Write11",
                "subPath": "InstallPath",
                "dataType": "REG_SZ"
            }
        ]
    },

    "com.microsoft.windows.magnifier": {
        "name": "Windows Built-in Screen Magnifier",
        "contexts": {
            "OS": [
                {
                    "id": "win32",
                    "version": ">=5.0"
                }
            ]
        },
        "capabilities": [
            "http://registry\\.gpii\\.net/common/magnification/enabled"
        ],
        "settingsHandlers": {
            "configure": {
                "type": "gpii.windows.registrySettingsHandler",
                "liveness": "liveRestart",
                "options": {
                    "hKey": "HKEY_CURRENT_USER",
                    "path": "Software\\Microsoft\\ScreenMagnifier",
                    "dataTypes": {
                        "Magnification": "REG_DWORD",
                        "Invert": "REG_DWORD",
                        "FollowFocus": "REG_DWORD",
                        "FollowCaret": "REG_DWORD",
                        "FollowMouse": "REG_DWORD",
                        "MagnificationMode": "REG_DWORD",
                        "ZoomIncrement": "REG_DWORD"
                    }
                },
                "supportedSettings": {
                    "Invert": { // I don't think this is something that the user should change since we always store the voice settings into our own profile name "GPII"
                        "schema": {
                            "title": "Invert Colours",
                            "description": "Enable colour inversion for Magnifier",
                            "type": "boolean",
                            "default": false
                        }
                    },
                    "Magnification": {
                        "schema": {
                            "title": "Magnification",
                            "description": "Set up magnification level",
                            "type": "number",
                            "default": 200,
                            "min": 100,
                            "max": 1600,
                            "divisibleBy": 1
                        }
                    },
                    "FollowFocus": {
                        "schema": {
                            "title": "Magnifier follows focus",
                            "description": "Magnifier follows the keyboard focus",
                            "type": "boolean",
                            "default": false
                        }
                    },
                    "FollowCaret": {
                        "schema": {
                            "title": "Magnifier follows caret",
                            "description": "Magnifier follows the text insertion point",
                            "type": "boolean",
                            "default": false
                        }
                    },
                    "FollowMouse": {
                        "schema": {
                            "title": "Magnifier follows mouse",
                            "description": "Magnifier follows the mouse pointer",
                            "type": "boolean",
                            "default": false
                        }
                    },
                    "MagnificationMode": {
                        "schema": {
                            "title": "Magnifier position",
                            "description": "Position of the magnified area",
                            "type": "number",
                            "default": 2,
                            "enum": [1, 2, 3]
                            // TODO: We must present these values in a human readable form
                            // 1: "TopHalf", 2: "FullScreen", 3: "Lens"
                        }
                    },
                    "ZoomIncrement": {}
                },
                "capabilitiesTransformations": {
                    "Invert": {
                        "transform": {
                            "type": "gpii.transformer.booleanToNumber",
                            "inputPath": "http://registry\\.gpii\\.net/common/invertColours"
                        }
                    },
                    "Magnification": {
                        "transform": {
                            "type": "fluid.transforms.round",
                            "input": {
                                "transform": {
                                    "type": "fluid.transforms.linearScale",
                                    "inputPath": "http://registry\\.gpii\\.net/common/magnification",
                                    "factor": 100
                                }
                            }
                        }
                    },
                    "transform": [{
                        "type": "fluid.transforms.arrayToSetMembership",
                        "inputPath": "http://registry\\.gpii\\.net/common/tracking",
                        "outputPath": "",
                        "presentValue": 1,
                        "missingValue": 0,
                        "options": {
                            "focus": "FollowFocus",
                            "caret": "FollowCaret",
                            "mouse": "FollowMouse"
                        }
                    }],
                    "MagnificationMode": {
                        "transform": {
                            "type": "fluid.transforms.valueMapper",
                            "defaultInputPath": "http://registry\\.gpii\\.net/common/magnifierPosition",
                            "match": {
                                "FullScreen": 2,
                                "Lens": 3,
                                "LeftHalf": 1,
                                "RightHalf": 1,
                                "TopHalf": 1,
                                "BottomHalf": 1,
                                "Custom": 2
                            }
                        }
                    }
                },
                "inverseCapabilitiesTransformations": {
                    "http://registry\\.gpii\\.net/common/invertColours": "Invert",
                    "transform": [
                        {
                            "type": "fluid.transforms.linearScale",
                            "inputPath": "Magnification",
                            "outputPath": "http://registry\\.gpii\\.net/common/magnification",
                            "factor": 0.01
                        },
                        {
                            "type": "fluid.transforms.setMembershipToArray",
                            "inputPath": "",
                            "outputPath": "http://registry\\.gpii\\.net/common/tracking",
                            "presentValue": 1,
                            "missingValue": 0,
                            "options": {
                                "FollowFocus": "focus",
                                "FollowMouse": "mouse",
                                "FollowCaret": "caret"
                            }
                        },
                        {
                            "type": "fluid.transforms.valueMapper",
                            "defaultInputPath": "MagnificationMode",
                            "defaultOutputPath": "http://registry\\.gpii\\.net/common/magnifierPosition",
                            "match": {
                                "2": "FullScreen",
                                "3": "Lens",
                                "1": "TopHalf"
                            }
                        }
                    ]
                }
            }
        },
        "launchHandlers": {
            "launcher": {
                "type": "gpii.windows.enableRegisteredAT",
                "options": {
                    "verifySettings": true,
                    "retryOptions": {
                        "rewriteEvery": 0,
                        "numRetries": 20,
                        "retryInterval": 1000
                    },
                    "registryName": "magnifierpane",
                    "queryProcess": "Magnify.exe"
                }
            }
        },
        "isInstalled": [
            {
                "type": "gpii.deviceReporter.alwaysInstalled"
            }
        ]
    },

    "com.microsoft.windows.onscreenKeyboard": {
        "name": "Windows Built-in Onscreen Keyboard",
        "contexts": {
            "OS": [
                {
                    "id": "win32",
                    "version": ">=5.0"
                }
            ]
        },
        "capabilities": [
            "http://registry\\.gpii\\.net/common/onScreenKeyboard/enabled"
        ],
        "settingsHandlers": {
            "configure": {
                "type": "gpii.windows.registrySettingsHandler",
                "liveness": "liveRestart",
                "options": {
                    "hKey": "HKEY_CURRENT_USER",
                    "path": "Software\\Microsoft\\Osk",
                    "dataTypes": {
                        "NavigationMode": "REG_DWORD"
                    }
                },
                "supportedSettings": {
                    "NavigationMode": { // TODO: Weird supported setting - How do we provide such use case?
                        "schema": {
                            "title": "On-Screen Keyboard",
                            "description": "Enable/Disable On-Screen Keyboard",
                            "type": "boolean",
                            "default": false
                        }
                    }
                },
                "capabilitiesTransformations": {
                    "NavigationMode": {
                        "literalValue": 0
                    }
                }
            }
        },
        "launchHandlers": {
            "launcher": {
                "type": "gpii.windows.enableRegisteredAT",
                "options": {
                    "registryName": "osk",
                    "queryProcess": "osk.exe"
                }
            }
        },
        "isInstalled": [
            {
                "type": "gpii.deviceReporter.alwaysInstalled"
            }
        ]
    },


    "com.microsoft.windows.narrator": {
        "name": "Windows Built-in Narrator",
        "contexts": {
            "OS": [
                {
                    "id": "win32",
                    "version": ">=5.0"
                }
            ]
        },
        "capabilities": [
            "http://registry\\.gpii\\.net/common/screenReaderTTS/enabled"
        ],
        "settingsHandlers": {
            "configure": {
                "type": "gpii.windows.registrySettingsHandler",
                "liveness": "liveRestart",
                "options": {
                    "hKey": "HKEY_CURRENT_USER",
                    "path": "Software\\Microsoft\\Narrator",
                    "dataTypes": {
                        "SpeechSpeed": "REG_DWORD",
                        "SpeechPitch": "REG_DWORD",
                        "InteractionMouse": "REG_DWORD",
                        "CoupleNarratorCursorKeyboard": "REG_DWORD",
                        "FollowInsertion": "REG_DWORD",
                        "EchoChars": "REG_DWORD",
                        "EchoWords": "REG_DWORD"
                    }
                },
                "supportedSettings": {
                    "SpeechSpeed": {},
                    "SpeechPitch": {},
                    "CoupleNarratorCursorKeyboard": {},
                    "FollowInsertion": {},
                    "InteractionMouse": {},
                    "EchoChars": {},
                    "EchoWords": {}
                },
                "capabilitiesTransformations": {
                    "SpeechSpeed": {
                        "transform": {
                            "type": "fluid.transforms.round",
                            "input": {
                                "transform": {
                                    "type": "fluid.transforms.quantize",
                                    "inputPath": "http://registry\\.gpii\\.net/common/speechRate",
                                    /* https://msdn.microsoft.com/library/ee431826
                                     * The speed range is -10 to +10. 0 being normal, -10 is a third of normal and +10
                                     * is three times normal. The registry value is actually 0 to 20.
                                     * So this maps values between (default-speechRate / 3) and (default-speechRage * 3)
                                     * into values between 0 and 20.
                                     */
                                    "ranges": [
                                        {
                                            "upperBound": 50,
                                            "output": 0
                                        },
                                        {
                                            "upperBound": 150,
                                            "output": {
                                                "transform": {
                                                    "type": "fluid.transforms.linearScale",
                                                    "inputPath": "http://registry\\.gpii\\.net/common/speechRate",
                                                    "factor": 0.1,
                                                    "offset": -5
                                                }
                                            }
                                        },
                                        {
                                            "upperBound": 450,
                                            "output": {
                                                "transform": {
                                                    "type": "fluid.transforms.linearScale",
                                                    "inputPath": "http://registry\\.gpii\\.net/common/speechRate",
                                                    "factor": 0.033333333333,
                                                    "offset": -5
                                                }
                                            }
                                        },
                                        {
                                            "output": 20
                                        }
                                    ]
                                }
                            }
                        }
                    },
                    "SpeechPitch": {
                        "transform": {
                            "type": "fluid.transforms.linearScale",
                            "inputPath": "http://registry\\.gpii\\.net/common/pitch",
                            "factor": 20,
                            "offset": 0
                        }
                    },
                    "transform": [{
                        "type": "fluid.transforms.arrayToSetMembership",
                        "inputPath": "http://registry\\.gpii\\.net/common/trackingTTS",
                        "outputPath": "",
                        "presentValue": 1,
                        "missingValue": 0,
                        "options": {
                            "focus": "CoupleNarratorCursorKeyboard",
                            "caret": "FollowInsertion",
                            "mouse": "InteractionMouse"
                        }
                    }],
                    "EchoChars": {
                        "transform": {
                            "type": "fluid.transforms.condition",
                            "false": 0,
                            "true": 1,
                            "conditionPath": "http://registry\\.gpii\\.net/common/keyEcho"
                        }
                    },
                    "EchoWords": {
                        "transform": {
                            "type": "fluid.transforms.condition",
                            "false": 0,
                            "true": 1,
                            "conditionPath": "http://registry\\.gpii\\.net/common/wordEcho"
                        }
                    }
                },
                "inverseCapabilitiesTransformations": {
                    "http://registry\\.gpii\\.net/common/speechRate": {
                        "transform": {
                            "type": "fluid.transforms.condition",
                            "condition": {
                                "transform": {
                                    "type": "fluid.transforms.binaryOp",
                                    "leftPath": "SpeechSpeed",
                                    "right": 10,
                                    "operator": "<"
                                }
                            },
                            "true": {
                                "transform": {
                                    "type": "fluid.transforms.linearScale",
                                    "inputPath": "SpeechSpeed",
                                    "factor": 10,
                                    "offset": 50
                                }
                            },
                            "false": {
                                "transform": {
                                    "type": "fluid.transforms.linearScale",
                                    "inputPath": "SpeechSpeed",
                                    "factor": 30,
                                    "offset": -150
                                }
                            }
                        }
                    },
                    "http://registry\\.gpii\\.net/common/pitch": {
                        "transform": {
                            "type": "fluid.transforms.linearScale",
                            "inputPath": "SpeechPitch",
                            "factor": 0.05,
                            "offset": 0
                        }
                    },
                    "transform": [{
                        "type": "fluid.transforms.setMembershipToArray",
                        "inputPath": "",
                        "outputPath": "http://registry\\.gpii\\.net/common/trackingTTS",
                        "presentValue": 1,
                        "missingValue": 0,
                        "options": {
                            "CoupleNarratorCursorKeyboard": "focus",
                            "FollowInsertion": "caret",
                            "InteractionMouse": "mouse"
                        }
                    }],
                    "http://registry\\.gpii\\.net/common/keyEcho": {
                        "transform": {
                            "type": "fluid.transforms.binaryOp",
                            "leftPath": "EchoChars",
                            "right": 0,
                            "operator": "!=="
                        }
                    },
                    "http://registry\\.gpii\\.net/common/wordEcho": {
                        "transform": {
                            "type": "fluid.transforms.binaryOp",
                            "leftPath": "EchoWords",
                            "right": 0,
                            "operator": "!=="
                        }
                    }
                }
            },
            "configureNoRoam": {
                "type": "gpii.windows.registrySettingsHandler",
                "options": {
                    "hKey": "HKEY_CURRENT_USER",
                    "path": "Software\\Microsoft\\Narrator\\NoRoam",
                    "dataTypes": {
                        "SpeechVolume": "REG_DWORD",
                        "ShowKeyboardIntroduction": "REG_DWORD",
                        "ShowBrowserSelection": "REG_DWORD"
                    }
                },
                "supportedSettings": {
                    "SpeechVolume": {},
                    "ShowKeyboardIntroduction": {},
                    "ShowBrowserSelection": {}
                },
                "capabilitiesTransformations": {
                    "SpeechVolume": {
                        "transform": {
                            "type": "fluid.transforms.linearScale",
                            "inputPath": "http://registry\\.gpii\\.net/common/volumeTTS",
                            "factor": 100,
                            "offset": 0
                        }
                    },
                    "ShowKeyboardIntroduction": {
                        "transform": {
                            "type": "fluid.transforms.condition",
                            "false": 0,
                            "true": 1,
                            "conditionPath": "http://registry\\.gpii\\.net/common/speakTutorialMessages"
                        }
                    },
                    "ShowBrowserSelection": {
                        "transform": {
                            "type": "fluid.transforms.literalValue",
                            "input": 0
                        }
                    }
                }
            }
        },
        "start": [
            {
                "type": "gpii.windows.enableRegisteredAT",
                "name": "Narrator",
                "enable": true
            }
        ],
        "stop": [
            {
                "type": "gpii.windows.enableRegisteredAT",
                "name": "Narrator",
                "enable": false
            }
        ],
        "isInstalled": [
            {
                "type": "gpii.deviceReporter.alwaysInstalled"
            }
        ]
    },

    "org.nvda-project": {
        "name": "NVDA Screen Reader",
        "contexts": {
            "OS": [
                {
                    "id": "win32",
                    "version": ">=5.0"
                }
            ]
        },
        "settingsHandlers": {
            "configs": {
                "type": "gpii.settingsHandlers.INISettingsHandler",
                "liveness": "manualRestart",
                "options": {
                    "filename": "${{environment}.APPDATA}\\nvda\\nvda.ini",
                    "allowNumberSignComments": true,
                    "allowSubSections": true
                },
                "supportedSettings": {
                    "speech.espeak.pitch": {},
                    "speech.espeak.volume": {},
                    "presentation.reportHelpBalloons": {},
                    "keyboard.speakTypedCharacters": {},
                    "keyboard.speakTypedWords": {},
                    "speech.espeak.sayCapForCapitals": {},
                    "reviewCursor.followFocus": {},
                    "reviewCursor.followCaret": {},
                    "reviewCursor.followMouse": {},
                    "speech.synth": {},
                    "speech.outputDevice": {},
                    "speech.espeak.rate": {},
                    "speech.espeak.rateBoost": {},
                    "speech.symbolLevel": {},
                    "speech.espeak.voice": {}
                },
                "capabilitiesTransformations": {
                    "speech\\.espeak\\.pitch": {
                        "transform": {
                            "type": "fluid.transforms.linearScale",
                            "inputPath": "http://registry\\.gpii\\.net/common/pitch",
                            "factor": 100
                        }
                    },
                    "speech\\.espeak\\.volume": {
                        "transform": {
                            "type": "fluid.transforms.linearScale",
                            "inputPath": "http://registry\\.gpii\\.net/common/volumeTTS",
                            "factor": 100
                        }
                    },
                    "presentation\\.reportHelpBalloons": "http://registry\\.gpii\\.net/common/speakTutorialMessages",
                    "keyboard\\.speakTypedCharacters": "http://registry\\.gpii\\.net/common/keyEcho",
                    "keyboard\\.speakTypedWords": "http://registry\\.gpii\\.net/common/wordEcho",
                    "speech\\.espeak\\.sayCapForCapitals": "http://registry\\.gpii\\.net/common/announceCapitals",
                    "transform": [
                        {
                            "type": "fluid.transforms.arrayToSetMembership",
                            "inputPath": "http://registry\\.gpii\\.net/common/trackingTTS",
                            "outputPath": "",
                            "presentValue": true,
                            "missingValue": false,
                            "options": {
                                "focus": "reviewCursor\\.followFocus",
                                "caret": "reviewCursor\\.followCaret",
                                "mouse": "reviewCursor\\.followMouse"
                            }
                        },
                        {
                            "type": "fluid.transforms.valueMapper",
                            "defaultInputPath": "http://registry\\.gpii\\.net/common/screenReaderTTS/enabled",
                            "match": {
                                "false": {
                                    "outputValue": {
                                        "transform": [
                                            {
                                                "type": "fluid.transforms.literalValue",
                                                "input": "silence",
                                                "outputPath": "speech\\.synth"
                                            },
                                            {
                                                "type": "fluid.transforms.literalValue",
                                                "input": "Microsoft Sound Mapper",
                                                "outputPath": "speech\\.outputDevice"
                                            }
                                        ]
                                    }
                                }
                            }
                        }
                    ],
                    "speech\\.espeak\\.rate": {
                        "transform": {
                            "type": "fluid.transforms.round",
                            "input": {
                                "transform": {
                                    "type": "fluid.transforms.binaryOp",
                                    "right": 3.10,
                                    "operator": "/",
                                    "left": {
                                        "transform": {
                                            "type": "fluid.transforms.binaryOp",
                                            "right": 80,
                                            "operator": "-",
                                            "left": {
                                                "transform": {
                                                    "type": "fluid.transforms.condition",
                                                    "truePath": "http://registry\\.gpii\\.net/common/speechRate",
                                                    "false": {
                                                        "transform": {
                                                            "type": "fluid.transforms.binaryOp",
                                                            "leftPath": "http://registry\\.gpii\\.net/common/speechRate",
                                                            "operator": "/",
                                                            "right": 3
                                                        }
                                                    },
                                                    "condition": {
                                                        "transform": {
                                                            "type": "fluid.transforms.binaryOp",
                                                            "leftPath": "http://registry\\.gpii\\.net/common/speechRate",
                                                            "operator": "<=",
                                                            "right": 390
                                                        }
                                                    }
                                                }
                                            }
                                        }
                                    }
                                }
                            }
                        }
                    },
                    "speech\\.espeak\\.rateBoost": {
                        "transform": {
                            "type": "fluid.transforms.binaryOp",
                            "leftPath": "http://registry\\.gpii\\.net/common/speechRate",
                            "operator": ">",
                            "right": 390
                        }
                    },
                    "speech\\.symbolLevel": {
                        "transform": {
                            "type": "fluid.transforms.valueMapper",
                            "defaultInputPath": "http://registry\\.gpii\\.net/common/punctuationVerbosity",
                            "match": {
                                "none": 0,
                                "some": 100,
                                "most": 200,
                                "all": 300
                            }
                        }
                    },
                    "speech\\.espeak\\.voice": {
                        "transform": {
                            "type": "fluid.transforms.valueMapper",
                            "defaultInputPath": "http://registry\\.gpii\\.net/common/auditoryOutLanguage",
                            "match": {
                                "en": "en\\en",
                                "en-GB": "en\\en",
                                "en-US": "en\\en-us",
                                "en-scotland": "en\\en-sc",
                                "en-BZ": "en\\en-wi",
                                "en-BS": "en\\en-wi",
                                "en-AG": "en\\en-wi",
                                "en-AI": "en\\en-wi",
                                "af": "af",
                                "bg": "bg",
                                "bs": "bs",
                                "ca": "ca",
                                "cs": "cs",
                                "cy": "cy",
                                "da": "da",
                                "de": "de",
                                "el": "el",
                                "grc": "test\\grc",
                                "eo": "eo",
                                "es": "es",
                                "es-419": "es-la",
                                "et": "et",
                                "fi": "fi",
                                "fr": "fr",
                                "fr-BE": "fr-be",
                                "hi": "hi",
                                "hr": "hr",
                                "hu": "hu",
                                "hy": "hy",
                                "hy-arevmda": "hy-west",
                                "id": "id",
                                "is": "is",
                                "it": "it",
                                "jbo": "test\\jbo",
                                "ka": "ka",
                                "kn": "kn",
                                "ku": "ku",
                                "la": "la",
                                "lv": "lv",
                                "mk": "mk",
                                "ml": "ml",
                                "nci": "test\\nci",
                                "nl": "nl",
                                "no": "no",
                                "pap": "test\\pap",
                                "pl": "pl",
                                "pt-BR": "pt",
                                "pt-PT": "pt-pt",
                                "ro": "ro",
                                "ru": "ru",
                                "sk": "sk",
                                "sq": "sq",
                                "sr": "sr",
                                "sv": "sv",
                                "sw": "sw",
                                "ta": "ta",
                                "tr": "tr",
                                "vi": "vi",
                                "zh-cmn": "zh",
                                "cmn": "zh",
                                "zh-yue": "zh-yue"
                            }
                        }
                    }
                },
                "inverseCapabilitiesTransformations": {
                    "http://registry\\.gpii\\.net/common/speakTutorialMessages": "presentation\\.reportHelpBalloons",
                    "http://registry\\.gpii\\.net/common/keyEcho": "keyboard\\.speakTypedCharacters",
                    "http://registry\\.gpii\\.net/common/wordEcho": "keyboard\\.speakTypedWords",
                    "http://registry\\.gpii\\.net/common/announceCapitals": "speech\\.espeak\\.sayCapForCapitals",
                    "transform": [
                        {
                            "type": "fluid.transforms.valueMapper",
                            "defaultInputPath": "virtualBuffers\\.autoSayAllOnPageLoad.value",
                            "defaultOutputPath": "http://registry\\.gpii\\.net/common/readingUnit",
                            "match": {
                                "true": "all",
                                "false": "sentence"
                            }
                        },
                        {
                            "type": "fluid.transforms.setMembershipToArray",
                            "inputPath": "",
                            "outputPath": "http://registry\\.gpii\\.net/common/trackingTTS",
                            "presentValue": true,
                            "missingValue": false,
                            "options": {
                                "reviewCursor\\.followFocus": "focus",
                                "reviewCursor\\.followCaret": "caret",
                                "reviewCursor\\.followMouse": "mouse"
                            }
                        },
                        {
                            "type": "fluid.transforms.valueMapper",
                            "defaultOutputPath": "http://registry\\.gpii\\.net/common/punctuationVerbosity",
                            "defaultInputPath": "speech\\.symbolLevel",
                            "match": {
                                "0": "none",
                                "100": "some",
                                "200": "most",
                                "300": "all"
                            }
                        },
                        {
                            "type": "fluid.transforms.condition",
                            "outputPath": "http://registry\\.gpii\\.net/common/screenReaderTTS/enabled",
                            "false": true,
                            "true": false,
                            "condition": {
                                "transform": {
                                    "type": "fluid.transforms.binaryOp",
                                    "left": {
                                        "transform": {
                                            "type": "fluid.transforms.binaryOp",
                                            "leftPath": "speech\\.synth",
                                            "operator": "===",
                                            "right": "silence"
                                        }
                                    },
                                    "right": {
                                        "transform": {
                                            "type": "fluid.transforms.binaryOp",
                                            "leftPath": "speech\\.outputDevice",
                                            "operator": "===",
                                            "right": "Microsoft Sound Mapper"
                                        }
                                    },
                                    "operator": "&&"
                                }
                            }
                        },
                        {
                            "type": "fluid.transforms.condition",
                            "outputPath": "http://registry\\.gpii\\.net/common/speechRate",
                            "condition": {
                                "transform": {
                                    "type": "fluid.transforms.binaryOp",
                                    "right": true,
                                    "operator": "===",
                                    "leftPath": "speech\\.espeak\\.rateBoost"
                                }
                            },
                            "false": {
                                "transform": {
                                    "type": "fluid.transforms.linearScale",
                                    "inputPath": "speech\\.espeak\\.rate",
                                    "factor": 3.1,
                                    "offset": 80
                                }
                            },
                            "true": {
                                "transform": {
                                    "type": "fluid.transforms.binaryOp",
                                    "left": {
                                        "transform": {
                                            "type": "fluid.transforms.linearScale",
                                            "inputPath": "speech\\.espeak\\.rate",
                                            "factor": 3.1,
                                            "offset": 80
                                        }
                                    },
                                    "operator": "*",
                                    "right": 3
                                }
                            }
                        },
                        {
                            "type": "fluid.transforms.valueMapper",
                            "defaultInputPath": "speech\\.espeak\\.voice",
                            "defaultOutputPath": "http://registry\\.gpii\\.net/common/auditoryOutLanguage",
                            "match": {
                                "en\\en": "en",
                                "en\\en-us": "en-US",
                                "en\\en-sc": "en-scotland",
                                "en\\en-wi": "en-BZ",
                                "af": "af",
                                "bg": "bg",
                                "bs": "bs",
                                "ca": "ca",
                                "cs": "cs",
                                "cy": "cy",
                                "da": "da",
                                "de": "de",
                                "el": "el",
                                "test\\grc": "grc",
                                "eo": "eo",
                                "es": "es",
                                "es-la": "es-419",
                                "et": "et",
                                "fi": "fi",
                                "fr": "fr",
                                "fr-be": "fr-BE",
                                "hi": "hi",
                                "hr": "hr",
                                "hu": "hu",
                                "hy": "hy",
                                "hy-west": "hy-arevmda",
                                "id": "id",
                                "is": "is",
                                "it": "it",
                                "test\\jbo": "jbo",
                                "ka": "ka",
                                "kn": "kn",
                                "ku": "ku",
                                "la": "la",
                                "lv": "lv",
                                "mk": "mk",
                                "ml": "ml",
                                "test\\nci": "nci",
                                "nl": "nl",
                                "no": "no",
                                "test\\pap": "pap",
                                "pl": "pl",
                                "pt": "pt-BR",
                                "pt-pt": "pt-PT",
                                "ro": "ro",
                                "ru": "ru",
                                "sk": "sk",
                                "sq": "sq",
                                "sr": "sr",
                                "sv": "sv",
                                "sw": "sw",
                                "ta": "ta",
                                "tr": "tr",
                                "vi": "vi",
                                "zh": "zh-cmn",
                                "zh-yue": "zh-yue",
                            }
                        }
                    ]
                }
            }
        },
        "launchHandlers": {
            "launcher": {
                "type": "gpii.launchHandlers.flexibleHandler",
                "options": {
                    "verifySettings": true,
                    retryOptions: {
                        rewriteEvery: 0,
                        numRetries: 20
                    },
                    "getState": [
                        {
                            "type": "gpii.processReporter.find",
                            "command": "nvda"
                        }
                    ],
                    "setTrue": [
                        {
                            "type": "gpii.launch.exec",
                            "command": "\"${{registry}.HKEY_LOCAL_MACHINE\\SOFTWARE\\Microsoft\\Windows\\CurrentVersion\\App Paths\\nvda.exe\\}\""
                        }
                    ],
                    "setFalse": [
                        {
                            "type": "gpii.windows.closeProcessByName",
                            "filename": "nvda_service.exe"
                        }, {
                            "type": "gpii.windows.closeProcessByName",
                            "filename": "nvda.exe"
                        }
                    ]
                }
            }
        },
        "isInstalled": [
            {
                "type": "gpii.deviceReporter.registryKeyExists",
                "hKey": "HKEY_LOCAL_MACHINE",
                "path": "Software\\Microsoft\\Windows\\CurrentVersion\\App Paths\\nvda.exe",
                "subPath": "",
                "dataType": "REG_SZ"
            }
        ]
    },

    "trace.easyOne.communicator.windows": {
        "name": "EasyOne Communicator Windows",
        "contexts": {
            "OS": [
                {
                    "id": "win32",
                    "version": ">=5.0"
                }
            ]
        },
<<<<<<< HEAD

        "settingsHandlers": {
            "configure": {
                "type": "gpii.settingsHandlers.noSettings",
                "capabilities": [
                    "http://registry\\.gpii\\.net/common/simplification"
                ]
            }
        },
        "start": [
            {
                "type": "gpii.launch.exec",
                "command": "\"${{registry}.HKEY_LOCAL_MACHINE\\SOFTWARE\\Microsoft\\Windows\\CurrentVersion\\App Paths\\firefox.exe\\}\" http://easyone.gpii.net/user/${{gpiiKey}}"
            }
=======
        "capabilities": [
            "http://registry\\.gpii\\.net/common/simplification"
>>>>>>> 6f809b61
        ],
        "launchHandlers": {
            "launcher": {
                "type": "gpii.launchHandlers.flexibleHandler",
                "options": {
                    "setTrue": {
                        "type": "gpii.launch.exec",
                        "command": "\"${{registry}.HKEY_LOCAL_MACHINE\\SOFTWARE\\Microsoft\\Windows\\CurrentVersion\\App Paths\\firefox.exe\\}\" http://easyone.gpii.net/user/${{userToken}}"
                    },
                    "setFalse": {
                        "type": "gpii.windows.closeProcessByName",
                        "filename": "firefox.exe"
                    },
                    "getState": [{
                        "type": "gpii.processReporter.neverRunning"
                    }]
                }
            }
        },
        "isInstalled": [
            {
                "type": "gpii.deviceReporter.alwaysInstalled"
            }
        ]
    },

    "trace.easyOne.sudan.windows": {
        "name": "EasyOne Communicator Sudan",
        "contexts": {
            "OS": [
                {
                    "id": "win32",
                    "version": ">=5.0"
                }
            ]
        },
        "capabilities": [
            "http://registry\\.gpii\\.net/common/pictorialSimplification"
        ],
        "launchHandlers": {
            "launcher": {
                "type": "gpii.launchHandlers.flexibleHandler",
                "options": {
                    "setTrue": {
                        "type": "gpii.launch.exec",
                        "command": "\"${{registry}.HKEY_LOCAL_MACHINE\\SOFTWARE\\Microsoft\\Windows\\CurrentVersion\\App Paths\\firefox.exe\\}\" http://easyone.gpii.net/sudan"
                    },
                    "setFalse": {
                        "type": "gpii.windows.closeProcessByName",
                        "filename": "firefox.exe"
                    },
                    "getState": [{
                        "type": "gpii.processReporter.neverRunning"
                    }]
                }
            }
        },
        "isInstalled": [
            {
                "type": "gpii.deviceReporter.alwaysInstalled"
            }
        ]
    },

    "webinsight.webAnywhere.windows": {
        "name": "Web Anywhere",
        "contexts": {
            "OS": [
                {
                    "id": "win32",
                    "version": ">=5.0"
                }
            ]
        },
        "capabilities": [
            "http://registry\\.gpii\\.net/common/screenReaderTTS/enabled"
        ],
        "launchHandlers": {
            "launcher": {
                "type": "gpii.launchHandlers.flexibleHandler",
                "options": {
                    "setTrue": {
                        "type": "gpii.launch.exec",
                        "command": "\"${{registry}.HKEY_LOCAL_MACHINE\\SOFTWARE\\Microsoft\\Windows\\CurrentVersion\\App Paths\\firefox.exe\\}\" \"http://webanywhere.cs.washington.edu/beta/?starting_url=http%3A%2F%2Fcloud4all.info\""
                    },
                    "setFalse": {
                        "type": "gpii.windows.closeProcessByName",
                        "filename": "firefox.exe"
                    },
                    "getState": [{
                        "type": "gpii.processReporter.neverRunning"
                    }]
                }
            }
        },
        "isInstalled": [
            {
                "type": "gpii.deviceReporter.alwaysInstalled"
            }
        ]
    },

    "net.opendirective.maavis": {
        "name": "maavis",
        "contexts": {
            "OS": [
                {
                    "id": "win32",
                    "version": ">=5.0"
                }
            ]
        },
        "settingsHandlers": {
            "configuration": {
                "type": "gpii.settingsHandlers.JSONSettingsHandler",
                "liveness": "manualRestart",
                "options": {
                    "filename": "${{environment}.MAAVIS_HOME}\\MaavisMedia\\Users\\Default\\userconfig.json"
                },
                "supportedSettings": {
                    "speakOnActivate": {},
                    "speakTitles": {},
                    "speakLabels": {},
                    "theme": {}
                },
                "capabilitiesTransformations": {
                    "transform": [
                        {
                            "type": "fluid.transforms.condition",
                            "conditionPath": "http://registry\\.gpii\\.net/common/selfVoicing/enabled",
                            "outputPath": "speakOnActivate",
                            "true": "yes",
                            "false": "no"
                        }, {
                            "type": "fluid.transforms.condition",
                            "conditionPath": "http://registry\\.gpii\\.net/common/selfVoicing/enabled",
                            "outputPath": "speakTitles",
                            "true": "yes",
                            "false": "no"
                        }, {
                            "type": "fluid.transforms.condition",
                            "conditionPath": "http://registry\\.gpii\\.net/common/selfVoicing/enabled",
                            "outputPath": "speakLabels",
                            "true": "yes",
                            "false": "no"
                        }, {
                            "type": "fluid.transforms.condition",
                            "conditionPath": "http://registry\\.gpii\\.net/common/highContrast/enabled",
                            "condition": false,
                            "outputPath": "theme",
                            "false": "colour",
                            "true": {
                                "transform": {
                                    "type": "fluid.transforms.valueMapper",
                                    "defaultInputPath": "http://registry\\.gpii\\.net/common/highContrastTheme",
                                    "match": {
                                        "black-white": "bw",
                                        "white-black": "bw",
                                        "black-yellow": "hc",
                                        "yellow-black": "hc"
                                    },
                                    "noMatch": {
                                        "outputValue": "bw"
                                    }
                                }
                            }
                        }
                    ]
                },
                "inverseCapabilitiesTransformations": {}
            }
        },
        "launchHandlers": {
            "launcher": {
                "type": "gpii.launchHandlers.flexibleHandler",
                "options": {
                    "verifySettings": true,
                    "retryOptions": {
                        "rewriteEvery": 0,
                        "numRetries": 20
                    },
                    "setTrue": [
                        {
                            "type": "gpii.launch.exec",
                            "command": "${{environment}.ComSpec} /c \"cd ${{environment}.MAAVIS_HOME} && MaavisPortable.cmd\""
                        }
                    ],
                    "setFalse": [
                        {
                            "type": "gpii.windows.closeProcessByName",
                            "filename": "firefox.exe"
                        }
                    ],
                    "getState": [
                        {
                            "type": "gpii.processReporter.find",
                            "command": "MaavisPortable"
                        }
                    ]
                }
            }
        },
        "isInstalled": [
            {
                "type": "gpii.deviceReporter.alwaysInstalled"
            }
        ]
    },

    "com.microsoft.windows.highContrast": {
        "name": "Windows High Contrast",
        "contexts": {
            "OS": [
                {
                    "id": "win32",
                    "version": ">=5.0"
                }
            ]
        },
        "settingsHandlers": {
            "configure": {
                "type": "gpii.windows.spiSettingsHandler",
                "liveness": "live",
                "options": {
                    "getAction": "SPI_GETHIGHCONTRAST",
                    "setAction": "SPI_SETHIGHCONTRAST",
                    "uiParam": "struct_size",
                    "pvParam": {
                        "type": "struct",
                        "name": "HIGHCONTRAST"
                    },
                    "verifySettings": true
                },
                "supportedSettings": {
                    "HighContrastOn": {
                        "schema": {
                            "title": "High Contrast",
                            "description": "Whether to enable/disable High Contrast",
                            "type": "boolean",
                            "default": false
                        }
                    }
                },
                "capabilitiesTransformations": {
                    "HighContrastOn": {
                        "transform": {
                            "type": "fluid.transforms.value",
                            "inputPath": "http://registry\\.gpii\\.net/common/highContrast/enabled",
                            "outputPath": "value"
                        },
                        "path": {
                            "transform": {
                                "type": "fluid.transforms.literalValue",
                                "input": "pvParam.dwFlags.HCF_HIGHCONTRASTON"
                            }
                        }
                    }
                },
                "inverseCapabilitiesTransformations": {
                    "http://registry\\.gpii\\.net/common/highContrast/enabled": "HighContrastOn.value"
                }
            },
            "configureTheme": {
                "type": "gpii.windows.registrySettingsHandler",
                "liveness": "live",
                "options": {
                    "hKey": "HKEY_CURRENT_USER",
                    "path": "SOFTWARE\\Microsoft\\Windows\\CurrentVersion\\Themes",
                    "dataTypes": {
                        "LastHighContrastTheme": "REG_SZ"
                    }
                },
                "supportedSettings": {
                    "LastHighContrastTheme": {
                        "schema": {
                            "title": "High Contrast theme",
                            "description": "High Contrast Theme",
                            "type": "string",
                            "default": "%SystemRoot%\\resources\\Ease of Access Themes\\hcwhite.theme",
                            "enum": [
                                "%SystemRoot%\\resources\\Ease of Access Themes\\hcwhite.theme",
                                "%SystemRoot%\\resources\\Ease of Access Themes\\hcblack.theme",
                                "%SystemRoot%\\resources\\Ease of Access Themes\\hc1.theme",
                                "%SystemRoot%\\resources\\Ease of Access Themes\\hc1.theme"]
                        }
                    }
                },
                "capabilitiesTransformations": {
                    "LastHighContrastTheme": {
                        "transform": {
                            "type": "fluid.transforms.valueMapper",
                            "defaultInputPath": "http://registry\\.gpii\\.net/common/highContrastTheme",
                            "match": {
                                "black-white": "%SystemRoot%\\resources\\Ease of Access Themes\\hcwhite.theme",
                                "white-black": "%SystemRoot%\\resources\\Ease of Access Themes\\hcblack.theme",
                                "black-yellow": "%SystemRoot%\\resources\\Ease of Access Themes\\hc1.theme",
                                "yellow-black": "%SystemRoot%\\resources\\Ease of Access Themes\\hc1.theme",
                                "lime-black": "%SystemRoot%\\resources\\Ease of Access Themes\\hc2.theme"
                            }
                        }
                    }
                }
            }
        },
        "isInstalled": [
            {
                "type": "gpii.deviceReporter.alwaysInstalled"
            }
        ]
    },

    "com.microsoft.windows.stickyKeys": {
        "name": "Windows StickyKeys",
        "contexts": {
            "OS": [
                {
                    "id": "win32",
                    "version": ">=5.0"
                }
            ]
        },
        "settingsHandlers": {
            "configure": {
                "type": "gpii.windows.spiSettingsHandler",
                "liveness": "live",
                "options": {
                    "getAction": "SPI_GETSTICKYKEYS",
                    "setAction": "SPI_SETSTICKYKEYS",
                    "uiParam": "struct_size",
                    "pvParam": {
                        "type": "struct",
                        "name": "STICKYKEYS"
                    },
                    "verifySettings": true
                },
                "supportedSettings": {
                    "StickyKeysOn": {}
                },
                "capabilitiesTransformations": {
                    "StickyKeysOn": {
                        "transform": {
                            "type": "fluid.transforms.value",
                            "inputPath": "http://registry\\.gpii\\.net/common/stickyKeys",
                            "outputPath": "value"
                        },
                        "path": {
                            "transform": {
                                "type": "fluid.transforms.literalValue",
                                "input": "pvParam.dwFlags.SKF_STICKYKEYSON"
                            }
                        }
                    }
                },
                "inverseCapabilitiesTransformations": {
                    "http://registry\\.gpii\\.net/common/stickyKeys": "StickyKeysOn.value"
                }
            }
        },
        "isInstalled": [
            {
                "type": "gpii.deviceReporter.alwaysInstalled"
            }
        ]
    },

    "com.microsoft.windows.filterKeys": {
        "name": "Windows FilterKeys",
        "contexts": {
            "OS": [
                {
                    "id": "win32",
                    "version": ">=5.0"
                }
            ]
        },
        "settingsHandlers": {
            "configure": {
                "type": "gpii.windows.spiSettingsHandler",
                "liveness": "live",
                "options": {
                    "getAction": "SPI_GETFILTERKEYS",
                    "setAction": "SPI_SETFILTERKEYS",
                    "uiParam": "struct_size",
                    "pvParam": {
                        "type": "struct",
                        "name": "FILTERKEYS"
                    },
                    "verifySettings": false
                },
                "supportedSettings": {
                    "FilterKeysEnable": {
                        "schema": {
                            "title": "Filter keys",
                            "description": "Enable/Disable filter keys",
                            "type": "boolean",
                            "default": false
                        }
                    },
                    "SlowKeysInterval": {
                        "schema": {
                            "title": "Slow keys interval",
                            "description": "Slow keys interval time in milliseconds",
                            "type": "number",
                            "default": 0,  // 0 means no interval time
                            "divisibleBy": 1
                        }
                    },
                    "BounceKeysInterval": {
                        "schema": {
                            "title": "Bounce keys interval",
                            "description": "Bounce keys interval time in milliseconds",
                            "type": "number",
                            "default": 0,
                            "divisibleBy": 1
                        }
                    }
                },
                "capabilitiesTransformations": {
                    "FilterKeysEnable": {
                        "transform": {
                            "type": "fluid.transforms.binaryOp",
                            "leftPath": "http://registry\\.gpii\\.net/common/debounce/enabled",
                            "left": false,
                            "rightPath": "http://registry\\.gpii\\.net/common/slowKeys/enabled",
                            "right": false,
                            "operator": "||",
                            "outputPath": "value"
                        },
                        "path": {
                            "transform": {
                                "type": "fluid.transforms.literalValue",
                                "input": "pvParam.dwFlags.FKF_FILTERKEYSON"
                            }
                        }
                    },
                    "SlowKeysInterval": {
                        "transform": {
                            "type": "fluid.transforms.condition",
                            "conditionPath": "http://registry\\.gpii\\.net/common/slowKeys/enabled",
                            "true": {
                                "transform": {
                                    "type": "fluid.transforms.linearScale",
                                    "inputPath": "http://registry\\.gpii\\.net/common/slowKeysInterval",
                                    "factor": 1000
                                }
                            },
                            "false": 0,
                            "outputPath": "value"
                        },
                        "path": {
                            "transform": {
                                "type": "fluid.transforms.literalValue",
                                "input": "pvParam.iWaitMSec"
                            }
                        }
                    },
                    "BounceKeysInterval": {
                        "transform": {
                            "type": "fluid.transforms.condition",
                            "condition": {
                                "transform": {
                                    "type": "fluid.transforms.binaryOp",
                                    "leftPath": "http://registry\\.gpii\\.net/common/slowKeys/enabled",
                                    "left": false,
                                    "right": false,
                                    "operator": "==="
                                }
                            },
                            "true": {
                                "transform": {
                                    "type": "fluid.transforms.condition",
                                    "conditionPath": "http://registry\\.gpii\\.net/common/debounce/enabled",
                                    "true": {
                                        "transform": {
                                            "type": "fluid.transforms.linearScale",
                                            "inputPath": "http://registry\\.gpii\\.net/common/debounceInterval",
                                            "factor": 1000
                                        }
                                    },
                                    "false": 0,
                                    "outputPath": "value"
                                }
                            },
                            "false": 0,
                            "outputPath": "value"
                        },
                        "path": {
                            "transform": {
                                "type": "fluid.transforms.literalValue",
                                "input": "pvParam.iBounceMSec"
                            }
                        }
                    }
                },
                "inverseCapabilitiesTransformations": {
                    "http://registry\\.gpii\\.net/common/slowKeys/enabled": {
                        "transform": {
                            "type": "fluid.transforms.condition",
                            "condition": {
                                "transform": {
                                    "type": "fluid.transforms.binaryOp",
                                    "leftPath": "SlowKeysInterval.value",
                                    "right": 0,
                                    "operator": ">"
                                }
                            },
                            "truePath": "FilterKeysEnable.value"
                        }
                    },
                    "http://registry\\.gpii\\.net/common/slowKeysInterval": {
                        "transform": {
                            "type": "fluid.transforms.condition",
                            "condition": {
                                "transform": {
                                    "type": "fluid.transforms.binaryOp",
                                    "leftPath": "SlowKeysInterval.value",
                                    "right": 0,
                                    "operator": ">"
                                }
                            },
                            "true": {
                                "transform": {
                                    "type": "fluid.transforms.linearScale",
                                    "inputPath": "SlowKeysInterval.value",
                                    "factor": 0.001
                                }
                            }
                        }
                    },
                    "http://registry\\.gpii\\.net/common/debounce/enabled": {
                        "transform": {
                            "type": "fluid.transforms.condition",
                            "condition": {
                                "transform": {
                                    "type": "fluid.transforms.binaryOp",
                                    "leftPath": "BounceKeysInterval.value",
                                    "right": 0,
                                    "operator": ">"
                                }
                            },
                            "truePath": "FilterKeysEnable.value"
                        }
                    },
                    "http://registry\\.gpii\\.net/common/debounceInterval": {
                        "transform": {
                            "type": "fluid.transforms.condition",
                            "condition": {
                                "transform": {
                                    "type": "fluid.transforms.binaryOp",
                                    "leftPath": "BounceKeysInterval.value",
                                    "right": 0,
                                    "operator": ">"
                                }
                            },
                            "true": {
                                "transform": {
                                    "type": "fluid.transforms.linearScale",
                                    "inputPath": "BounceKeysInterval.value",
                                    "factor": 0.001
                                }
                            }
                        }
                    }
                }
            }
        },
        "isInstalled": [
            {
                "type": "gpii.deviceReporter.alwaysInstalled"
            }
        ]
    },

    "com.microsoft.windows.mouseKeys": {
        "name": "Windows MouseKeys",
        "contexts": {
            "OS": [
                {
                    "id": "win32",
                    "version": ">=5.0"
                }
            ]
        },
        "settingsHandlers": {
            "configure": {
                "type": "gpii.windows.spiSettingsHandler",
                "liveness": "live",
                "options": {
                    "getAction": "SPI_GETMOUSEKEYS",
                    "setAction": "SPI_SETMOUSEKEYS",
                    "uiParam": "struct_size",
                    "pvParam": {
                        "type": "struct",
                        "name": "MOUSEKEYS"
                    },
                    "verifySettings": true
                },
                "supportedSettings": {
                    "MouseKeysOn": {
                        "schema": {
                            "title": "Mouse keys",
                            "description": "Enable/Disable mouse keys",
                            "type": "boolean",
                            "default": false
                        }
                    },
                    "MaxSpeed": {
                        "schema": {
                            "title": "Mouse keys speed",
                            "description": "Speed of mouse keys",
                            "type": "number",
                            "divisibleBy": 10
                        }
                    },
                    "Acceleration": {
                        "schema": {
                            "title": "Mouse keys acceleration",
                            "description": "Acceleration of mouse keys",
                            "type": "number",
                            "min": -1000, // TODO: Not clear how to describe this setting
                            "max": 1000
                        }
                    }
                },
                "capabilitiesTransformations": {
                    "MouseKeysOn": {
                        "transform": {
                            "type": "fluid.transforms.value",
                            "inputPath": "http://registry\\.gpii\\.net/common/mouseEmulation/enabled",
                            "outputPath": "value"
                        },
                        "path": {
                            "transform": {
                                "type": "fluid.transforms.literalValue",
                                "input": "pvParam.dwFlags.MKF_MOUSEKEYSON"
                            }
                        }
                    },
                    "MaxSpeed": {
                        "transform": {
                            "type": "fluid.transforms.round",
                            "input": {
                                "transform": {
                                    "type": "fluid.transforms.linearScale",
                                    "inputPath": "http://registry\\.gpii\\.net/common/cursorSpeed",
                                    "factor": 350,
                                    "offset": 10
                                }
                            },
                            "outputPath": "value"
                        },
                        "path": {
                            "transform": {
                                "type": "fluid.transforms.literalValue",
                                "input": "pvParam.iMaxSpeed"
                            }
                        }
                    },
                    "Acceleration": {
                        "transform": {
                            "type": "fluid.transforms.binaryOp",
                            "left": {
                                "transform": {
                                    "type": "fluid.transforms.linearScale",
                                    "inputPath": "http://registry\\.gpii\\.net/common/initDelay",
                                    "factor": 1000,
                                    "outputPath": "value"
                                }
                            },
                            "right": {
                                "transform": {
                                    "type": "fluid.transforms.linearScale",
                                    "inputPath": "http://registry\\.gpii\\.net/common/cursorAcceleration",
                                    "factor": 1000,
                                    "offset": 1000,
                                    "outputPath": "value"
                                }
                            },
                            "operator": "+"
                        },
                        "path": {
                            "transform": {
                                "type": "fluid.transforms.literalValue",
                                "input": "pvParam.iTimeToMaxSpeed"
                            }
                        }
                    }
                },
                "inverseCapabilitiesTransformations": {
                    "http://registry\\.gpii\\.net/common/mouseEmulation/enabled": "MouseKeysOn.value",
                    "http://registry\\.gpii\\.net/common/cursorSpeed": {
                        "transform": {
                            "type": "fluid.transforms.linearScale",
                            "inputPath": "MaxSpeed.value",
                            "factor": 0.00285714285714,
                            "offset": -0.0285714285714

                        }
                    }
                }
            }
        },
        "isInstalled": [
            {
                "type": "gpii.deviceReporter.alwaysInstalled"
            }
        ]
    },

    "com.microsoft.windows.mouseTrailing": {
        "name": "Windows Mouse Trailing",
        "contexts": {
            "OS": [
                {
                    "id": "win32",
                    "version": ">=5.0"
                }
            ]
        },
        "settingsHandlers": {
            "configure": {
                "type": "gpii.windows.spiSettingsHandler",
                "liveness": "live",
                "options": {
                    "getAction": "SPI_GETMOUSETRAILS",
                    "setAction": "SPI_SETMOUSETRAILS",
                    "uiParam": 0,
                    "pvParam": {
                        "type": "UINT"
                    },
                    "verifySettings": true
                },
                "supportedSettings": {
                    "MouseTrails": {
                        "schema": { // Exactly the same schema as mouseTrailing common term
                            "title": "Mouse trails",
                            "description": "Amount of mouse trailing",
                            "type": "number",
                            "min": 0,
                            "max": 10,
                            "divisibleBy": 1
                        }
                    }
                },
                "capabilitiesTransformations": {
                    "MouseTrails": {
                        "transform": {
                            "type": "fluid.transforms.value",
                            "inputPath": "http://registry\\.gpii\\.net/common/mouseTrailing",
                            "outputPath": "value"
                        },
                        "path": {
                            "transform": {
                                "type": "fluid.transforms.literalValue",
                                "input": {
                                    "get": "pvParam",
                                    "set": "uiParam"
                                }
                            }
                        }
                    }
                },
                "inverseCapabilitiesTransformations": {
                    "http://registry\\.gpii\\.net/common/mouseTrailing": "MouseTrails.value"
                }
            }
        },
        "isInstalled": [
            {
                "type": "gpii.deviceReporter.alwaysInstalled"
            }
        ]
    },

    "com.microsoft.windows.screenResolution": {
        "name": "Windows Screen Resolution",
        "contexts": {
            "OS": [
                {
                    "id": "win32",
                    "version": ">=5.0"
                }
            ]
        },
        "settingsHandlers": {
            "configuration": {
                "type": "gpii.windows.displaySettingsHandler",
                "liveness": "liveRestart",
                "supportedSettings": {
                    "screen-resolution": {
                        "schema": {
                            "title": "Screen resolution",
                            "description": "Screen resolution of the default display",
                            "type": "array", // TODO: Not sure about this type
                            "enum": [] // TODO: This must be filled in on the fly with available screen resolutions
                        }
                    }
                }
            }
        },
        "isInstalled": [
            {
                "type": "gpii.deviceReporter.alwaysInstalled"
            }
        ]
    },

    "com.microsoft.windows.screenDPI": {
        "name": "Windows DPI",
        "contexts": {
            "OS": [
                {
                    "id": "win32",
                    "version": ">=6.2"
                }
            ]
        },
        "settingsHandlers": {
            "configure": {
                "type": "gpii.windows.displaySettingsHandler",
                "liveness": "live",
                "supportedSettings": {
                    "screen-dpi": {}
                },
                "supportedSettings": {
                    "screen-dpi": {
                        "schema": {
                            "title": "Screen DPI",
                            "description": "Screen DPI of the default display",
                            "type": "number",
                            "minimum": 1,
                            "maximum": 5 // Taken from dpiWindows10.js, may not be appropriate
                        }
                    }
                },
                "capabilitiesTransformations": {
                    "screen-dpi": "http://registry\\.gpii\\.net/common/DPIScale"
                }
            }
        },
        "isInstalled": [
            {
                "type": "gpii.deviceReporter.alwaysInstalled"
            }
        ]
    },

    "com.microsoft.windows.cursors": {
        "name": "Windows Cursors",
        "contexts": {
            "OS": [
                {
                    "id": "win32",
                    "version": ">=5.0"
                }
            ]
        },
        "settingsHandlers": {
            "configure": {
                "type": "gpii.windows.registrySettingsHandler",
                "liveness": "liveRestart",
                "options": {
                    "hKey": "HKEY_CURRENT_USER",
                    "path": "Control Panel\\Cursors",
                    "dataTypes": {
                        "Arrow": "REG_SZ",
                        "Hand": "REG_SZ",
                        "Help": "REG_SZ",
                        "AppStarting": "REG_SZ",
                        "No": "REG_SZ",
                        "NWPen": "REG_SZ",
                        "SizeAll": "REG_SZ",
                        "SizeNESW": "REG_SZ",
                        "SizeNS": "REG_SZ",
                        "SizeNWSE": "REG_SZ",
                        "SizeWE": "REG_SZ",
                        "UpArrow": "REG_SZ",
                        "Wait": "REG_SZ"
                    },
                    "verifySettings": true
                },
                "supportedSettings": {
                    "Arrow": {},
                    "Hand": {},
                    "Help": {},
                    "AppStarting": {},
                    "No": {},
                    "NWPen": {},
                    "SizeAll": {},
                    "SizeNESW": {},
                    "SizeNS": {},
                    "SizeNWSE": {},
                    "SizeWE": {},
                    "UpArrow": {},
                    "Wait": {}
                },
                "capabilitiesTransformations": {
                    "Arrow": {
                        "transform": {
                            "type": "fluid.transforms.quantize",
                            "inputPath": "http://registry\\.gpii\\.net/common/cursorSize",
                            "ranges": [
                                {
                                    "upperBound": 0.333,
                                    "output": "%SystemRoot%\\cursors\\aero_arrow.cur"
                                }, {
                                    "upperBound": 0.666,
                                    "output": "%SystemRoot%\\cursors\\aero_arrow_l.cur"
                                }, {
                                    "output": "%SystemRoot%\\cursors\\aero_arrow_xl.cur"
                                }
                            ]
                        }
                    },
                    "Hand": {
                        "transform": {
                            "type": "fluid.transforms.quantize",
                            "inputPath": "http://registry\\.gpii\\.net/common/cursorSize",
                            "ranges": [
                                {
                                    "upperBound": 0.333,
                                    "output": "%SystemRoot%\\cursors\\aero_link.cur"
                                }, {
                                    "upperBound": 0.666,
                                    "output": "%SystemRoot%\\cursors\\aero_link_l.cur"
                                }, {
                                    "output": "%SystemRoot%\\cursors\\aero_link_xl.cur"
                                }
                            ]
                        }
                    },
                    "Help": {
                        "transform": {
                            "type": "fluid.transforms.quantize",
                            "inputPath": "http://registry\\.gpii\\.net/common/cursorSize",
                            "ranges": [
                                {
                                    "upperBound": 0.333,
                                    "output": "%SystemRoot%\\cursors\\aero_helpsel.cur"
                                }, {
                                    "upperBound": 0.666,
                                    "output": "%SystemRoot%\\cursors\\aero_helpsel_l.cur"
                                }, {
                                    "output": "%SystemRoot%\\cursors\\aero_helpsel_xl.cur"
                                }
                            ]
                        }
                    },
                    "AppStarting": {
                        "transform": {
                            "type": "fluid.transforms.quantize",
                            "inputPath": "http://registry\\.gpii\\.net/common/cursorSize",
                            "ranges": [
                                {
                                    "upperBound": 0.333,
                                    "output": "%SystemRoot%\\cursors\\aero_working.ani"
                                }, {
                                    "upperBound": 0.666,
                                    "output": "%SystemRoot%\\cursors\\aero_working_l.ani"
                                }, {
                                    "output": "%SystemRoot%\\cursors\\aero_working_xl.ani"
                                }
                            ]
                        }
                    },
                    "No": {
                        "transform": {
                            "type": "fluid.transforms.quantize",
                            "inputPath": "http://registry\\.gpii\\.net/common/cursorSize",
                            "ranges": [
                                {
                                    "upperBound": 0.333,
                                    "output": "%SystemRoot%\\cursors\\aero_unavail.cur"
                                }, {
                                    "upperBound": 0.666,
                                    "output": "%SystemRoot%\\cursors\\aero_unavail_l.cur"
                                }, {
                                    "output": "%SystemRoot%\\cursors\\aero_unavail_xl.cur"
                                }
                            ]
                        }
                    },
                    "NWPen": {
                        "transform": {
                            "type": "fluid.transforms.quantize",
                            "inputPath": "http://registry\\.gpii\\.net/common/cursorSize",
                            "ranges": [
                                {
                                    "upperBound": 0.333,
                                    "output": "%SystemRoot%\\cursors\\aero_pen.cur"
                                }, {
                                    "upperBound": 0.666,
                                    "output": "%SystemRoot%\\cursors\\aero_pen_l.cur"
                                }, {
                                    "output": "%SystemRoot%\\cursors\\aero_pen_xl.cur"
                                }
                            ]
                        }
                    },
                    "SizeAll": {
                        "transform": {
                            "type": "fluid.transforms.quantize",
                            "inputPath": "http://registry\\.gpii\\.net/common/cursorSize",
                            "ranges": [
                                {
                                    "upperBound": 0.333,
                                    "output": "%SystemRoot%\\cursors\\aero_move.cur"
                                }, {
                                    "upperBound": 0.666,
                                    "output": "%SystemRoot%\\cursors\\aero_move_l.cur"
                                }, {
                                    "output": "%SystemRoot%\\cursors\\aero_move_xl.cur"
                                }
                            ]
                        }
                    },
                    "SizeNESW": {
                        "transform": {
                            "type": "fluid.transforms.quantize",
                            "inputPath": "http://registry\\.gpii\\.net/common/cursorSize",
                            "ranges": [
                                {
                                    "upperBound": 0.333,
                                    "output": "%SystemRoot%\\cursors\\aero_nesw.cur"
                                }, {
                                    "upperBound": 0.666,
                                    "output": "%SystemRoot%\\cursors\\aero_nesw_l.cur"
                                }, {
                                    "output": "%SystemRoot%\\cursors\\aero_nesw_xl.cur"
                                }
                            ]
                        }
                    },
                    "SizeNS": {
                        "transform": {
                            "type": "fluid.transforms.quantize",
                            "inputPath": "http://registry\\.gpii\\.net/common/cursorSize",
                            "ranges": [
                                {
                                    "upperBound": 0.333,
                                    "output": "%SystemRoot%\\cursors\\aero_ns.cur"
                                }, {
                                    "upperBound": 0.666,
                                    "output": "%SystemRoot%\\cursors\\aero_ns_l.cur"
                                }, {
                                    "output": "%SystemRoot%\\cursors\\aero_ns_xl.cur"
                                }
                            ]
                        }
                    },
                    "SizeNWSE": {
                        "transform": {
                            "type": "fluid.transforms.quantize",
                            "inputPath": "http://registry\\.gpii\\.net/common/cursorSize",
                            "ranges": [
                                {
                                    "upperBound": 0.333,
                                    "output": "%SystemRoot%\\cursors\\aero_nwse.cur"
                                }, {
                                    "upperBound": 0.666,
                                    "output": "%SystemRoot%\\cursors\\aero_nwse_l.cur"
                                }, {
                                    "output": "%SystemRoot%\\cursors\\aero_nwse_xl.cur"
                                }
                            ]
                        }
                    },
                    "SizeWE": {
                        "transform": {
                            "type": "fluid.transforms.quantize",
                            "inputPath": "http://registry\\.gpii\\.net/common/cursorSize",
                            "ranges": [
                                {
                                    "upperBound": 0.333,
                                    "output": "%SystemRoot%\\cursors\\aero_ew.cur"
                                }, {
                                    "upperBound": 0.666,
                                    "output": "%SystemRoot%\\cursors\\aero_ew_l.cur"
                                }, {
                                    "output": "%SystemRoot%\\cursors\\aero_ew_xl.cur"
                                }
                            ]
                        }
                    },
                    "UpArrow": {
                        "transform": {
                            "type": "fluid.transforms.quantize",
                            "inputPath": "http://registry\\.gpii\\.net/common/cursorSize",
                            "ranges": [
                                {
                                    "upperBound": 0.333,
                                    "output": "%SystemRoot%\\cursors\\aero_up.cur"
                                }, {
                                    "upperBound": 0.666,
                                    "output": "%SystemRoot%\\cursors\\aero_up_l.cur"
                                }, {
                                    "output": "%SystemRoot%\\cursors\\aero_up_xl.cur"
                                }
                            ]
                        }
                    },
                    "Wait": {
                        "transform": {
                            "type": "fluid.transforms.quantize",
                            "inputPath": "http://registry\\.gpii\\.net/common/cursorSize",
                            "ranges": [
                                {
                                    "upperBound": 0.333,
                                    "output": "%SystemRoot%\\cursors\\aero_busy.ani"
                                }, {
                                    "upperBound": 0.666,
                                    "output": "%SystemRoot%\\cursors\\aero_busy_l.ani"
                                }, {
                                    "output": "%SystemRoot%\\cursors\\aero_busy_xl.ani"
                                }
                            ]
                        }
                    }
                },
                "inverseCapabilitiesTransformations": {
                     "transform": [
                        {
                            "type": "fluid.transforms.valueMapper",
                            "defaultInputPath": "Arrow",
                            "defaultOutputPath": "http://registry\\.gpii\\.net/common/cursorSize",
                            "match": {
                                "%SystemRoot%\\cursors\\aero_arrow.cur": 0.32,
                                "%SystemRoot%\\cursors\\aero_arrow_l.cur": 0.65,
                                "%SystemRoot%\\cursors\\aero_arrow_xl.cur": 1
                            }
                        }
                    ]
                }
            }
        },
        "launchHandlers": {
            "launcher": {
                "type": "gpii.launchHandlers.flexibleHandler",
                "options": {
                    "setTrue": [{
                        "type": "gpii.windows.spiSettingsHandler.updateCursors"
                    }],
                    "getState": [{
                        "type": "gpii.processReporter.neverRunning"
                    }]
                }
            }
        },
        "start": [
            "launchers.launcher"
        ],
        "stop": [],
        "update": [
            "configure",
            "start"
        ],
        "isRunning": [
            "launchers.launcher"
        ],
        "configure": [
            "settings.configure"
        ],
        "restore": [
            "settings.configure",
            {
                "type": "gpii.windows.spiSettingsHandler.updateCursors"
            }
        ],
        "isInstalled": [
            {
                "type": "gpii.deviceReporter.alwaysInstalled"
            }
        ]
    },

    "eu.singularlogic.pixelsense.sociable": {
        "name": "Sociable",
        "contexts": {
            "OS": [
                {
                    "id": "win32",
                    "version": ">=5.0"
                }
            ]
        },
        "settingsHandlers": {
            "configuration": {
                "type": "gpii.settingsHandlers.XMLHandler",
                "liveness": "manualRestart",
                "options": {
                    "filename": "C:\\Sociable\\Configuration.xml",
                    "encoding": "utf-8",
                    "xml-tag": "<?xml version=\"1.0\"?>"
                },
                "supportedSettings": {
                    "user.$t": {},
                    "expert.$t": {},
                    "careCenter.$t": {},
                    "screenReaderTTSEnabled": {},
                    "highContrastEnabled": {},
                    "fontSize": {}
                },
                "capabilitiesTransformations": {
                    "user.$t": {
                        "literalValue": 1
                    },
                    "expert.$t": {
                        "literalValue": 1
                    },
                    "careCenter.$t": {
                        "literalValue": 1
                    },
                    "screenReaderTTSEnabled": {
                        "value": "http://registry\\.gpii\\.net/common/screenReaderTTS/enabled"
                    },
                    "highContrastEnabled": {
                        "value": "http://registry\\.gpii\\.net/common/highContrast/enabled"
                    },
                    "fontSize": {
                        "value": {
                            "transform": {
                                "type": "fluid.transforms.quantize",
                                "inputPath": "http://registry\\.gpii\\.net/common/fontSize",
                                "ranges": [{
                                    "upperBound": 14,
                                    "output": "normal"
                                },{
                                    "output": "large"
                                }]
                            }
                        }
                    }
                },
                "inverseCapabilitiesTransformations": {}
            }
        },
        "launchHandlers": {
            "launcher": {
                "type": "gpii.launchHandlers.flexibleHandler",
                "options": {
                    "setTrue": [
                        {
                            "type": "gpii.launch.exec",
                            "command": "C:\\Sociable\\Cloud4All.exe"
                        }
                    ],
                    "setFalse": [
                        {
                            "type": "gpii.launch.exec",
                            "command": "C:\\Sociable\\Cloud4All.exe -stop"
                        }
                    ],
                    "getState": [
                        {
                            "type": "gpii.processReporter.find",
                            "command": "Cloud4Allcd "
                        }
                    ]
                }
            }
        }
    },

    "net.gpii.uioPlus": {
        "name": "UIO+",
        "contexts": {
            "OS": [{
                    "id": "win32",
                    "version": ">=5.0"
            }]
        },
        "settingsHandlers": {
            "configuration": {
                "type": "gpii.settingsHandlers.webSockets",
                "liveness": "live",
                "options": {
                    "path": "net.gpii.uioPlus"
                },
                "supportedSettings": {
                    "lineSpace": {},
                    "fontSize": {},
                    "characterSpace": {},
                    "inputsLargerEnabled": {},
                    "contrastTheme": {},
                    "selfVoicingEnabled": {},
                    "selectionTheme": {},
                    "tableOfContentsEnabled": {},
                    "dictionaryEnabled": {},
                    "simplifiedUiEnabled": {},
                    "syllabificationEnabled": {}
                },
                "capabilitiesTransformations": {
                    "lineSpace": "http://registry\\.gpii\\.net/common/lineSpace",
                    "fontSize": {
                        "transform": {
                            "type": "fluid.transforms.round",
                            "scale": 1,
                            "input": {
                                "transform": {
                                    "type": "fluid.transforms.binaryOp",
                                    "leftPath": "http://registry\\.gpii\\.net/common/fontSize",
                                    "right": 12,
                                    "operator": "/"
                                }
                            }
                        }
                    },
                    "characterSpace": "http://registry\\.gpii\\.net/common/characterSpace",
                    "inputsLargerEnabled": "http://registry\\.gpii\\.net/common/inputsLarger/enabled",
                    "contrastTheme": {
                        "transform": {
                            "type": "fluid.transforms.condition",
                            "conditionPath": "http://registry\\.gpii\\.net/common/highContrast/enabled",
                            "true": {
                                "transform": {
                                    "type": "fluid.transforms.valueMapper",
                                    "defaultInputPath": "http://registry\\.gpii\\.net/common/highContrastTheme",
                                    "defaultOutputValue": "default",
                                    "match": {
                                        "black-white": "bw",
                                        "white-black": "wb",
                                        "black-yellow": "by",
                                        "yellow-black": "yb"
                                    }
                                }
                            },
                            "false": "default"
                        }
                    },
                    "selfVoicingEnabled": "http://registry\\.gpii\\.net/common/selfVoicing/enabled",
                    "selectionTheme": "http://registry\\.gpii\\.net/common/highlightColor",
                    "tableOfContentsEnabled": "http://registry\\.gpii\\.net/common/tableOfContents",
                    "dictionaryEnabled": {
                        "transform": {
                            "type": "fluid.transforms.valueMapper",
                            "match": [{
                                "inputValue": {
                                    "dictionaryEnabled": true
                                },
                                "outputValue": true
                            }],
                            "noMatch": {
                                "outputValue": false
                            },
                            "defaultInput": {
                                "transform": {
                                    "type": "fluid.transforms.arrayToSetMembership",
                                    "inputPath": "http://registry\\.gpii\\.net/common/supportTool",
                                    "options": {
                                        "dictionary": "dictionaryEnabled"
                                    }
                                }
                            }
                        }
                    },
                    "simplifiedUiEnabled": "http://registry\\.gpii\\.net/common/simplifiedUi/enabled",
                    "syllabificationEnabled": "http://registry\\.gpii\\.net/common/syllabification/enabled"
                },
                "inverseCapabilitiesTransformations": {}
            }
        },
        "isInstalled": [
            {
                "type": "gpii.deviceReporter.alwaysInstalled"
            }
        ]
    },
    "net.gpii.test.speechControl": { // This solution does not exist in real life and has been added strictly for user testing/demoing
        "name": "GPII Test solution for speech control of the computer",
        "contexts": {
            "OS": [
                {
                    "id": "win32",
                    "version": ">=5.0"
                }
            ]
        },
        "settingsHandlers": {
            "configure": {
                "type": "gpii.settingsHandlers.noSettings",
                "liveness": "OSRestart",
                "capabilitiesTransformations": {
                    "sc": "http://registry\\.gpii\\.net/common/speechControl"
                },
                "supportedSettings": {
                    "sc": {}
                }
            }
        },
        "configure": [],
        "restore": [],
        "start": [],
        "stop": [],
        "isInstalled": [
            {
                "type": "gpii.deviceReporter.alwaysInstalled"
            }
        ],
        "isRunning": []
    }
}<|MERGE_RESOLUTION|>--- conflicted
+++ resolved
@@ -1698,25 +1698,8 @@
                 }
             ]
         },
-<<<<<<< HEAD
-
-        "settingsHandlers": {
-            "configure": {
-                "type": "gpii.settingsHandlers.noSettings",
-                "capabilities": [
-                    "http://registry\\.gpii\\.net/common/simplification"
-                ]
-            }
-        },
-        "start": [
-            {
-                "type": "gpii.launch.exec",
-                "command": "\"${{registry}.HKEY_LOCAL_MACHINE\\SOFTWARE\\Microsoft\\Windows\\CurrentVersion\\App Paths\\firefox.exe\\}\" http://easyone.gpii.net/user/${{gpiiKey}}"
-            }
-=======
         "capabilities": [
             "http://registry\\.gpii\\.net/common/simplification"
->>>>>>> 6f809b61
         ],
         "launchHandlers": {
             "launcher": {
@@ -1724,7 +1707,7 @@
                 "options": {
                     "setTrue": {
                         "type": "gpii.launch.exec",
-                        "command": "\"${{registry}.HKEY_LOCAL_MACHINE\\SOFTWARE\\Microsoft\\Windows\\CurrentVersion\\App Paths\\firefox.exe\\}\" http://easyone.gpii.net/user/${{userToken}}"
+                        "command": "\"${{registry}.HKEY_LOCAL_MACHINE\\SOFTWARE\\Microsoft\\Windows\\CurrentVersion\\App Paths\\firefox.exe\\}\" http://easyone.gpii.net/user/${{gpiiKey}}"
                     },
                     "setFalse": {
                         "type": "gpii.windows.closeProcessByName",
