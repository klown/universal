--- conflicted
+++ resolved
@@ -7,23 +7,6 @@
                     "id": "linux",
                     "version": ">=2.6.26"
                 }
-<<<<<<< HEAD
-            ],
-            "isInstalled": [
-                {
-                    "type": "gpii.packageKit.find",
-                    "name": "gnome-shell"
-                }
-            ],
-            "isRunning": [
-                {
-                    "type": "gpii.processReporter.findAndCheckSetting",
-                    "command": "gnome-shell",
-                    "schema": "org.gnome.desktop.a11y.applications",
-                    "setting": "screen-magnifier-enabled"
-                }
-=======
->>>>>>> ab4ea0b4
             ]
         },
         "settingsHandlers": {
@@ -109,6 +92,14 @@
                 "type": "gpii.packageKit.find",
                 "name": "gnome-shell"
             }
+        ],
+        "isRunning": [
+            {
+                "type": "gpii.processReporter.findAndCheckSetting",
+                "command": "gnome-shell",
+                "schema": "org.gnome.desktop.a11y.applications",
+                "setting": "screen-magnifier-enabled"
+            }
         ]
     },
 
@@ -120,21 +111,6 @@
                     "id": "linux",
                     "version": ">=2.6.26"
                 }
-<<<<<<< HEAD
-            ],
-            "isInstalled": [
-                {
-                    "type": "gpii.packageKit.find",
-                    "name": "gsettings-desktop-schemas"
-                }
-            ],
-            "isRunning": [
-                {
-                    "type": "gpii.processReporter.find",
-                    "command": "dunno"
-                }
-=======
->>>>>>> ab4ea0b4
             ]
         },
         "settingsHandlers": {
@@ -213,6 +189,12 @@
                 "type": "gpii.packageKit.find",
                 "name": "gsettings-desktop-schemas"
             }
+        ],
+        "isRunning": [
+            {
+                "type": "gpii.processReporter.find",
+                "command": "dunno"
+            }
         ]
     },
 
@@ -222,30 +204,11 @@
             "OS": [{
                 "id": "linux",
                 "version": ">=2.6.26"
-<<<<<<< HEAD
-            }],
-            "isInstalled": [
-                {
-                    "type": "gpii.packageKit.find",
-                    "name": "nautilus"
-                }
-            ],
-            "isRunning": [
-                {
-                    "type": "gpii.processReporter.find",
-                    "command": "nautilus"
-                }
-            ]
-        },
-        "settingsHandlers": [
-            {
-=======
             }]
         },
 
         "settingsHandlers": {
             "configuration": {
->>>>>>> ab4ea0b4
                 "type": "gpii.gsettings",
                 "capabilities": [
                     "applications.org\\.gnome\\.nautilus.id",
@@ -270,6 +233,12 @@
                 "type": "gpii.packageKit.find",
                 "name": "nautilus"
             }
+        ],
+        "isRunning": [
+            {
+                "type": "gpii.processReporter.find",
+                "command": "nautilus"
+            }
         ]
     },
 
@@ -279,23 +248,7 @@
             "OS": [{
                 "id": "linux",
                 "version": ">=2.6.26"
-<<<<<<< HEAD
-            }],
-            "isInstalled": [
-                {
-                    "type": "gpii.packageKit.find",
-                    "name": "gnome-shell"
-                }
-            ],
-            "isRunning": [
-               {
-                   "type": "gpii.processReporter.find",
-                    "command": "caribou"
-               }
-            ]
-=======
             }]
->>>>>>> ab4ea0b4
         },
         "settingsHandlers": {
             "configuration": {
@@ -324,6 +277,12 @@
                 "type": "gpii.packageKit.find",
                 "name": "gnome-shell"
             }
+        ],
+        "isRunning": [
+           {
+               "type": "gpii.processReporter.find",
+                "command": "caribou"
+           }
         ]
     },
 
@@ -479,23 +438,7 @@
             "OS": [{
                 "id": "linux",
                 "version": ">=2.6.26"
-<<<<<<< HEAD
-            }],
-            "isInstalled": [
-                {
-                    "type": "gpii.packageKit.find",
-                    "name": "orca"
-                }
-            ],
-            "isRunning": [
-                {
-                    "type": "gpii.processReporter.find",
-                    "command": "orca"
-                }
-            ]
-=======
             }]
->>>>>>> ab4ea0b4
         },
         "settingsHandlers": {
             "configuration": {
@@ -1306,6 +1249,12 @@
                 "type": "gpii.packageKit.find",
                 "name": "orca"
             }
+        ],
+        "isRunning": [
+            {
+                "type": "gpii.processReporter.find",
+                "command": "orca"
+            }
         ]
     },
 
@@ -1317,25 +1266,6 @@
                     "id": "linux",
                     "version": ">=2.6.26"
                 }
-<<<<<<< HEAD
-            ],
-            "isInstalled": [
-                {
-                    "type": "gpii.packageKit.find",
-                    "name": "alsa"
-                },
-                {
-                    "type": "gpii.packageKit.find",
-                    "name": "alsa-lib"
-                }
-            ],
-            "isRunning": [
-                {
-                    "type": "gpii.processReporter.find",
-                    "command": "alsactl"
-                }
-=======
->>>>>>> ab4ea0b4
             ]
         },
         "settingsHandlers": {
@@ -1372,6 +1302,12 @@
             {
                 "type": "gpii.packageKit.find",
                 "name": "alsa-lib"
+            }
+        ],
+        "isRunning": [
+            {
+                "type": "gpii.processReporter.find",
+                "command": "alsactl"
             }
         ]
     },
@@ -1384,29 +1320,6 @@
                     "id": "linux",
                     "version": ">=2.6.26"
                 }
-<<<<<<< HEAD
-            ],
-            "isInstalled": [
-                {
-                    "type": "gpii.packageKit.find",
-                    "name": "google-chrome-beta"
-                },
-                {
-                    "type": "gpii.packageKit.find",
-                    "name": "google-chrome-stable"
-                },
-                {
-                    "type": "gpii.packageKit.find",
-                    "name": "google-chrome-unstable"
-                }
-            ],
-            "isRunning": [
-                {
-                    "type": "gpii.processReporter.find",
-                    "command": "chrome"
-                }
-=======
->>>>>>> ab4ea0b4
             ]
         },
         "settingsHandlers": {
@@ -1443,6 +1356,12 @@
             {
                 "type": "gpii.packageKit.find",
                 "name": "google-chrome-unstable"
+            }
+        ],
+        "isRunning": [
+            {
+                "type": "gpii.processReporter.find",
+                "command": "chrome"
             }
         ]
     },
@@ -1455,29 +1374,6 @@
                     "id": "linux",
                     "version": ">=2.6.26"
                 }
-<<<<<<< HEAD
-            ],
-            "isInstalled": [
-                {
-                    "type": "gpii.packageKit.find",
-                    "name": "google-chrome-beta"
-                },
-                {
-                    "type": "gpii.packageKit.find",
-                    "name": "google-chrome-stable"
-                },
-                {
-                    "type": "gpii.packageKit.find",
-                    "name": "google-chrome-unstable"
-                }
-            ],
-            "isRunning": [
-                {
-                    "type": "gpii.processReporter.find",
-                    "command": "chrome"
-                }
-=======
->>>>>>> ab4ea0b4
             ]
         },
         "settingsHandlers": {
@@ -1514,6 +1410,12 @@
             {
                 "type": "gpii.packageKit.find",
                 "name": "google-chrome-unstable"
+            }
+        ],
+        "isRunning": [
+            {
+                "type": "gpii.processReporter.find",
+                "command": "chrome"
             }
         ]
     },
@@ -1526,29 +1428,6 @@
                     "id": "linux",
                     "version": ">=2.6.26"
                 }
-<<<<<<< HEAD
-            ],
-            "isInstalled": [
-                {
-                    "type": "gpii.packageKit.find",
-                    "name": "google-chrome-beta"
-                },
-                {
-                    "type": "gpii.packageKit.find",
-                    "name": "google-chrome-stable"
-                },
-                {
-                    "type": "gpii.packageKit.find",
-                    "name": "google-chrome-unstable"
-                }
-            ],
-            "isRunning": [
-                {
-                    "type": "gpii.processReporter.find",
-                    "command": "chrome"
-                }
-=======
->>>>>>> ab4ea0b4
             ]
         },
         "settingsHandlers": {
@@ -1585,6 +1464,12 @@
             {
                 "type": "gpii.packageKit.find",
                 "name": "google-chrome-unstable"
+            }
+        ],
+        "isRunning": [
+            {
+                "type": "gpii.processReporter.find",
+                "command": "chrome"
             }
         ]
     },
@@ -1595,23 +1480,7 @@
             "OS": [{
                 "id": "linux",
                 "version": ">=2.6.26"
-<<<<<<< HEAD
-            }],
-            "isInstalled": [
-                {
-                    "type": "gpii.packageKit.find",
-                    "name": "libXrandr"
-                }
-            ],
-            "isRunning": [
-                {
-                    "type": "gpii.processReporter.find",
-                    "command": "Xrandr"
-                }
-            ]
-=======
             }]
->>>>>>> ab4ea0b4
         },
         "settingsHandlers": {
             "configuration": {
@@ -1632,6 +1501,12 @@
             {
                 "type": "gpii.packageKit.find",
                 "name": "libXrandr"
+            }
+        ],
+        "isRunning": [
+            {
+                "type": "gpii.processReporter.find",
+                "command": "Xrandr"
             }
         ]
     },
