{
    "org.gnome.desktop.a11y.magnifier": {
        "name": "GNOME Shell Magnifier",
        "contexts": {
            "OS": [
                {
                    "id": "linux",
                    "version": ">=2.6.26"
                }
            ],
            "isInstalled": [
                {
                    "type": "gpii.packageKit.find",
                    "name": "gnome-shell"
                }
            ]
        },
        "settingsHandlers": {
            "configuration": {
                "type": "gpii.gsettings",
                "options": {
                    "schema": "org.gnome.desktop.a11y.magnifier"
                },
                "capabilities": [
                    "applications.org\\.gnome\\.desktop\\.a11y\\.magnifier.id",
                    "display.screenEnhancement.screenMagnification.applications.org\\.gnome\\.desktop\\.a11y\\.magnifier.name"
                ],
                "capabilitiesTransformations": {
                    "mag-factor": "http://registry\\.gpii\\.net/common/magnification",
                    "show-cross-hairs": "http://registry\\.gpii\\.net/common/showCrosshairs",
                    "transform": {
                        "type": "fluid.transforms.arrayToSetMembership",
                        "inputPath": "http://registry\\.gpii\\.net/common/tracking",
                        "presentValue": "proportional",
                        "missingValue": "none",
                        "options": {
                            "focus": "focus-tracking",
                            "caret": "caret-tracking",
                            "mouse": "mouse-tracking"
                        }
                    },
                    "screen-position": {
                        "transform": {
                            "type": "fluid.transforms.valueMapper",
                            "inputPath": "http://registry\\.gpii\\.net/common/magnifierPosition",
                            "defaultInputValue": "Custom",
                            "options": {
                                "FullScreen": {
                                    "outputValue": "full-screen"
                                },
                                "Lens": {
                                    "outputValue": "full-screen"
                                },
                                "LeftHalf": {
                                    "outputValue": "left-half"
                                },
                                "RightHalf": {
                                    "outputValue": "right-half"
                                },
                                "TopHalf": {
                                    "outputValue": "top-half"
                                },
                                "BottomHalf": {
                                    "outputValue": "bottom-half"
                                },
                                "Custom": {
                                    "outputValue": "full-screen"
                                }
                            }
                        }
                    }
                }
            }
        },
        "configure": [
            "settings.configuration"
        ],
        "restore": [
            "settings.configuration"
        ],
        "start": [
            {
                "type": "gpii.launch.exec",
                "command": "gsettings set org.gnome.desktop.a11y.applications screen-magnifier-enabled true"
            }
        ],
        "stop": [
            {
                "type": "gpii.launch.exec",
                "command": "gsettings set org.gnome.desktop.a11y.applications screen-magnifier-enabled false"
            }
        ]
    },

    "org.gnome.desktop.interface": {
        "name": "GNOME Interface Settings",
        "contexts": {
            "OS": [
                {
                    "id": "linux",
                    "version": ">=2.6.26"
                }
            ],
            "isInstalled": [
                {
                    "type": "gpii.packageKit.find",
                    "name": "gsettings-desktop-schemas"
                }
            ]
        },
        "settingsHandlers": {
            "configuration": {
                "type": "gpii.gsettings",
                "capabilities": [
                    "display.screenEnhancement.applications.org\\.gnome\\.desktop\\.interface.name",
                    "applications.org\\.gnome\\.desktop\\.interface.id"
                ],
                "capabilitiesTransformations": {
                    "text-scaling-factor": {
                        "transform": {
                            "type": "fluid.transforms.linearScale",
                            "valuePath": "http://registry\\.gpii\\.net/common/fontSize",
                            "factor": 0.08333333333333333
                        }
                    },
                    "cursor-size": {
                        "transform": {
                            "type": "gpii.transformer.quantize",
                            "inputPath": "http://registry\\.gpii\\.net/common/cursorSize",
                            "ranges": [
                                {
                                    "upperBound": 0,
                                    "output": -1
                                }, {
                                    "upperBound": 0.333,
                                    "output": 20
                                }, {
                                    "upperBound": 0.666,
                                    "output": 29
                                }, {
                                    "output": 41
                                }
                            ]
                        }
                    },
                    "gtk-theme": {
                        "transform": {
                            "type": "fluid.transforms.condition",
                            "conditionPath": "http://registry\\.gpii\\.net/common/highContrastEnabled",
                            "true": {
                                "literalValue": "HighContrast"
                            },
                            "false": {
                                "literalValue": "Adwaita"
                            }
                        }
                    },
                    "icon-theme": {
                        "transform": {
                            "type": "fluid.transforms.condition",
                            "conditionPath": "http://registry\\.gpii\\.net/common/highContrastEnabled",
                            "true": {
                                "literalValue": "HighContrast"
                            },
                            "false": {
                                "literalValue": "gnome"
                            }
                        }
                    }
                },
                "options": {
                    "schema": "org.gnome.desktop.interface"
                }
            }
        },
        "configure": [
            "settings.configuration"
        ],
        "restore": [
            "settings.configuration"
        ]
    },

    "org.gnome.nautilus": {
        "name": "GNOME Nautilus Settings",
        "contexts": {
            "OS": [{
                "id": "linux",
                "version": ">=2.6.26"
            }],
            "isInstalled": [
                {
                    "type": "gpii.packageKit.find",
                    "name": "nautilus"
                }
            ]
        },

        "settingsHandlers": {
            "configuration": {
                "type": "gpii.gsettings",
                "capabilities": [
                    "applications.org\\.gnome\\.nautilus.id",
                    "display.screenEnhancement.applications.org\\.gnome\\.nautilus.name"
                ],
                "capabilitiesTransformations": {
                    "font": "http://registry\\.gpii\\.net/common/0"
                },
                "options": {
                    "schema": "org.gnome.nautilus.desktop"
                }
            }
        },
        "configure": [
            "settings.configuration"
        ],
        "restore": [
            "settings.configuration"
        ]
    },

    "org.gnome.desktop.a11y.applications.onscreen-keyboard": {
        "name": "GNOME Assistive Technology - Screen Keyboard",
        "contexts": {
            "OS": [{
                "id": "linux",
                "version": ">=2.6.26"
            }],
            "isInstalled": [
                {
                    "type": "gpii.packageKit.find",
                    "name": "gnome-shell"
                }
            ]
        },
        "settingsHandlers": {
            "configuration": {
                "type": "gpii.settingsHandlers.noSettings",
                "capabilities": [
                    "control.onscreenKeyboard",
                    "control.onscreenKeyboard.applications.org\\.gnome\\.desktop\\.a11y\\.applications\\.onscreen-keyboard.name",
                    "applications.org\\.gnome\\.desktop\\.a11y\\.applications\\.onscreen-keyboard.id"
                ]
            }
        },
        "start": [
            {
                "type": "gpii.launch.exec",
                "command": "gsettings set org.gnome.desktop.a11y.applications screen-keyboard-enabled true"
            }
        ],
        "stop": [
            {
                "type": "gpii.launch.exec",
                "command": "gsettings set org.gnome.desktop.a11y.applications screen-keyboard-enabled false"
            }
        ]
    },

    "org.gnome.desktop.a11y.keyboard": {
        "name": "GNOME Shell Keyboard Settings",
        "contexts": {
            "OS": [{
                "id": "linux",
                "version": ">=2.6.26"
            }],
            "isInstalled": [
                {
                    "type": "gpii.packageKit.find",
                    "name": "gsettings-desktop-schemas"
                }
            ]
        },
        "settingsHandlers": {
            "configuration": {
                "type": "gpii.gsettings",
                "capabilities": [
                    "applications.org\\.gnome\\.desktop\\.a11y\\.keyboard.id",
                    "control.onscreenKeyboard.applications.org\\.gnome\\.desktop\\.a11y\\.keyboard.name",
                    "control.keyboardEnhancement.applications.org\\.gnome\\.desktop\\.a11y\\.keyboard.name"
                 ],
                "capabilitiesTransformations": {
                    "stickykeys-enable": "http://registry\\.gpii\\.net/common/stickyKeys",
                    "slowkeys-enable": "http://registry\\.gpii\\.net/common/slowKeysEnable",
                    "slowkeys-delay": {
                        "transform": {
                            "type": "fluid.transforms.linearScale",
                            "valuePath": "http://registry\\.gpii\\.net/common/slowKeysInterval",
                            "factor": 1000
                        }
                    },
                    "bouncekeys-enable": "http://registry\\.gpii\\.net/common/debounceEnable",
                    "bouncekeys-delay": {
                        "transform": {
                            "type": "fluid.transforms.linearScale",
                            "valuePath": "http://registry\\.gpii\\.net/common/debounceInterval",
                            "factor": 1000
                        }
                    },
                    "mousekeys-enable": "http://registry\\.gpii\\.net/common/mouseEmulationEnabled",
                    "mousekeys-init-delay": {
                        "transform": {
                            "type": "fluid.transforms.linearScale",
                            "valuePath": "http://registry\\.gpii\\.net/common/initDelay",
                            "factor": 1000
                        }
                    },
                    "mousekeys-max-speed": {
                        "transform": {
                            "type": "fluid.transforms.linearScale",
                            "valuePath": "http://registry\\.gpii\\.net/common/cursorSpeed",
                            "factor": 1000
                        }
                    },
                    "mousekeys-accel-time": {
                        "transform": {
                            "type": "fluid.transforms.linearScale",
                            "valuePath": "http://registry\\.gpii\\.net/common/cursorAcceleration",
                            "factor": 1000
                        }
                    }
                },
                "options": {
                    "schema": "org.gnome.desktop.a11y.keyboard"
                }
            }
        },
        "configure": [
            "settings.configuration"
        ],
        "restore": [
            "settings.configuration"
        ]
    },

    "org.gnome.desktop.wm.preferences": {
        "name": "GNOME desktop Window Manager preferences",
        "contexts": {
            "OS": [{
                "id": "linux",
                "version": ">=2.6.26"
            }],
            "isInstalled": [
                {
                    "type": "gpii.packageKit.find",
                    "name": "gnome-shell"
                }
            ]
        },

        "settingsHandlers": {
            "configuration": {
                "type": "gpii.gsettings",
                "capabilities": [
                    "applications.org\\.gnome\\.desktop\\.wm\\.preferences.id",
                    "display.screenEnhancement.applications.org\\.gnome\\.desktop\\.wm\\.preferences.name"
                ],
                "options": {
                    "schema": "org.gnome.desktop.wm.preferences"
                }
            }
        },
        "configure": [
            "settings.configuration"
        ],
        "restore": [
            "settings.configuration"
        ]
    },

    "org.gnome.shell.overrides": {
        "name": "GNOME Shell overrides",
        "contexts": {
            "OS": [{
                "id": "linux",
                "version": ">=2.6.26"
            }],
            "isInstalled": [
                {
                    "type": "gpii.packageKit.find",
                    "name": "gnome-shell"
                }
            ]
        },

        "settingsHandlers": {
            "configuration": {
                "type": "gpii.gsettings",
                "capabilities": [
                    "applications.org\\.gnome\\.shell\\.overrides.id",
                    "display.screenEnhancement.applications.org\\.gnome\\.shell\\.overrides.name"
                ],
                "options": {
                    "schema": "org.gnome.shell.overrides"
                }
            }
        },
        "configure": [
            "settings.configuration"
        ],
        "restore": [
            "settings.configuration"
        ]
    },

    "org.gnome.orca": {
        "name": "ORCA Screen Reader",
        "contexts": {
            "OS": [{
                "id": "linux",
                "version": ">=2.6.26"
            }],
            "isInstalled": [
                {
                    "type": "gpii.packageKit.find",
                    "name": "orca"
                }
            ]
        },
        "settingsHandlers": {
            "configuration": {
                "type": "gpii.orca",
                "options": {
                    "user": "${{userToken}}"
                },
                "capabilities": [
                    "display.screenReader",
                    "applications.org\\.gnome\\.orca.id",
                    "display.screenReader.applications.org\\.gnome\\.orca.name"
                ],
                "capabilitiesTransformations": {
                    "enableTutorialMessages": "http://registry\\.gpii\\.net/common/speakTutorialMessages",
                    "enableEchoByCharacter": "http://registry\\.gpii\\.net/common/keyEcho",
                    "enableEchoByWord": "http://registry\\.gpii\\.net/common/wordEcho",
                    "enableBraille": "http://registry\\.gpii\\.net/common/screenReaderBrailleOutput",
                    "enableSpeech": "http://registry\\.gpii\\.net/common/screenReaderTTSEnabled",
                    "sayAllStyle": {
                        "transform": {
                            "type": "fluid.transforms.valueMapper",
                            "inputPath": "http://registry\\.gpii\\.net/common/readingUnit",
                            "defaultInputValue": "sentence",
                            "options": {
                                "line": {
                                    "outputValue": 0
                                },
                                "sentence": {
                                    "outputValue": 1
                                }
                            }
                        }
                    },
                    "voices\\.default\\.rate": {
                        "transform": {
                            "type": "fluid.transforms.binaryOp",
                            "right": 50,
                            "operator": "+",
                            "left": {
                                "transform": {
                                    "type": "fluid.transforms.binaryOp",
                                    "operator": "/",
                                    "left": {
                                        "transform": {
                                            "type": "fluid.transforms.binaryOp",
                                            "leftPath": "http://registry\\.gpii\\.net/common/speechRate",
                                            "operator": "-",
                                            "right": 170
                                        }
                                    },
                                    "right": {
                                        "transform": {
                                            "type": "fluid.transforms.condition",
                                            "condition": {
                                                "transform" : {
                                                    "type": "fluid.transforms.binaryOp",
                                                    "leftPath": "http://registry\\.gpii\\.net/common/speechRate",
                                                    "operator": "<",
                                                    "right": 170
                                                }
                                            },
                                            "true": 1.8,
                                            "false": 4.4
                                        }
                                    }
                                }
                            }
                        }
                    },
                    "voices\\.default\\.average-pitch": {
                        "transform": {
                            "type": "fluid.transforms.linearScale",
                            "valuePath": "http://registry\\.gpii\\.net/common/pitch",
                            "factor": 10
                        }
                    },
                    "voices\\.default\\.gain": {
                        "transform": {
                            "type": "fluid.transforms.linearScale",
                            "valuePath": "http://registry\\.gpii\\.net/common/volumeTTS",
                            "factor": 10
                        }
                    },
                    "voices\\.default\\.family": {
                        "transform": {
                            "type": "fluid.transforms.valueMapper",
                            "inputPath": "http://registry\\.gpii\\.net/common/auditoryOutLanguage",
                            "defaultInputValue": "en",
                            "options": {
                                "en": {
                                    "outputValue": {
                                        "transform" : {
                                            "type": "fluid.transforms.literalValue",
                                            "value": {
                                                "locale": "en",
                                                "name": "english"
                                            }
                                        }
                                    }
                                },
                                "en-GB": {
                                    "outputValue": {
                                        "transform" : {
                                            "type": "fluid.transforms.literalValue",
                                            "value": {
                                                "locale": "en",
                                                "name": "english"
                                            }
                                        }
                                    }
                                },
                                "en-US": {
                                    "outputValue": {
                                        "transform" : {
                                            "type": "fluid.transforms.literalValue",
                                            "value": {
                                                "locale": "en",
                                                "name": "english-us"
                                            }
                                        }
                                    }
                                },
                                "en-scotland": {
                                    "outputValue": {
                                        "transform" : {
                                            "type": "fluid.transforms.literalValue",
                                            "value": {
                                                "locale": "en",
                                                "name": "en-scottish"
                                            }
                                        }
                                    }
                                },
                                "en-BZ": {
                                    "outputValue": {
                                        "transform" : {
                                            "type": "fluid.transforms.literalValue",
                                            "value": {
                                                "locale": "en",
                                                "name": "en-westindies"
                                            }
                                        }
                                    }
                                },
                                "en-BS": {
                                    "outputValue": {
                                        "transform" : {
                                            "type": "fluid.transforms.literalValue",
                                            "value": {
                                                "locale": "en",
                                                "name": "en-westindies"
                                            }
                                        }
                                    }
                                },
                                "en-AG": {
                                    "outputValue": {
                                        "transform" : {
                                            "type": "fluid.transforms.literalValue",
                                            "value": {
                                                "locale": "en",
                                                "name": "en-westindies"
                                            }
                                        }
                                    }
                                },
                                "en-AI": {
                                    "outputValue": {
                                        "transform" : {
                                            "type": "fluid.transforms.literalValue",
                                            "value": {
                                                "locale": "en",
                                                "name": "en-westindies"
                                            }
                                        }
                                    }
                                },
                                "af": {
                                    "outputValue": {
                                        "transform" : {
                                            "type": "fluid.transforms.literalValue",
                                            "value": {
                                                "locale": "af",
                                                "name": "afrikaans"
                                            }
                                        }
                                    }
                                },
                                "bg": {
                                    "outputValue": {
                                        "transform" : {
                                            "type": "fluid.transforms.literalValue",
                                            "value": {
                                                "locale": "bg",
                                                "name": "bulgarian-test"
                                            }
                                        }
                                    }
                                },
                                "bs": {
                                    "outputValue": {
                                        "transform" : {
                                            "type": "fluid.transforms.literalValue",
                                            "value": {
                                                "locale": "bs",
                                                "name": "bosnian"
                                            }
                                        }
                                    }
                                },
                                "ca": {
                                    "outputValue": {
                                        "transform" : {
                                            "type": "fluid.transforms.literalValue",
                                            "value": {
                                                "locale": "ca",
                                                "name": "catalan"
                                            }
                                        }
                                    }
                                },
                                "cs": {
                                    "outputValue": {
                                        "transform" : {
                                            "type": "fluid.transforms.literalValue",
                                            "value": {
                                                "locale": "cs",
                                                "name": "czech"
                                            }
                                        }
                                    }
                                },
                                "cy": {
                                    "outputValue": {
                                        "transform" : {
                                            "type": "fluid.transforms.literalValue",
                                            "value": {
                                                "locale": "cy",
                                                "name": "welsh-test"
                                            }
                                        }
                                    }
                                },
                                "da": {
                                    "outputValue": {
                                        "transform" : {
                                            "type": "fluid.transforms.literalValue",
                                            "value": {
                                                "locale": "da",
                                                "name": "danish"
                                            }
                                        }
                                    }
                                },
                                "de": {
                                    "outputValue": {
                                        "transform" : {
                                            "type": "fluid.transforms.literalValue",
                                            "value": {
                                                "locale": "de",
                                                "name": "german"
                                            }
                                        }
                                    }
                                },
                                "el": {
                                    "outputValue": {
                                        "transform" : {
                                            "type": "fluid.transforms.literalValue",
                                            "value": {
                                                "locale": "el",
                                                "name": "greek"
                                            }
                                        }
                                    }
                                },
                                "grc": {
                                    "outputValue": {
                                        "transform" : {
                                            "type": "fluid.transforms.literalValue",
                                            "value": {
                                                "locale": "grc",
                                                "name": "greek-ancient"
                                            }
                                        }
                                    }
                                },
                                "eo": {
                                    "outputValue": {
                                        "transform" : {
                                            "type": "fluid.transforms.literalValue",
                                            "value": {
                                                "locale": "eo",
                                                "name": "esperanto"
                                            }
                                        }
                                    }
                                },
                                "es": {
                                    "outputValue": {
                                        "transform" : {
                                            "type": "fluid.transforms.literalValue",
                                            "value": {
                                                "locale": "es",
                                                "name": "spanish"
                                            }
                                        }
                                    }
                                },
                                "es-419": {
                                    "outputValue": {
                                        "transform" : {
                                            "type": "fluid.transforms.literalValue",
                                            "value": {
                                                "locale": "es",
                                                "name": "spanish-latin-american"
                                            }
                                        }
                                    }
                                },
                                "et": {
                                    "outputValue": {
                                        "transform" : {
                                            "type": "fluid.transforms.literalValue",
                                            "value": {
                                                 "locale": "et",
                                                 "name": "estonian"
                                            }
                                        }
                                    }
                                },
                                "fi": {
                                    "outputValue": {
                                        "transform" : {
                                            "type": "fluid.transforms.literalValue",
                                            "value": {
                                                "locale": "fi",
                                                "name": "finnish"
                                            }
                                        }
                                    }
                                },
                                "fr": {
                                    "outputValue": {
                                        "transform" : {
                                            "type": "fluid.transforms.literalValue",
                                            "value": {
                                                "locale": "fr",
                                                "name": "french"
                                            }
                                        }
                                    }
                                },
                                "fr-BE": {
                                    "outputValue": {
                                        "transform" : {
                                            "type": "fluid.transforms.literalValue",
                                            "value": {
                                                "locale": "(Belgium)",
                                                "name": "french"
                                            }
                                        }
                                    }
                                },
                                "hi": {
                                    "outputValue": {
                                        "transform" : {
                                            "type": "fluid.transforms.literalValue",
                                            "value": {
                                                "locale": "hi",
                                                "name": "hindi"
                                            }
                                        }
                                    }
                                },
                                "hr": {
                                    "outputValue": {
                                        "transform" : {
                                            "type": "fluid.transforms.literalValue",
                                            "value": {
                                                "locale": "hr",
                                                "name": "croatian"
                                            }
                                        }
                                    }
                                },
                                "hu": {
                                    "outputValue": {
                                        "transform" : {
                                            "type": "fluid.transforms.literalValue",
                                            "value": {
                                                "locale": "hu",
                                                "name": "hungarian"
                                            }
                                        }
                                    }
                                },
                                "hy": {
                                    "outputValue": {
                                        "transform" : {
                                            "type": "fluid.transforms.literalValue",
                                            "value": {
                                                "locale": "hy",
                                                "name": "armenian"
                                            }
                                        }
                                    }
                                },
                                "hy-arevmda": {
                                    "outputValue": {
                                        "transform" : {
                                            "type": "fluid.transforms.literalValue",
                                            "value": {
                                                "locale": "hy",
                                                "name": "armenian-west"
                                            }
                                        }
                                    }
                                },
                                "id": {
                                    "outputValue": {
                                        "transform" : {
                                            "type": "fluid.transforms.literalValue",
                                            "value": {
                                                "locale": "id",
                                                "name": "indonesian-test"
                                            }
                                        }
                                    }
                                },
                                "is": {
                                    "outputValue": {
                                        "transform" : {
                                            "type": "fluid.transforms.literalValue",
                                            "value": {
                                                "locale": "is",
                                                "name": "icelandic-test"
                                            }
                                        }
                                    }
                                },
                                "it": {
                                    "outputValue": {
                                        "transform" : {
                                            "type": "fluid.transforms.literalValue",
                                            "value": {
                                                "locale": "it",
                                                "name": "italian"
                                            }
                                        }
                                    }
                                },
                                "jbo": {
                                    "outputValue": {
                                        "transform" : {
                                            "type": "fluid.transforms.literalValue",
                                            "value": {
                                                "locale": "jbo",
                                                "name": "lojban"
                                            }
                                        }
                                    }
                                },
                                "ka": {
                                    "outputValue": {
                                        "transform" : {
                                            "type": "fluid.transforms.literalValue",
                                            "value": {
                                                "locale": "ka",
                                                "name": "georgian-test"
                                            }
                                        }
                                    }
                                },
                                "kn": {
                                    "outputValue": {
                                        "transform" : {
                                            "type": "fluid.transforms.literalValue",
                                            "value": {
                                                "locale": "kn",
                                                "name": "kannada"
                                            }
                                        }
                                    }
                                },
                                "ku": {
                                    "outputValue": {
                                        "transform" : {
                                            "type": "fluid.transforms.literalValue",
                                            "value": {
                                                "locale": "ku",
                                                "name": "kurdish"
                                            }
                                        }
                                    }
                                },
                                "la": {
                                    "outputValue": {
                                        "transform" : {
                                            "type": "fluid.transforms.literalValue",
                                            "value": {
                                                "locale": "la",
                                                "name": "latin"
                                            }
                                        }
                                    }
                                },
                                "lv": {
                                    "outputValue": {
                                        "transform" : {
                                            "type": "fluid.transforms.literalValue",
                                            "value": {
                                                "locale": "lv",
                                                "name": "latvian"
                                            }
                                        }
                                    }
                                },
                                "mk": {
                                    "outputValue": {
                                        "transform" : {
                                            "type": "fluid.transforms.literalValue",
                                            "value": {
                                                "locale": "mk",
                                                "name": "macedonian-test"
                                            }
                                        }
                                    }
                                },
                                "ml": {
                                    "outputValue": {
                                        "transform" : {
                                            "type": "fluid.transforms.literalValue",
                                            "value": {
                                                "locale": "ml",
                                                "name": "malayalam"
                                            }
                                        }
                                    }
                                },
                                "nl": {
                                    "outputValue": {
                                        "transform" : {
                                            "type": "fluid.transforms.literalValue",
                                            "value": {
                                                "locale": "nl",
                                                "name": "dutch-test"
                                            }
                                        }
                                    }
                                },
                                "no": {
                                    "outputValue": {
                                        "transform" : {
                                            "type": "fluid.transforms.literalValue",
                                            "value": {
                                                "locale": "no",
                                                "name": "norwegian"
                                            }
                                        }
                                    }
                                },
                                "pap": {
                                    "outputValue": {
                                        "transform" : {
                                            "type": "fluid.transforms.literalValue",
                                            "value": {
                                                "locale": "pap",
                                                "name": "papiamento-test"
                                            }
                                        }
                                    }
                                },
                                "pl": {
                                    "outputValue": {
                                        "transform" : {
                                            "type": "fluid.transforms.literalValue",
                                            "value": {
                                                "locale": "pl",
                                                "name": "polish"
                                            }
                                        }
                                    }
                                },
                                "pt-BR": {
                                    "outputValue": {
                                        "transform" : {
                                            "type": "fluid.transforms.literalValue",
                                            "value": {
                                                "locale": "pt",
                                                "name": "brazil"
                                            }
                                        }
                                    }
                                },
                                "pt-PT": {
                                    "outputValue": {
                                        "transform" : {
                                            "type": "fluid.transforms.literalValue",
                                            "value": {
                                                "locale": "pt",
                                                "name": "portugal"
                                            }
                                        }
                                    }
                                },
                                "ro": {
                                    "outputValue": {
                                        "transform" : {
                                            "type": "fluid.transforms.literalValue",
                                            "value": {
                                                "locale": "ro",
                                                "name": "romanian"
                                            }
                                        }
                                    }
                                },
                                "ru": {
                                    "outputValue": {
                                        "transform" : {
                                            "type": "fluid.transforms.literalValue",
                                            "value": {
                                                "locale": "ru",
                                                "name": "russian_test"
                                            }
                                        }
                                    }
                                },
                                "sk": {
                                    "outputValue": {
                                        "transform" : {
                                            "type": "fluid.transforms.literalValue",
                                            "value": {
                                                "locale": "sk",
                                                "name": "slovak"
                                            }
                                        }
                                    }
                                },
                                "sq": {
                                    "outputValue": {
                                        "transform" : {
                                            "type": "fluid.transforms.literalValue",
                                            "value": {
                                                "locale": "sq",
                                                "name": "albanian"
                                            }
                                        }
                                    }
                                },
                                "sr": {
                                    "outputValue": {
                                        "transform" : {
                                            "type": "fluid.transforms.literalValue",
                                            "value": {
                                                "locale": "sr",
                                                "name": "serbian"
                                            }
                                        }
                                    }
                                },
                                "sv": {
                                    "outputValue": {
                                        "transform" : {
                                            "type": "fluid.transforms.literalValue",
                                            "value": {
                                                "locale": "sv",
                                                "name": "swedish"
                                            }
                                        }
                                    }
                                },
                                "sw": {
                                    "outputValue": {
                                        "transform" : {
                                            "type": "fluid.transforms.literalValue",
                                             "value": {
                                                 "locale": "sw",
                                                 "name": "swahili-test"
                                             }
                                        }
                                    }
                                },
                                "ta": {
                                    "outputValue": {
                                        "transform" : {
                                            "type": "fluid.transforms.literalValue",
                                            "value": {
                                                "locale": "ta",
                                                "name": "tamil"
                                            }
                                        }
                                    }
                                },
                                "tr": {
                                    "outputValue": {
                                        "transform" : {
                                            "type": "fluid.transforms.literalValue",
                                            "value": {
                                                "locale": "tr",
                                                "name": "turkish"
                                            }
                                        }
                                    }
                                },
                                "vi": {
                                    "outputValue": {
                                        "transform" : {
                                            "type": "fluid.transforms.literalValue",
                                            "value": {
                                                "locale": "vi",
                                                "name": "vietnam"
                                            }
                                        }
                                    }
                                },
                                "zh-cmn": {
                                    "outputValue": {
                                        "transform" : {
                                            "type": "fluid.transforms.literalValue",
                                            "value": {
                                                "locale": "zh",
                                                "name": "Mandarin"
                                            }
                                        }
                                    }
                                },
                                "cmn": {
                                    "outputValue": {
                                        "transform" : {
                                            "type": "fluid.transforms.literalValue",
                                            "value": {
                                                "locale": "zh",
                                                "name": "Mandarin"
                                            }
                                        }
                                    }
                                },
                                "zh-yue": {
                                    "outputValue": {
                                        "transform" : {
                                            "type": "fluid.transforms.literalValue",
                                            "value": {
                                                "locale": "zh",
                                                "name": "cantonese"
                                            }
                                        }
                                    }
                                },
                                "yue": {
                                    "outputValue": {
                                        "transform" : {
                                            "type": "fluid.transforms.literalValue",
                                            "value": {
                                                "locale": "zh",
                                                "name": "cantonese"
                                            }
                                        }
                                    }
                                }
                            }
                        }
                    },
                    "verbalizePunctuationStyle": {
                        "transform": {
                            "type": "fluid.transforms.valueMapper",
                            "inputPath": "http://registry\\.gpii\\.net/common/punctuationVerbosity",
                            "defaultInputValue": "most",
                            "options": {
                                "none": {
                                    "outputValue": 3
                                },
                                "some": {
                                    "outputValue": 2
                                },
                                "most": {
                                    "outputValue": 1
                                },
                                "all": {
                                    "outputValue": 0
                                }
                            }
                        }
                    }
                }
            }
        },
        "configure": [
            "settings.configuration"
        ],
        "restore": [
            "settings.configuration"
        ],
        "start": [
            {
                "type": "gpii.launch.exec",
                "command": "gsettings set org.gnome.desktop.a11y.applications screen-reader-enabled true"
            }
        ],
        "stop": [
            {
                "type": "gpii.launch.exec",
                "command": "gsettings set org.gnome.desktop.a11y.applications screen-reader-enabled false"
            }
        ]
    },

    "org.alsa-project": {
        "name": "ALSA System Volume",
        "contexts": {
            "OS": [
                {
                    "id": "linux",
                    "version": ">=2.6.26"
                }
            ],
            "isInstalled": [
                {
                    "type": "gpii.packageKit.find",
                    "name": "alsa"
                },
                {
                    "type": "gpii.packageKit.find",
                    "name": "alsa-lib"
                }
            ]
        },
        "settingsHandlers": {
            "configuration": {
                "type": "gpii.alsa",
                "capabilities": [
                    "applications.org\\.alsa-project.id"
                ],
                "capabilitiesTransformations": {
                    "masterVolume": {
                        "transform": {
                            "type": "fluid.transforms.linearScale",
                            "valuePath": "http://registry\\.gpii\\.net/common/volume",
                            "factor": 100
                        }
                    }
                }
            }
        },
        "configure": [
            "settings.configuration"
        ],
        "restore": [
            "settings.configuration"
        ]
    },

    "trace.easyOne.communicator.linux": {
        "name": "EasyOne Communicator Linux",
        "contexts": {
            "OS": [
                {
                    "id": "linux",
                    "version": ">=2.6.26"
                }
            ],
            "isInstalled": [
                {
                    "type": "gpii.packageKit.find",
                    "name": "google-chrome-beta"
                },
                {
                    "type": "gpii.packageKit.find",
                    "name": "google-chrome-stable"
                },
                {
                    "type": "gpii.packageKit.find",
                    "name": "google-chrome-unstable"
                }
            ]
        },
        "settingsHandlers": {
            "configuration": {
                "type": "gpii.settingsHandlers.noSettings",
                "capabilities": [
                    "content.simplification",
                    "applications.trace\\.easyOne\\.communicator\\.linux.id",
                    "content.simplification.applications.trace\\.easyOne\\.communicator\\.linux.name"
                ]
            }
        },
        "start": [
            {
                "type": "gpii.launch.exec",
                "command": "google-chrome http://easy123.org/user/${{userToken}}"
            }
        ],
        "stop": [
            {
                "type": "gpii.launch.exec",
                "command": "pkill -2 chrome"
            }
        ]
    },

    "trace.easyOne.sudan.linux": {
        "name": "EasyOne Communicator Sudan",
        "contexts": {
            "OS": [
                {
                    "id": "linux",
                    "version": ">=2.6.26"
                }
            ],
            "isInstalled": [
                {
                    "type": "gpii.packageKit.find",
                    "name": "google-chrome-beta"
                },
                {
                    "type": "gpii.packageKit.find",
                    "name": "google-chrome-stable"
                },
                {
                    "type": "gpii.packageKit.find",
                    "name": "google-chrome-unstable"
                }
            ]
        },
        "settingsHandlers": {
            "configuration": {
                "type": "gpii.settingsHandlers.noSettings",
                "capabilities": [
                    "content.pictorialSimplification",
                    "applications.trace\\.easyOne\\.sudan\\.linux.id",
                    "content.pictorialSimplification.applications.trace\\.easyOne\\.sudan\\.linux.name"
                ]
            }
        },
        "start": [
            {
                "type": "gpii.launch.exec",
                "command": "google-chrome http://easy123.org/sudan"
            }
        ],
        "stop": [
            {
                "type": "gpii.launch.exec",
                "command": "pkill -2 chrome"
            }
        ]
    },

    "webinsight.webAnywhere.linux": {
        "name": "Web Anywhere",
        "contexts": {
            "OS": [
                {
                    "id": "linux",
                    "version": ">=2.6.26"
                }
            ],
            "isInstalled": [
                {
                    "type": "gpii.packageKit.find",
                    "name": "google-chrome-beta"
                },
                {
                    "type": "gpii.packageKit.find",
                    "name": "google-chrome-stable"
                },
                {
                    "type": "gpii.packageKit.find",
                    "name": "google-chrome-unstable"
                }
            ]
        },
        "settingsHandlers": {
            "configuration": {
                "type": "gpii.settingsHandlers.noSettings",
                "capabilities": [
                    "display.screenReader",
                    "applications.webinsight\\.webAnywhere\\.linux.id",
                    "display.screenReader.applications.webinsight\\.webAnywhere\\.linux.name"
                ]
            }
        },
        "start": [
            {
                "type": "gpii.launch.exec",
                "command": "google-chrome http://webanywhere.cs.washington.edu/beta/?starting_url=http%3A%2F%2Fcloud4all.info"
            }
        ],
        "stop": [
            {
                "type": "gpii.launch.exec",
                "command": "pkill -2 chrome"
            }
        ]
    },

    "org.freedesktop.xrandr": {
        "name": "Xrandr",
        "contexts": {
            "OS": [{
                "id": "linux",
                "version": ">=2.6.26"
            }],
            "isInstalled": [
                {
                    "type": "gpii.packageKit.find",
                    "name": "libXrandr"
                }
            ]
        },
        "settingsHandlers": {
            "configuration": {
                "type": "gpii.xrandr",
                "capabilities": [
                    "display.screenEnhacements",
                    "applications.org\\.freedesktop\\.xrandr.id"
                ]
           }
        },
        "start": [
            "setSettings"
        ],
<<<<<<< HEAD
        "stop": [
            "restoreSettings"
        ]
=======
        "lifecycleManager": {
            "start": [
                "setSettings"
            ],
            "stop": [
                "restoreSettings"
            ]
        }
    },
    "org.chrome.cloud4chrome": {
        "name": "Cloud4all Chrome extension",
        "contexts": {
            "OS": [{
                "id": "linux",
                "version": ">=2.6.26"
            }]
        },
        "settingsHandlers": [
           {
                "type": "gpii.settingsHandlers.webSockets",
                "options": {
                    "path": "org.chrome.cloud4chrome"
                },
                "capabilities": [
                    "applications.org\\.chrome\\.cloud4chrome.id",
                    "contrastTheme",
                    "fontSize"
                ],
                "capabilitiesTransformations": {
                    "screenReaderTTSEnabled": "http://registry\\.gpii\\.net/common/screenReaderTTSEnabled",
                    "fontSize": {
                        "transform":{
                            "type": "gpii.transformer.quantize",
                            "inputPath": "http://registry\\.gpii\\.net/common/fontSize",
                            "input": 9,
                            "ranges": [
                                {
                                    "upperBound": 12,
                                    "output": "medium"
                                },
                                {
                                    "upperBound": 18,
                                    "output": "large"
                                },
                                {
                                    "output": "x-large"
                                }
                            ]
                        }
                    },
                    "magnifierEnabled": "http://registry\\.gpii\\.net/common/magnifierEnabled",
                    "magnification": {
                        "transform": {
                            "type": "gpii.transformer.quantize",
                            "inputPath": "http://registry\\.gpii\\.net/common/magnification",
                            "input": 1,
                            "ranges": [
                                {
                                    "upperBound": 1.2,
                                    "output": 1
                                },
                                {
                                    "upperBound": 2.5,
                                    "output": 2
                                },
                                {
                                    "output": 3
                                }
                            ]
                        }
                    },
                    "highContrastEnabled": "http://registry\\.gpii\\.net/common/highContrastEnabled",
                    "highContrastTheme": "http://registry\\.gpii\\.net/common/highContrastTheme",
                    "invertColours": "http://registry\\.gpii\\.net/common/invertColours"
                }
           }
        ],
        "lifecycleManager": {
            "start": [
                "setSettings"
            ],
            "stop": [
                "restoreSettings"
            ]
        }
>>>>>>> ff31f2dc
    }
}<|MERGE_RESOLUTION|>--- conflicted
+++ resolved
@@ -1435,23 +1435,14 @@
                 ]
            }
         },
-        "start": [
-            "setSettings"
-        ],
-<<<<<<< HEAD
+        "configure": [
+            "settings.configuration"
+        ],
         "stop": [
-            "restoreSettings"
+            "settings.configuration"
         ]
-=======
-        "lifecycleManager": {
-            "start": [
-                "setSettings"
-            ],
-            "stop": [
-                "restoreSettings"
-            ]
-        }
     },
+
     "org.chrome.cloud4chrome": {
         "name": "Cloud4all Chrome extension",
         "contexts": {
@@ -1460,8 +1451,8 @@
                 "version": ">=2.6.26"
             }]
         },
-        "settingsHandlers": [
-           {
+        "settingsHandlers": {
+            "configuration": {
                 "type": "gpii.settingsHandlers.webSockets",
                 "options": {
                     "path": "org.chrome.cloud4chrome"
@@ -1518,16 +1509,25 @@
                     "highContrastTheme": "http://registry\\.gpii\\.net/common/highContrastTheme",
                     "invertColours": "http://registry\\.gpii\\.net/common/invertColours"
                 }
-           }
-        ],
-        "lifecycleManager": {
-            "start": [
-                "setSettings"
-            ],
-            "stop": [
-                "restoreSettings"
-            ]
-        }
->>>>>>> ff31f2dc
+            }
+        },
+        "configure": [
+            "settings.configuration"
+        ],
+        "restore": [
+            "settings.configuration"
+        ],
+        "start": [
+            {
+                "type": "gpii.launch.exec",
+                "command": "google-chrome"
+            }
+        ],
+        "stop": [
+            {
+                "type": "gpii.launch.exec",
+                "command": "pkill -2 chrome"
+            }
+        ]
     }
 }