[
    {
        "name": "FreeSpeech",
        "id": "com.android.freespeech",
        "contexts": {
            "OS": [{
                    "id": "android",
                    "version": ">=0.1"
                }]
        },
        "settingsHandlers": [
            {
                "type": "gpii.settingsHandlers.noSettings",
                "capabilities": [
                    "display.screenReader",
                    "applications.com\\.android\\.freespeech.id",
                    "display.screenReader.applications.com\\.android\\.freespeech.name"
                ]
            }
        ],
        "lifecycleManager": {
            "start": [
                {
                    "type": "gpii.androidActivityManager.startFreespeech"
                }
            ],
            "stop": [
                {
                }
            ]
        }
    },

    {
        "name": "TalkBack Screen Reader",
        "id": "com.android.talkback",
        "contexts": {
            "OS": [{
                    "id": "android",
                    "version": ">=0.1"
                }]
        },
        "settingsHandlers": [
            {
                "type": "gpii.settingsHandlers.noSettings",
                "capabilities": [
                    "display.screenReader",
                    "applications.com\\.android\\.talkback.id",
                    "display.screenReader.applications.com\\.android\\.talkback.name"
                ]
            }
        ],
        "lifecycleManager": {
            "start": [
                {
                    "type": "gpii.androidActivityManager.startTalkback"
                }
            ],
            "stop": [
                {
                    "type": "gpii.androidActivityManager.stopTalkback"
                }
            ]
        }
    },

    {
        "name": "Android Configuration",
        "id": "com.android.persistentConfiguration",
        "contexts": {
            "OS": [
                {
                    "id": "android",
                    "version": ">=0.1"
                }
            ]
        },
        "settingsHandlers": [
            {
                "type": "gpii.androidPersistentConfiguration.set",
                "capabilities": [
                    "applications.com\\.android\\.persistentConfiguration.id"
                ],
                "capabilitiesTransformations": {
                    "fontScale": {
                        "transform": {
                            "type": "fluid.transforms.binaryOp",
                            "leftPath": "display.screenEnhancement.fontSize",
                            "operator": "/",
                            "right": 12
                        }
                    },
                    "locale": {
                        "transform": {
                            "type": "fluid.transforms.valueMapper",
                            "inputPath": "language",
                            "options": {
                               "en": {
                                    "outputValue": "en"
                                },
                                "en-GB": {
                                    "outputValue": "en_GB"
                                },
                                "en-US": {
                                    "outputValue": "en_US"
                                },
                                "en-BZ": {
                                    "outputValue": "en_GB"
                                },
                                "en-BS": {
                                    "outputValue": "en_GB"
                                },
                                "en-AG": {
                                    "outputValue": "en_GB"
                                },
                                "en-AI": {
                                    "outputValue": "en_GB"
                                },
                                "af": {
                                    "outputValue": "af"
                                },
                                "bg": {
                                    "outputValue": "bg_BG"
                                },
                                "bs": {
                                    "outputValue": "bs"
                                },
                                "ca": {
                                    "outputValue": "ca_ES"
                                },
                                "cs": {
                                    "outputValue": "cs_CZ"
                                },
                                "cy": {
                                    "outputValue": "cy"
                                },
                                "da": {
                                    "outputValue": "da_DK"
                                },
                                "de": {
                                    "outputValue": "de_DE"
                                },
                                "el": {
                                    "outputValue": "el_GR"
                                },
                                "grc": {
                                    "outputValue": "el_GR"
                                },
                                "eo": {
                                    "outputValue": "eo"
                                },
                                "es": {
                                    "outputValue": "es_ES"
                                },
                                "es-ES": {
                                    "outputValue": "es_ES"
                                },
                                "es-419": {
                                    "outputValue": "es_ES"
                                },
                                "et": {
                                    "outputValue": "et"
                                },
                                "fi": {
                                    "outputValue": "fi_FI"
                                },
                                "fr": {
                                    "outputValue": "fr_FR"
                                },
                                "fr-BE": {
                                    "outputValue": "fr_BE"
                                },
                                "hi": {
                                    "outputValue": "hi_IN"
                                },
                                "hr": {
                                    "outputValue": "hr_HR"
                                },
                                "hu": {
                                    "outputValue": "hu_HU"
                                },
                                "hy": {
                                    "outputValue": "hy"
                                },
                                "hy-arevmda": {
                                    "outputValue": "hy"
                                },
                                "id": {
                                    "outputValue": "id_ID"
                                },
                                "is": {
                                    "outputValue": "is"
                                },
                                "it": {
                                    "outputValue": "it_IT"
                                },
                                "ka": {
                                    "outputValue": "ka"
                                },
                                "kn": {
                                    "outputValue": "kn"
                                },
                                "ku": {
                                    "outputValue": "ku"
                                },
                                "la": {
                                    "outputValue": "la"
                                },
                                "lv": {
                                    "outputValue": "lv_LV"
                                },
                                "mk": {
                                    "outputValue": "mk"
                                },
                                "ml": {
                                    "outputValue": "ml"
                                },
                                "nl": {
                                    "outputValue": "nl_NL"
                                },
                                "no": {
                                    "outputValue": "nb_NO"
                                },
                                "pl": {
                                    "outputValue": "pl_PL"
                                },
                                "pt-BR": {
                                    "outputValue": "pt_BR"
                                },
                                "pt-PT": {
                                    "outputValue": "pt_PT"
                                },
                                "ro": {
                                    "outputValue": "ro_RO"
                                },
                                "ru": {
                                    "outputValue": "ru_RU"
                                },
                                "sk": {
                                    "outputValue": "sk_SK"
                                },
                                "sq": {
                                    "outputValue": "sq"
                                },
                                "sr": {
                                    "outputValue": "sr_RS"
                                },
                                "sv": {
                                    "outputValue": "sv_SE"
                                },
                                "sw": {
                                    "outputValue": "ss"
                                },
                                "ta": {
                                    "outputValue": "ta"
                                },
                                "tr": {
                                    "outputValue": "tr_TR"
                                },
                                "vi": {
                                    "outputValue": "vi_VN"
                                },
                                "zh-cmn": {
                                    "outputValue": "zh_CN"
                                },
                                "cmn": {
                                    "outputValue": "zh_CN"
                                }
                            }
                        }
                    }
                }
            }
        ],
        "lifecycleManager": {
            "start": [ "setSettings" ],
            "stop": [ "restoreSettings" ]
        }
    },

    {
        "name": "Android Audio Manager",
        "id": "com.android.audioManager",
        "contexts": {
            "OS": [
                {
                    "id": "android",
                    "version": ">=0.1"
                }
            ]
        },
        "settingsHandlers": [
            {
                "type": "gpii.androidAudioManager.setVolume",
                "capabilities": [
                    "applications.com\\.android\\.audioManager.id"
                ],
                "capabilitiesTransformations": {
                    "STREAM_MUSIC": {
                        "transform": {
                            "type": "fluid.transforms.linearScale",
                            "valuePath": "display.textReadingHighlight.-provisional-volumeTTS",
                            "factor": 15
                         }
                    },
                    "STREAM_SYSTEM": {
                        "transform": {
                            "type": "fluid.transforms.linearScale",
                            "valuePath": "-provisional-general.-provisional-volume",
                            "factor": 15
                        }
                    }
                }
            }
        ],
        "lifecycleManager": {
            "start": [ "setSettings" ],
            "stop": [ "restoreSettings" ]
        }
    },

    {
        "name": "Android UI Settings.System",
        "id": "com.android.settings.system",
        "contexts": {
            "OS": [
                {
                    "id": "android",
                    "version": ">=0.1"
                }
            ]
        },
        "settingsHandlers": [
            {
                "type": "gpii.androidSettings.set",
                "options": {
                    "settingType": "System"
                },
                "capabilities": [
                    "applications.com\\.android\\.settings\\.system.id"
                ],
                "capabilitiesTransformations": {
                    "dim_screen": "display.-provisional-screenDim",
                    "haptic_feedback_enabled": "control.-provisional-hapticFeedback",
                    "accelerometer_rotation": "display.-provisional-screenRotation",
                    "user_rotation": "display.-provisional-screenDefaultRotation",
                    "screen_off_timeout": {
                        "transform": {
                            "type": "fluid.transforms.linearScale",
                            "valuePath": "display.-provisional-screenOffTime",
                            "factor": 1000
                        }
                    }
                }
            }
        ],
        "lifecycleManager": {
            "start": [ "setSettings" ],
            "stop": [ "restoreSettings" ]
        }
    },

    {
        "name": "Android UI Settings Secure",
        "id": "com.android.settings.secure",
        "contexts": {
            "OS": [
                {
                    "id": "android",
                    "version": ">=0.1"
                }
            ]
        },
        "settingsHandlers": [
            {
                "type": "gpii.androidSettings.set",
                "options": {
                    "settingType": "Secure"
                },
                "capabilities": [
                    "applications.com\\.android\\.settings\\.secure.id"
                ],
                "capabilitiesTransformations": {
                    "tts_default_pitch": {
                        "transform": {
                            "type": "fluid.transforms.linearScale",
                            "valuePath": "display.textReadingHighlight.pitch",
                            "factor": 500
                        }
                    },
                    "tts_default_rate": {
                        "transform": {
                            "type": "fluid.transforms.binaryOp",
                            "left": 21.753,
                            "operator": "-",
                            "right": {
                                "transform": {
                                    "type": "fluid.transforms.binaryOp",
                                    "left": {
                                        "transform": {
                                            "type": "fluid.transforms.binaryOp",
                                            "left": 0.0317,
                                            "operator": "*",
                                            "rightPath": "display.screenReader.speechRate"
                                        }
                                    },
                                    "operator": "-",
                                    "right": {
                                        "transform": {
                                            "type": "fluid.transforms.binaryOp",
                                            "left": "0.0042",
                                            "operator": "*",
                                            "right": {
                                                "transform": {
                                                    "type": "fluid.transforms.binaryOp",
                                                    "leftPath": "display.screenReader.speechRate",
                                                    "operator": "*",
                                                    "rightPath": "display.screenReader.speechRate"
                                                }
                                            }
                                        }
                                    }
                                }
                            }
                        }
                    }
                }
            }
        ],
        "lifecycleManager": {
            "start": [ "setSettings" ],
            "stop": [ "restoreSettings" ]
        }
<<<<<<< HEAD
    }
=======
    },

    {
	    "name": "Omnitor eCtouch/eCmobile",
	    "id": "se.omnitor.ecmobile",
	    "contexts": {
		"OS": [{
		        "id": "android",
		        "version": ">=0.1"
		      }]
	    },
	    "settingsHandlers": [
		{
		    "type": "gpii.settingsHandlers.XMLHandler.set",
		    "options": {
		        "filename": "/sdcard/output.xml",
		        "encoding": "utf-8",
		        "xml-tag": "<?xml version='1.0' encoding='utf-8' standalone='yes' ?>",
		        "rules": {
		            "map": "map",
		            "map.string": {
		                "transform": {
		                    "type": "fluid.transforms.arrayToObject",
		                    "inputPath": "map.string",
		                    "key": "name"
		                }
		            }
		        }
		    },
		    "capabilities": [
		        "applications.se\\.omnitor\\.ecmobile.id"
		    ],
		    "capabilitiesTransformations": {
		        "map\\.string\\.fontsize\\.$t": {
		            "transform": {
		                "type": "fluid.transforms.linearScale",
		                "valuePath": "display.screenEnhancement.fontSize",
		                "factor": 2
		            }
		        },
		        "map\\.string\\.theme\\.$t": {
		            "transform": {
		                "type": "fluid.transforms.condition",
		                "conditionPath": "display.screenEnhancement.-provisional-highContrastEnabled",
		                "true": "yellow-black",
		                "truePath": "display.screenEnhancement.-provisional-highContrastTheme",
		                "false": "none"
		            }
		        }
		    }
		}
	    ],
	    "lifecycleManager": {
		"start": [
		    "setSettings",
		    {
		        "type": "gpii.androidActivityManager.startActivityByPackageName",
		        "packageName": "se.omnitor.ecmobile"
		    }
		],
		"stop": [
		    {
		        "type": "gpii.androidActivityManager.stopActivityByPackageName",
		        "packageName": "se.omnitor.ecmobile"
		    },
		    "restoreSettings"
		]
	    }
	}
 
>>>>>>> d02371d5
]<|MERGE_RESOLUTION|>--- conflicted
+++ resolved
@@ -431,78 +431,73 @@
             "start": [ "setSettings" ],
             "stop": [ "restoreSettings" ]
         }
-<<<<<<< HEAD
-    }
-=======
     },
 
     {
-	    "name": "Omnitor eCtouch/eCmobile",
-	    "id": "se.omnitor.ecmobile",
-	    "contexts": {
-		"OS": [{
-		        "id": "android",
-		        "version": ">=0.1"
-		      }]
-	    },
-	    "settingsHandlers": [
-		{
-		    "type": "gpii.settingsHandlers.XMLHandler.set",
-		    "options": {
-		        "filename": "/sdcard/output.xml",
-		        "encoding": "utf-8",
-		        "xml-tag": "<?xml version='1.0' encoding='utf-8' standalone='yes' ?>",
-		        "rules": {
-		            "map": "map",
-		            "map.string": {
-		                "transform": {
-		                    "type": "fluid.transforms.arrayToObject",
-		                    "inputPath": "map.string",
-		                    "key": "name"
-		                }
-		            }
-		        }
-		    },
-		    "capabilities": [
-		        "applications.se\\.omnitor\\.ecmobile.id"
-		    ],
-		    "capabilitiesTransformations": {
-		        "map\\.string\\.fontsize\\.$t": {
-		            "transform": {
-		                "type": "fluid.transforms.linearScale",
-		                "valuePath": "display.screenEnhancement.fontSize",
-		                "factor": 2
-		            }
-		        },
-		        "map\\.string\\.theme\\.$t": {
-		            "transform": {
-		                "type": "fluid.transforms.condition",
-		                "conditionPath": "display.screenEnhancement.-provisional-highContrastEnabled",
-		                "true": "yellow-black",
-		                "truePath": "display.screenEnhancement.-provisional-highContrastTheme",
-		                "false": "none"
-		            }
-		        }
-		    }
-		}
-	    ],
-	    "lifecycleManager": {
-		"start": [
-		    "setSettings",
-		    {
-		        "type": "gpii.androidActivityManager.startActivityByPackageName",
-		        "packageName": "se.omnitor.ecmobile"
-		    }
-		],
-		"stop": [
-		    {
-		        "type": "gpii.androidActivityManager.stopActivityByPackageName",
-		        "packageName": "se.omnitor.ecmobile"
-		    },
-		    "restoreSettings"
-		]
-	    }
-	}
- 
->>>>>>> d02371d5
+        "name": "Omnitor eCtouch/eCmobile",
+        "id": "se.omnitor.ecmobile",
+        "contexts": {
+        "OS": [{
+                "id": "android",
+                "version": ">=0.1"
+              }]
+        },
+        "settingsHandlers": [
+        {
+            "type": "gpii.settingsHandlers.XMLHandler.set",
+            "options": {
+                "filename": "/sdcard/output.xml",
+                "encoding": "utf-8",
+                "xml-tag": "<?xml version='1.0' encoding='utf-8' standalone='yes' ?>",
+                "rules": {
+                    "map": "map",
+                    "map.string": {
+                        "transform": {
+                            "type": "fluid.transforms.arrayToObject",
+                            "inputPath": "map.string",
+                            "key": "name"
+                        }
+                    }
+                }
+            },
+            "capabilities": [
+                "applications.se\\.omnitor\\.ecmobile.id"
+            ],
+            "capabilitiesTransformations": {
+                "map\\.string\\.fontsize\\.$t": {
+                    "transform": {
+                        "type": "fluid.transforms.linearScale",
+                        "valuePath": "display.screenEnhancement.fontSize",
+                        "factor": 2
+                    }
+                },
+                "map\\.string\\.theme\\.$t": {
+                    "transform": {
+                        "type": "fluid.transforms.condition",
+                        "conditionPath": "display.screenEnhancement.-provisional-highContrastEnabled",
+                        "true": "yellow-black",
+                        "truePath": "display.screenEnhancement.-provisional-highContrastTheme",
+                        "false": "none"
+                    }
+                }
+            }
+        }
+        ],
+        "lifecycleManager": {
+        "start": [
+            "setSettings",
+            {
+                "type": "gpii.androidActivityManager.startActivityByPackageName",
+                "packageName": "se.omnitor.ecmobile"
+            }
+        ],
+        "stop": [
+            {
+                "type": "gpii.androidActivityManager.stopActivityByPackageName",
+                "packageName": "se.omnitor.ecmobile"
+            },
+            "restoreSettings"
+        ]
+        }
+    }
 ]