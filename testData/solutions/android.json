[
    {
        "name": "FreeSpeech",
        "id": "com.android.freespeech",
        "contexts": {
            "OS": [{
                    "id": "android",
                    "version": ">=0.1"
                }]
        },
        "settingsHandlers": [
            {
                "type": "gpii.settingsHandlers.noSettings",
                "capabilities": [
                    "display.screenReader",
                    "applications.com\\.android\\.freespeech.id",
                    "display.screenReader.applications.com\\.android\\.freespeech.name"
                ]
            }
        ],
        "lifecycleManager": {
            "start": [
                {
                    "type": "gpii.androidActivityManager.startFreespeech"
                }
            ],
            "stop": [
                {
                }
            ]
        }
    },

    {
        "name": "TalkBack Screen Reader",
        "id": "com.android.talkback",
        "contexts": {
            "OS": [{
                    "id": "android",
                    "version": ">=0.1"
                }]
        },
        "settingsHandlers": [
            {
                "type": "gpii.settingsHandlers.noSettings",
                "capabilities": [
                    "display.screenReader",
                    "applications.com\\.android\\.talkback.id",
                    "display.screenReader.applications.com\\.android\\.talkback.name"
                ]
            }
        ],
        "lifecycleManager": {
            "start": [
                {
                    "type": "gpii.androidActivityManager.startTalkback"
                }
            ],
            "stop": [
                {
                    "type": "gpii.androidActivityManager.stopTalkback"
                }
            ]
        }
    },

    {
        "name": "Android Configuration",
        "id": "com.android.persistentConfiguration",
        "contexts": {
            "OS": [
                {
                    "id": "android",
                    "version": ">=0.1"
                }
            ]
        },
        "settingsHandlers": [
            {
                "type": "gpii.androidPersistentConfiguration.set",
                "capabilities": [
                    "applications.com\\.android\\.persistentConfiguration.id"
                ],
                "capabilitiesTransformations": {
                    "fontScale": {
                        "transform": {
                            "type": "fluid.transforms.binaryOp",
                            "leftPath": "display.screenEnhancement.fontSize",
                            "operator": "/",
                            "right": 12
                        }
                    },
                    "locale": {
                        "transform": {
                            "type": "fluid.transforms.valueMapper",
                            "inputPath": "language",
                            "options": {
                               "en": {
                                    "outputValue": "en"
                                },
                                "en-GB": {
                                    "outputValue": "en_GB"
                                },
                                "en-US": {
                                    "outputValue": "en_US"
                                },
                                "en-BZ": {
                                    "outputValue": "en_GB"
                                },
                                "en-BS": {
                                    "outputValue": "en_GB"
                                },
                                "en-AG": {
                                    "outputValue": "en_GB"
                                },
                                "en-AI": {
                                    "outputValue": "en_GB"
                                },
                                "af": {
                                    "outputValue": "af"
                                },
                                "bg": {
                                    "outputValue": "bg_BG"
                                },
                                "bs": {
                                    "outputValue": "bs"
                                },
                                "ca": {
                                    "outputValue": "ca_ES"
                                },
                                "cs": {
                                    "outputValue": "cs_CZ"
                                },
                                "cy": {
                                    "outputValue": "cy"
                                },
                                "da": {
                                    "outputValue": "da_DK"
                                },
                                "de": {
                                    "outputValue": "de_DE"
                                },
                                "el": {
                                    "outputValue": "el_GR"
                                },
                                "grc": {
                                    "outputValue": "el_GR"
                                },
                                "eo": {
                                    "outputValue": "eo"
                                },
                                "es": {
                                    "outputValue": "es_ES"
                                },
                                "es-ES": {
                                    "outputValue": "es_ES"
                                },
                                "es-419": {
                                    "outputValue": "es_ES"
                                },
                                "et": {
                                    "outputValue": "et"
                                },
                                "fi": {
                                    "outputValue": "fi_FI"
                                },
                                "fr": {
                                    "outputValue": "fr_FR"
                                },
                                "fr-BE": {
                                    "outputValue": "fr_BE"
                                },
                                "hi": {
                                    "outputValue": "hi_IN"
                                },
                                "hr": {
                                    "outputValue": "hr_HR"
                                },
                                "hu": {
                                    "outputValue": "hu_HU"
                                },
                                "hy": {
                                    "outputValue": "hy"
                                },
                                "hy-arevmda": {
                                    "outputValue": "hy"
                                },
                                "id": {
                                    "outputValue": "id_ID"
                                },
                                "is": {
                                    "outputValue": "is"
                                },
                                "it": {
                                    "outputValue": "it_IT"
                                },
                                "ka": {
                                    "outputValue": "ka"
                                },
                                "kn": {
                                    "outputValue": "kn"
                                },
                                "ku": {
                                    "outputValue": "ku"
                                },
                                "la": {
                                    "outputValue": "la"
                                },
                                "lv": {
                                    "outputValue": "lv_LV"
                                },
                                "mk": {
                                    "outputValue": "mk"
                                },
                                "ml": {
                                    "outputValue": "ml"
                                },
                                "nl": {
                                    "outputValue": "nl_NL"
                                },
                                "no": {
                                    "outputValue": "nb_NO"
                                },
                                "pl": {
                                    "outputValue": "pl_PL"
                                },
                                "pt-BR": {
                                    "outputValue": "pt_BR"
                                },
                                "pt-PT": {
                                    "outputValue": "pt_PT"
                                },
                                "ro": {
                                    "outputValue": "ro_RO"
                                },
                                "ru": {
                                    "outputValue": "ru_RU"
                                },
                                "sk": {
                                    "outputValue": "sk_SK"
                                },
                                "sq": {
                                    "outputValue": "sq"
                                },
                                "sr": {
                                    "outputValue": "sr_RS"
                                },
                                "sv": {
                                    "outputValue": "sv_SE"
                                },
                                "sw": {
                                    "outputValue": "ss"
                                },
                                "ta": {
                                    "outputValue": "ta"
                                },
                                "tr": {
                                    "outputValue": "tr_TR"
                                },
                                "vi": {
                                    "outputValue": "vi_VN"
                                },
                                "zh-cmn": {
                                    "outputValue": "zh_CN"
                                },
                                "cmn": {
                                    "outputValue": "zh_CN"
                                }
                            }
                        }
                    }
                }
            }
        ],
        "lifecycleManager": {
            "start": [ "setSettings" ],
            "stop": [ "restoreSettings" ]
        }
    },

    {
        "name": "Android Audio Manager",
        "id": "com.android.audioManager",
        "contexts": {
            "OS": [
                {
                    "id": "android",
                    "version": ">=0.1"
                }
            ]
        },
        "settingsHandlers": [
            {
                "type": "gpii.androidAudioManager.setVolume",
                "capabilities": [
                    "applications.com\\.android\\.audioManager.id"
                ],
                "capabilitiesTransformations": {
                    "STREAM_MUSIC": {
                        "transform": {
                            "type": "fluid.transforms.linearScale",
                            "valuePath": "display.textReadingHighlight.-provisional-volumeTTS",
                            "factor": 15
                         }
                    },
                    "STREAM_SYSTEM": {
                        "transform": {
                            "type": "fluid.transforms.linearScale",
                            "valuePath": "-provisional-general.-provisional-volume",
                            "factor": 15
                        }
                    }
                }
            }
        ],
        "lifecycleManager": {
            "start": [ "setSettings" ],
            "stop": [ "restoreSettings" ]
        }
    },

    {
        "name": "Android UI Settings.System",
        "id": "com.android.settings.system",
        "contexts": {
            "OS": [
                {
                    "id": "android",
                    "version": ">=0.1"
                }
            ]
        },
        "settingsHandlers": [
            {
                "type": "gpii.androidSettings.set",
                "options": {
                    "settingType": "System"
                },
                "capabilities": [
                    "applications.com\\.android\\.settings\\.system.id"
                ],
                "capabilitiesTransformations": {
                    "dim_screen": "display.-provisional-screenDim",
                    "haptic_feedback_enabled": "control.-provisional-hapticFeedback",
                    "accelerometer_rotation": "display.-provisional-screenRotation",
                    "user_rotation": "display.-provisional-screenDefaultRotation",
                    "screen_off_timeout": {
                        "transform": {
                            "type": "fluid.transforms.linearScale",
                            "valuePath": "display.-provisional-screenOffTime",
                            "factor": 1000
                        }
                    }
                }
            }
        ],
        "lifecycleManager": {
            "start": [ "setSettings" ],
            "stop": [ "restoreSettings" ]
        }
    },

    {
        "name": "Android Audio Manager",
        "id": "com.android.audioManager",
        "contexts": {
            "OS": [
                {
                    "id": "android",
                    "version": ">=0.1"
                }
            ]
        },
        "settingsHandlers": [
            {
                "type": "gpii.androidAudioManager.setVolume",
                "capabilities": [
<<<<<<< HEAD
                    "applications.com\\.android\\.audioManager.id"
                ]
            }
        ],
        "lifecycleManager": {
            "start": [ "setSettings" ],
            "stop": [ "restoreSettings" ]
        }
    },

    {
        "name": "Android Configuration",
        "id": "com.android.persistentConfiguration",
        "contexts": {
            "OS": [
                {
                    "id": "android",
                    "version": ">=0.1"
                }
            ]
        },
        "settingsHandlers": [
            {
                "type": "gpii.androidPersistentConfiguration.set",
                "capabilities": [
                    "applications.com\\.android\\.persistentConfiguration.id"
                ]
=======
                    "applications.com\\.android\\.settings\\.secure.id"
                ],
                "capabilitiesTransformations": {
                    "tts_default_pitch": {
                        "transform": {
                            "type": "fluid.transforms.linearScale",
                            "valuePath": "display.textReadingHighlight.pitch",
                            "factor": 500
                        }
                    },
                    "tts_default_rate": {
                        "transform": {
                            "type": "fluid.transforms.binaryOp",
                            "left": 21.753,
                            "operator": "-",
                            "right": {
                                "transform": {
                                    "type": "fluid.transforms.binaryOp",
                                    "left": {
                                        "transform": {
                                            "type": "fluid.transforms.binaryOp",
                                            "left": 0.0317,
                                            "operator": "*",
                                            "rightPath": "display.screenReader.speechRate"
                                        }
                                    },
                                    "operator": "-",
                                    "right": {
                                        "transform": {
                                            "type": "fluid.transforms.binaryOp",
                                            "left": "0.0042",
                                            "operator": "*",
                                            "right": {
                                                "transform": {
                                                    "type": "fluid.transforms.binaryOp",
                                                    "leftPath": "display.screenReader.speechRate",
                                                    "operator": "*",
                                                    "rightPath": "display.screenReader.speechRate"
                                                }
                                            }
                                        }
                                    }
                                }
                            }
                        }
                    }
                }
>>>>>>> fc4d33a6
            }
        ],
        "lifecycleManager": {
            "start": [ "setSettings" ],
            "stop": [ "restoreSettings" ]
        }
    }
]<|MERGE_RESOLUTION|>--- conflicted
+++ resolved
@@ -361,8 +361,8 @@
     },
 
     {
-        "name": "Android Audio Manager",
-        "id": "com.android.audioManager",
+        "name": "Android UI Settings Secure",
+        "id": "com.android.settings.secure",
         "contexts": {
             "OS": [
                 {
@@ -373,37 +373,11 @@
         },
         "settingsHandlers": [
             {
-                "type": "gpii.androidAudioManager.setVolume",
-                "capabilities": [
-<<<<<<< HEAD
-                    "applications.com\\.android\\.audioManager.id"
-                ]
-            }
-        ],
-        "lifecycleManager": {
-            "start": [ "setSettings" ],
-            "stop": [ "restoreSettings" ]
-        }
-    },
-
-    {
-        "name": "Android Configuration",
-        "id": "com.android.persistentConfiguration",
-        "contexts": {
-            "OS": [
-                {
-                    "id": "android",
-                    "version": ">=0.1"
-                }
-            ]
-        },
-        "settingsHandlers": [
-            {
-                "type": "gpii.androidPersistentConfiguration.set",
-                "capabilities": [
-                    "applications.com\\.android\\.persistentConfiguration.id"
-                ]
-=======
+                "type": "gpii.androidSettings.set",
+                "options": {
+                    "settingType": "Secure"
+                },
+                "capabilities": [
                     "applications.com\\.android\\.settings\\.secure.id"
                 ],
                 "capabilitiesTransformations": {
@@ -451,7 +425,6 @@
                         }
                     }
                 }
->>>>>>> fc4d33a6
             }
         ],
         "lifecycleManager": {
