--- conflicted
+++ resolved
@@ -325,13 +325,8 @@
     },
     
     {
-<<<<<<< HEAD
         "name": "maavis",
         "id": "net.opendirective.maavis",
-=======
-        "name": "Windows High Contrast",
-        "id": "com.microsoft.windows.highContrast",
->>>>>>> d34be3ac
         "contexts": {
             "OS": [
                 {
@@ -340,7 +335,6 @@
                 }
             ]
         },
-<<<<<<< HEAD
         
         "settingsHandlers": [{
             "type": "gpii.settingsHandlers.JSONSettingsHandler.set",
@@ -364,7 +358,19 @@
                 "restoreSettings"
             ]
         }
-=======
+    },
+
+    {
+        "name": "Windows High Contrast",
+        "id": "com.microsoft.windows.highContrast",
+        "contexts": {
+            "OS": [
+                {
+                    "id": "win32",
+                    "version": ">=5.0"
+                }
+            ]
+        },
         "settingsHandlers": [
             {
                 "type": "gpii.windows.spiSettingsHandler.set",
@@ -1027,8 +1033,5 @@
                 }
             ]
         }
->>>>>>> d34be3ac
     }
-	
-
 ]