[
    {
        "name": "smarthouse",
        "id": "net.gpii.smarthouses",
        "contexts": {
            "OS": [
                {
                    "id": "win32"
                }
            ]
        },
        "settingsHandlers": [
            {
                "type": "gpii.settingsHandlers.noSettings",
                "capabilities": [
                    "applications.net\\.gpii\\.smarthouses.id",
                    "display.applications.net\\.gpii\\.smarthouses.name",
                    "language",
                    "display.screenEnhancement.fontSize",
                    "display.screenEnhancement.-provisional-highContrastTheme",
                    "-provisional-general.-provisional-volume"
                ],
                "capabilitiesTransformations": {
                    "fontSize": "display.screenEnhancement.fontSize",
                    "language": "language",
                    "highContrastTheme": "display.screenEnhancement.-provisional-highContrastTheme",
                    "volume": "-provisional-general.-provisional-volume"
                }
            }
        ],
        "lifecycleManager": {
            "start": [
                {
                    "type": "gpii.launch.exec",
                    "command": "\"${{registry}.HKEY_LOCAL_MACHINE\\SOFTWARE\\Microsoft\\Windows\\CurrentVersion\\App Paths\\firefox.exe\\}\" https://smarthouse-dev.remex.hdm-stuttgart.de?token=${{userToken}}"
                }
            ],
            "stop": [
                {
                    "type": "gpii.launch.exec",
                    "command": "${{environment}.SystemRoot}\\System32\\taskkill.exe /im firefox.exe"
                }
            ]
        }
    },

    {
        "name": "Read Write Gold",
        "id": "com.texthelp.readWriteGold",
        "contexts": {
            "OS": [
                {
                    "id": "win32",
                    "version": ">=5.0"
                }
            ]
        },
        "settingsHandlers": [
            {
                "type": "gpii.settingsHandlers.XMLHandler.set",
                "options": {
                    "filename": "${{environment}.APPDATA}\\Texthelp Systems\\ReadAndWrite\\10\\RWSettings10.xml",
                    "encoding": "utf-8",
                    "xml-tag": "<?xml version=\"1.0\" encoding=\"utf-8\"?>"
                },
                "capabilities": [
                    "applications.com\\.texthelp\\.readWriteGold.id",
                    "languageAssistance"
                ],
                "capabilitiesTransformations": {
                    "ApplicationSettings": "ApplicationSettings"
                }
            }
        ],
        "lifecycleManager": {
            "start": [
                {
                    "type": "gpii.launch.exec",
                    "command": "echo 'kill' > ${{environment}.TEMP}\\RW8Updates.dat"
                },
                "setSettings",
                {
                    "type": "gpii.launch.exec",
                    "command": "\"${{registry}.HKEY_CURRENT_USER\\Software\\Texthelp\\Read&Write10\\InstallPath}\\ReadAndWrite.exe\""
                }
            ],
            "stop": [
                {
                    "type": "gpii.launch.exec",
                    "command": "echo 'kill' > ${{environment}.TEMP}\\RW8Updates.dat"
                },
                "restoreSettings"
            ]
        }
    },

    {
        "name": "Windows Built-in Screen Magnifier",
        "id": "com.microsoft.windows.magnifier",
        "contexts": {
            "OS": [
                {
                    "id": "win32",
                    "version": ">=5.0"
                }
            ]
        },
        "settingsHandlers": [
            {
                "type": "gpii.windows.registrySettingsHandler.set",
                "options": {
                    "hKey": "HKEY_CURRENT_USER",
                    "path": "Software\\Microsoft\\ScreenMagnifier"
                },
                "capabilities": [
                    "applications.com\\.microsoft\\.windows\\.magnifier.id",
                    "display.screenEnhancement.screenMagnification.applications.com\\.microsoft\\.windows\\.magnifier.name"
                ],
                "capabilitiesTransformations": {
                    "Magnification.dataType": {
                        "transform": {
                            "type": "fluid.transforms.literalValue",
                            "value": "REG_DWORD"
                        }
                    },
                    "Invert": {
                        "value": "display.screenEnhancement.-provisional-invertColours",
                        "dataType": {
                            "literalValue": "REG_DWORD"
                        }
                    },
                    "transform": [{
                        "type": "fluid.transforms.arrayToSetMembership",
                        "inputPath": "display.screenEnhancement.tracking",
                        "presentValue": {
                            "value": 1,
                            "dataType": "REG_DWORD"
                        },
                        "missingValue": {
                            "value": 0,
                            "dataType": "REG_DWORD"
                        },
                        "options": {
                            "focus": "FollowFocus",
                            "caret": "FollowCaret",
                            "mouse": "FollowMouse"
                        }
                    }, {
                        "type": "fluid.transforms.round",
                        "input": {
                            "transform": {
                                "type": "fluid.transforms.linearScale",
                                "valuePath": "display.screenEnhancement.magnification",
                                "factor": 100
                            }
                        },
                        "outputPath": "Magnification.value"
                    }],
                    "MagnificationMode": {
                        "transform": {
                            "type": "fluid.transforms.valueMapper",
                            "inputPath": "display.screenEnhancement.-provisional-magnifierPosition",
                            "defaultOutputPath": "value",
                            "options": {
                                "FullScreen": {
                                    "outputValue": 2
                                },
                                "Lens": {
                                    "outputValue": 3
                                },
                                "LeftHalf": {
                                    "outputValue": 1
                                },
                                "RightHalf": {
                                    "outputValue": 1
                                },
                                "TopHalf": {
                                    "outputValue": 1
                                },
                                "BottomHalf": {
                                    "outputValue": 1
                                },
                                "Custom": {
                                    "outputValue": 2
                                }
                            }
                        },
                        "dataType": {
                            "transform": {
                                "type": "fluid.transforms.literalValue",
                                "value": "REG_DWORD"
                            }
                        }
                    }
                }
            }
        ],
        "lifecycleManager": {
            "start": [
                "setSettings",
                {
                    "type": "gpii.launch.exec",
                    "command": "${{environment}.SystemRoot}\\System32\\Magnify.exe"
                }
            ],
            "stop": [ {
                    "type": "gpii.launch.exec",
                    "command": "${{environment}.SystemRoot}\\System32\\taskkill.exe /f /im Magnify.exe"
                },
                "restoreSettings"
            ]
        }
    },

    {
        "name": "Windows Built-in Onscreen Keyboard",
        "id": "com.microsoft.windows.onscreenKeyboard",
        "contexts": {
            "OS": [
                {
                    "id": "win32",
                    "version": ">=5.0"
                }
            ]
        },
        "settingsHandlers": [
            {
                "type": "gpii.settingsHandlers.noSettings",
                "capabilities": [
                    "control.onscreenKeyboard",
                    "applications.com\\.microsoft\\.windows\\.onscreenKeyboard.id",
                    "control.onscreenKeyboard.applications.com\\.microsoft\\.windows\\.onscreenKeyboard.name"
                ]
            }
        ],
        "lifecycleManager": {
            "start": [
                {
                    "type": "gpii.launch.exec",
                    "command": "${{environment}.SystemRoot}\\System32\\osk.exe"
                }
            ],
            "stop": [
                {
                    "type": "gpii.launch.exec",
                    "command": "${{environment}.SystemRoot}\\System32\\taskkill.exe /im osk.exe"
                }
            ]
        }
    },

    {
        "name": "NVDA Screen Reader",
        "id": "org.nvda-project",
        "contexts": {
            "OS": [
                {
                    "id": "win32",
                    "version": ">=5.0"
                }
            ]
        },
        "settingsHandlers": [
            {
                "type": "gpii.settingsHandlers.INISettingsHandler.set",
                "options": {
                    "path": "${{environment}.APPDATA}\\nvda\\nvda.ini",
                    "allowNumberSignComments": true,
                    "allowSubSections": true
                },
                "capabilities": [
                    "applications.org\\.nvda-project.id",
                    "display.screenReader.applications.org\\.nvda-project.name"
                ],
                "capabilitiesTransformations": {
                    "speech\\.espeak\\.pitch": {
                        "transform": {
                            "type": "fluid.transforms.linearScale",
                            "valuePath": "display.textReadingHighlight.pitch",
                            "factor": 100
                        }
                    },
                    "speech\\.espeak\\.volume": {
                        "transform": {
                            "type": "fluid.transforms.linearScale",
                            "valuePath": "display.textReadingHighlight.-provisional-volumeTTS",
                            "factor": 100
                        }
                    },
                    "presentation\\.reportHelpBalloons": "display.screenReader.-provisional-speakTutorialMessages",
                    "keyboard\\.speakTypedCharacters": "display.screenReader.-provisional-keyEcho",
                    "keyboard\\.speakTypedWords": "display.screenReader.-provisional-wordEcho",
                    "speech\\.espeak\\.sayCapForCapitals": "display.screenReader.-provisional-announceCapitals",
                    "virtualBuffers\\.autoSayAllOnPageLoad": {
                        "transform": {
                            "type": "fluid.transforms.valueMapper",
                            "inputPath": "display.textReadingHighlight.readingUnit",
                            "defaultInputValue": "sentence",
                            "options": {
                                "all": {
                                    "outputValue": true
                                },
                                "sentence": {
                                    "outputValue": false
                                }
                            }
                        }
                    },
                    "transform": [
                        {
                            "type": "fluid.transforms.arrayToSetMembership",
                            "inputPath": "display.screenEnhancement.trackingTTS",
                            "presentValue": true,
                            "missingValue": false,
                            "options": {
                                "focus": "reviewCursor\\.followFocus",
                                "caret": "reviewCursor\\.followCaret",
                                "mouse": "reviewCursor\\.followMouse"
                            }
                        },
                        {
                            "type": "fluid.transforms.valueMapper",
                            "inputPath": "display.screenReader.-provisional-screenReaderTTSEnabled",
                            "options": {
                                "false": {
                                    "outputValue": {
                                        "transform": [
                                            {
                                                "type": "fluid.transforms.literalValue",
                                                "value": "silence",
                                                "outputPath": "speech\\.synth"
                                            },
                                            {
                                                "type": "fluid.transforms.literalValue",
                                                "value": "Microsoft Sound Mapper",
                                                "outputPath": "speech\\.outputDevice"
                                            }
                                        ]
                                    }
                                }
                            }
                        }
                    ],
                    "speech\\.espeak\\.rate": {
                        "transform": {
                            "type": "fluid.transforms.binaryOp",
                            "right": 3.10,
                            "operator": "/",
                            "left": {
                                "transform": {
                                    "type": "fluid.transforms.binaryOp",
                                    "right": 80,
                                    "operator": "-",
                                    "left": {
                                        "transform": {
                                            "type": "fluid.transforms.condition",
                                            "truePath": "display.screenReader.speechRate",
                                            "false": {
                                                "transform": {
                                                    "type": "fluid.transforms.binaryOp",
                                                    "leftPath": "display.screenReader.speechRate",
                                                    "operator": "/",
                                                    "right": 3
                                                }
                                            },
                                            "condition": {
                                                "transform": {
                                                    "type": "fluid.transforms.binaryOp",
                                                    "leftPath": "display.screenReader.speechRate",
                                                    "operator": "<=",
                                                    "right": 390
                                                }
                                            }
                                        }
                                    }
                                }
                            }
                        }
                    },
                    "speech\\.espeak\\.rateBoost": {
                        "transform": {
                            "type": "fluid.transforms.binaryOp",
                            "leftPath": "display.screenReader.speechRate",
                            "operator": ">",
                            "right": 390
                        }
                    },
                    "speech\\.symbolLevel": {
                        "transform": {
                            "type": "fluid.transforms.valueMapper",
                            "inputPath": "display.screenReader.-provisional-punctuationVerbosity",
                            "options": {
                                "none": {
                                    "outputValue": "0"
                                },
                                "some": {
                                    "outputValue": "100"
                                },
                                "most": {
                                    "outputValue": "200"
                                },
                                "all": {
                                    "outputValue": "300"
                                }
                            }
                        }
                    },
                    "speech\\.espeak\\.voice": {
                        "transform": {
                            "type": "fluid.transforms.valueMapper",
                            "inputPath": "display.screenReader.-provisional-auditoryOutLanguage",
                            "options": {
                                "en": {
                                    "outputValue": "en\\en"
                                },
                                "en-GB": {
                                    "outputValue": "en\\en"
                                },
                                "en-US": {
                                    "outputValue": "en\\en-us"
                                },
                                "en-scotland": {
                                    "outputValue": "en\\en-sc"
                                },
                                "en-BZ": {
                                    "outputValue": "en\\en-wi"
                                },
                                "en-BS": {
                                    "outputValue": "en\\en-wi"
                                },
                                "en-AG": {
                                    "outputValue": "en\\en-wi"
                                },
                                "en-AI": {
                                    "outputValue": "en\\en-wi"
                                },
                                "af": {
                                    "outputValue": "af"
                                },
                                "bg": {
                                    "outputValue": "bg"
                                },
                                "bs": {
                                    "outputValue": "bs"
                                },
                                "ca": {
                                    "outputValue": "ca"
                                },
                                "cs": {
                                    "outputValue": "cs"
                                },
                                "cy": {
                                    "outputValue": "cy"
                                },
                                "da": {
                                    "outputValue": "da"
                                },
                                "de": {
                                    "outputValue": "de"
                                },
                                "el": {
                                    "outputValue": "el"
                                },
                                "grc": {
                                    "outputValue": "test\\grc"
                                },
                                "eo": {
                                    "outputValue": "eo"
                                },
                                "es": {
                                    "outputValue": "es"
                                },
                                "es-ES": {
                                    "outputValue": "es"
                                },
                                "es-419": {
                                    "outputValue": "es-la"
                                },
                                "et": {
                                    "outputValue": "et"
                                },
                                "fi": {
                                    "outputValue": "fi"
                                },
                                "fr": {
                                    "outputValue": "fr"
                                },
                                "fr-BE": {
                                    "outputValue": "fr-be"
                                },
                                "hi": {
                                    "outputValue": "hi"
                                },
                                "hr": {
                                    "outputValue": "hr"
                                },
                                "hu": {
                                    "outputValue": "hu"
                                },
                                "hy": {
                                    "outputValue": "hy"
                                },
                                "hy-arevmda": {
                                    "outputValue": "hy-west"
                                },
                                "id": {
                                    "outputValue": "id"
                                },
                                "is": {
                                    "outputValue": "is"
                                },
                                "it": {
                                    "outputValue": "it"
                                },
                                "jbo": {
                                    "outputValue": "test\\jbo"
                                },
                                "ka": {
                                    "outputValue": "ka"
                                },
                                "kn": {
                                    "outputValue": "kn"
                                },
                                "ku": {
                                    "outputValue": "ku"
                                },
                                "la": {
                                    "outputValue": "la"
                                },
                                "lv": {
                                    "outputValue": "lv"
                                },
                                "mk": {
                                    "outputValue": "mk"
                                },
                                "ml": {
                                    "outputValue": "ml"
                                },
                                "nci": {
                                    "outputValue": "test\\nci"
                                },
                                "nl": {
                                    "outputValue": "nl"
                                },
                                "no": {
                                    "outputValue": "no"
                                },
                                "pap": {
                                    "outputValue": "test\\pap"
                                },
                                "pl": {
                                    "outputValue": "pl"
                                },
                                "pt-BR": {
                                    "outputValue": "pt"
                                },
                                "pt-PT": {
                                    "outputValue": "pt-pt"
                                },
                                "ro": {
                                    "outputValue": "ro"
                                },
                                "ru": {
                                    "outputValue": "ru"
                                },
                                "sk": {
                                    "outputValue": "sk"
                                },
                                "sq": {
                                    "outputValue": "sq"
                                },
                                "sr": {
                                    "outputValue": "sr"
                                },
                                "sv": {
                                    "outputValue": "sv"
                                },
                                "sw": {
                                    "outputValue": "sw"
                                },
                                "ta": {
                                    "outputValue": "ta"
                                },
                                "tr": {
                                    "outputValue": "tr"
                                },
                                "vi": {
                                    "outputValue": "vi"
                                },
                                "zh-cmn": {
                                    "outputValue": "zh"
                                },
                                "cmn": {
                                    "outputValue": "zh"
                                },
                                "zh-yue": {
                                    "outputValue": "zh-yue"
                                },
                                "zh-yue": {
                                    "outputValue": "yue"
                                }
                            }
                        }
                    }
                }
            }
        ],
        "lifecycleManager": {
            "start": [
                "setSettings",
                {
                    "type": "gpii.launch.exec",
                    "command": "\"${{registry}.HKEY_LOCAL_MACHINE\\SOFTWARE\\Microsoft\\Windows\\CurrentVersion\\App Paths\\nvda.exe\\}\""
                }
            ],
            "stop": [
                {
                    "type": "gpii.launch.exec",
                    "command": "${{environment}.SystemRoot}\\System32\\taskkill.exe /f /im nvda_service.exe"
                },{
                    "type": "gpii.launch.exec",
                    "command": "${{environment}.SystemRoot}\\System32\\taskkill.exe /f /im nvda.exe"
                },
                "restoreSettings"
            ]
        }
    },

    {
        "name": "EasyOne Communicator Windows",
        "id": "trace.easyOne.communicator.windows",
        "contexts": {
            "OS": [
                {
                    "id": "win32",
                    "version": ">=5.0"
                }
            ]
        },

        "settingsHandlers": [
            {
                "type": "gpii.settingsHandlers.noSettings",
                "capabilities": [
                    "content.simplification",
                    "applications.trace\\.easyOne\\.communicator\\.windows.id",
                    "content.simplification.applications.trace\\.easyOne\\.communicator\\.windows.name"
                ]
            }
        ],
        "lifecycleManager" : {
            "start": [
                {
                    "type": "gpii.launch.exec",
                    "command": "\"${{environment}.PROGRAMFILES(x86)}\\Mozilla Firefox\\firefox.exe\" http://easy1234.org/user/${{userToken}}"
                }
            ],
            "stop": [
                {
                    "type": "gpii.launch.exec",
                    "command": "${{environment}.SystemRoot}\\System32\\taskkill.exe /im firefox.exe"
                }
            ]
        }
    },

    {
        "name": "EasyOne Communicator Sudan",
        "id": "trace.easyOne.sudan.windows",
        "contexts": {
            "OS": [
                {
                    "id": "win32",
                    "version": ">=5.0"
                }
            ]
        },
        "settingsHandlers": [
            {
                "type": "gpii.settingsHandlers.noSettings",
                "capabilities": [
                    "content.pictorialSimplification",
                    "applications.trace\\.easyOne\\.sudan\\.windows.id",
                    "content.pictorialSimplification.applications.trace\\.easyOne\\.sudan\\.windows.name"
                ]
            }
        ],
        "lifecycleManager" : {
            "start": [
                {
                    "type": "gpii.launch.exec",
                    "command": "\"${{environment}.PROGRAMFILES(x86)}\\Mozilla Firefox\\firefox.exe\" http://easy1234.org/sudan"
                }
            ],
            "stop": [
                {
                    "type": "gpii.launch.exec",
                    "command": "${{environment}.SystemRoot}\\System32\\taskkill.exe /im firefox.exe"
                }
            ]
        }
    },

    {
        "name": "Web Anywhere",
        "id": "webinsight.webAnywhere.windows",
        "contexts": {
            "OS": [
                {
                    "id": "win32",
                    "version": ">=5.0"
                }
            ]
        },
        "settingsHandlers": [
            {
                "type": "gpii.settingsHandlers.noSettings",
                "capabilities": [
                    "display.screenReader",
                    "applications.webinsight\\.webAnywhere\\.windows.id",
                    "display.screenReader.applications.webinsight\\.webAnywhere\\.windows.name"
                ]
            }
        ],
        "lifecycleManager" : {
             "start": [
                {
                    "type": "gpii.launch.exec",
                    "command": "\"${{environment}.PROGRAMFILES(x86)}\\Mozilla Firefox\\firefox.exe\" \"http://webanywhere.cs.washington.edu/beta/?starting_url=http://ec2-107-21-143-113.compute-1.amazonaws.com:443/demos/Mammals.html?token=${{userToken}}\""
                }
            ],
            "stop": [
                {
                    "type": "gpii.launch.exec",
                    "command": "${{environment}.SystemRoot}\\System32\\taskkill.exe /im firefox.exe"
                }
            ]
        }
    },

    {
        "name": "maavis",
        "id": "net.opendirective.maavis",
        "contexts": {
            "OS": [
                {
                    "id": "win32",
                    "version": ">=5.0"
                }
            ]
        },

        "settingsHandlers": [{
            "type": "gpii.settingsHandlers.JSONSettingsHandler.set",
            "options": { "path": "${{environment}.MAAVIS_HOME}\\MaavisMedia\\Users\\Default\\userconfig.json" },
            "capabilities": [ "applications.net\\.opendirective\\.maavis.id" ]
        }],

         "lifecycleManager": {
            "start": [
                "setSettings",
                {
                    "type": "gpii.launch.exec",
                    "command": "${{environment}.ComSpec} /c \"cd ${{environment}.MAAVIS_HOME} && MaavisPortable.cmd\""
                }
            ],
            "stop": [
                {
                    "type": "gpii.launch.exec",
                    "command": "${{environment}.SystemRoot}\\System32\\taskkill.exe /f /im firefox.exe"
                },
                "restoreSettings"
            ]
        }
    },

    {
        "name": "Windows High Contrast",
        "id": "com.microsoft.windows.highContrast",
        "contexts": {
            "OS": [
                {
                    "id": "win32",
                    "version": ">=5.0"
                }
            ]
        },
        "settingsHandlers": [
            {
                "type": "gpii.windows.spiSettingsHandler.set",
                "options": {
                    "getAction": "SPI_GETHIGHCONTRAST",
                    "setAction": "SPI_SETHIGHCONTRAST",
                    "uiParam": "struct_size",
                    "pvParam": {
                        "type": "struct",
                        "name": "HIGHCONTRAST"
                    }
                },
                "capabilities": [
                    "display.screenEnhancement.-provisional-highContrastEnabled",
                    "applications.com\\.microsoft\\.windows\\.highContrast.id"
                ],
                "capabilitiesTransformations": {
                    "HighContrastOn": {
                        "transform": {
                            "type": "fluid.transforms.value",
                            "inputPath": "display.screenEnhancement.-provisional-highContrastEnabled",
                            "outputPath": "value"
                        },
                        "path": {
                            "transform": {
                                "type": "fluid.transforms.literalValue",
                                "value": "pvParam.dwFlags.HCF_HIGHCONTRASTON"
                            }
                        }
                    }
                }
            }
        ],
        "lifecycleManager": {
            "start": [
                "setSettings"
            ],
            "stop": [
                "restoreSettings"
            ]
        }
    },

    {
        "name": "Windows Mouse Trailing",
        "id": "com.microsoft.windows.mouseTrailing",
        "contexts": {
            "OS": [
                {
                    "id": "win32",
                    "version": ">=5.0"
                }
            ]
        },
        "settingsHandlers": [
            {
                "type": "gpii.windows.spiSettingsHandler.set",
                "options": {
                    "getAction": "SPI_GETMOUSETRAILS",
                    "setAction": "SPI_SETMOUSETRAILS",
                    "uiParam": 0,
                    "pvParam": {
                        "type": "BOOL"
                    }
                },
                "capabilities": [
                    "display.screenEnhancement.mouseTrailing",
                    "applications.com\\.microsoft\\.windows\\.mouseTrailing.id"
                ],
                "capabilitiesTransformations": {
                    "MouseTrails": {
                        "transform": {
                            "type": "fluid.transforms.value",
                            "inputPath": "display.screenEnhancement.mouseTrailing",
                            "outputPath": "value"
                        },
                        "path": {
                            "transform": {
                                "type": "fluid.transforms.literalValue",
                                "value": {
                                    "get": "pvParam",
                                    "set": "uiParam"
                                }
                            }
                        }
                    }
                }
            }
        ],
        "lifecycleManager": {
            "start": [
                "setSettings"
            ],
            "stop": [
                "restoreSettings"
            ]
        }
    },

    {
        "name": "Windows Cursors",
        "id": "com.microsoft.windows.cursors",
        "contexts": {
            "OS": [
                {
                    "id": "win32",
                    "version": ">=5.0"
                }
            ]
        },
        "settingsHandlers": [
            {
                "type": "gpii.windows.registrySettingsHandler.set",
                "options": {
                    "hKey": "HKEY_CURRENT_USER",
                    "path": "Control Panel\\Cursors"
                },
                "capabilities": [
                    "display.screenEnhancement.cursorSize",
                    "applications.com\\.microsoft\\.windows\\.cursors.id"
                ],
                "capabilitiesTransformations": {
                    "transform": [
                        {
                            "type": "fluid.transforms.condition",
                            "outputPath": "Arrow.value",
                            "condition": {
                                "transform": {
                                    "type": "fluid.transforms.binaryOp",
                                    "leftPath": "display.screenEnhancement.cursorSize",
                                    "operator": "<",
                                    "right": 0.333
                                }
                            },
                            "true": "%SystemRoot%\\cursors\\aero_arrow.cur",
                            "false": {
                                "transform": {
                                    "type": "fluid.transforms.condition",
                                    "condition": {
                                        "transform": {
                                            "type": "fluid.transforms.binaryOp",
                                            "leftPath": "display.screenEnhancement.cursorSize",
                                            "operator": "<",
                                            "right": 0.666
                                        }
                                    },
                                    "true": "%SystemRoot%\\cursors\\aero_arrow_l.cur",
                                    "false": "%SystemRoot%\\cursors\\aero_arrow_xl.cur"
                                }
                            }
                        }, {
                            "type": "fluid.transforms.literalValue",
                            "value": "REG_SZ",
                            "outputPath": "Arrow.dataType"
                        }, {
                            "type": "fluid.transforms.condition",
                            "outputPath": "Hand.value",
                            "condition": {
                                "transform": {
                                    "type": "fluid.transforms.binaryOp",
                                    "leftPath": "display.screenEnhancement.cursorSize",
                                    "operator": "<",
                                    "right": 0.333
                                }
                            },
                            "true": "%SystemRoot%\\cursors\\aero_link.cur",
                            "false": {
                                "transform": {
                                    "type": "fluid.transforms.condition",
                                    "condition": {
                                        "transform": {
                                            "type": "fluid.transforms.binaryOp",
                                            "leftPath": "display.screenEnhancement.cursorSize",
                                            "operator": "<",
                                            "right": 0.666
                                        }
                                    },
                                    "true": "%SystemRoot%\\cursors\\aero_link_l.cur",
                                    "false": "%SystemRoot%\\cursors\\aero_link_xl.cur"
                                }
                            }
                        }, {
                            "type": "fluid.transforms.literalValue",
                            "value": "REG_SZ",
                            "outputPath": "Hand.dataType"
                        }, {
                            "type": "fluid.transforms.condition",
                            "outputPath": "Help.value",
                            "condition": {
                                "transform": {
                                    "type": "fluid.transforms.binaryOp",
                                    "leftPath": "display.screenEnhancement.cursorSize",
                                    "operator": "<",
                                    "right": 0.333
                                }
                            },
                            "true": "%SystemRoot%\\cursors\\aero_helpsel.cur",
                            "false": {
                                "transform": {
                                    "type": "fluid.transforms.condition",
                                    "condition": {
                                        "transform": {
                                            "type": "fluid.transforms.binaryOp",
                                            "leftPath": "display.screenEnhancement.cursorSize",
                                            "operator": "<",
                                            "right": 0.666
                                        }
                                    },
                                    "true": "%SystemRoot%\\cursors\\aero_helpsel_l.cur",
                                    "false": "%SystemRoot%\\cursors\\aero_helpsel_xl.cur"
                                }
                            }
                        }, {
                            "type": "fluid.transforms.literalValue",
                            "value": "REG_SZ",
                            "outputPath": "Help.dataType"
                        }, {
                            "type": "fluid.transforms.condition",
                            "outputPath": "AppStarting.value",
                            "condition": {
                                "transform": {
                                    "type": "fluid.transforms.binaryOp",
                                    "leftPath": "display.screenEnhancement.cursorSize",
                                    "operator": "<",
                                    "right": 0.333
                                }
                            },
                            "true": "%SystemRoot%\\cursors\\aero_working.ani",
                            "false": {
                                "transform": {
                                    "type": "fluid.transforms.condition",
                                    "condition": {
                                        "transform": {
                                            "type": "fluid.transforms.binaryOp",
                                            "leftPath": "display.screenEnhancement.cursorSize",
                                            "operator": "<",
                                            "right": 0.666
                                        }
                                    },
                                    "true": "%SystemRoot%\\cursors\\aero_working_l.ani",
                                    "false": "%SystemRoot%\\cursors\\aero_working_xl.ani"
                                }
                            }
                        }, {
                            "type": "fluid.transforms.literalValue",
                            "value": "REG_SZ",
                            "outputPath": "AppStarting.dataType"
                        }, {
                            "type": "fluid.transforms.condition",
                            "outputPath": "No.value",
                            "condition": {
                                "transform": {
                                    "type": "fluid.transforms.binaryOp",
                                    "leftPath": "display.screenEnhancement.cursorSize",
                                    "operator": "<",
                                    "right": 0.333
                                }
                            },
                            "true": "%SystemRoot%\\cursors\\aero_unavail.cur",
                            "false": {
                                "transform": {
                                    "type": "fluid.transforms.condition",
                                    "condition": {
                                        "transform": {
                                            "type": "fluid.transforms.binaryOp",
                                            "leftPath": "display.screenEnhancement.cursorSize",
                                            "operator": "<",
                                            "right": 0.666
                                        }
                                    },
                                    "true": "%SystemRoot%\\cursors\\aero_unavail_l.cur",
                                    "false": "%SystemRoot%\\cursors\\aero_unavail_xl.cur"
                                }
                            }
                        }, {
                            "type": "fluid.transforms.literalValue",
                            "value": "REG_SZ",
                            "outputPath": "No.dataType"
                        }, {
                            "type": "fluid.transforms.condition",
                            "outputPath": "NWPen.value",
                            "condition": {
                                "transform": {
                                    "type": "fluid.transforms.binaryOp",
                                    "leftPath": "display.screenEnhancement.cursorSize",
                                    "operator": "<",
                                    "right": 0.333
                                }
                            },
                            "true": "%SystemRoot%\\cursors\\aero_pen.cur",
                            "false": {
                                "transform": {
                                    "type": "fluid.transforms.condition",
                                    "condition": {
                                        "transform": {
                                            "type": "fluid.transforms.binaryOp",
                                            "leftPath": "display.screenEnhancement.cursorSize",
                                            "operator": "<",
                                            "right": 0.666
                                        }
                                    },
                                    "true": "%SystemRoot%\\cursors\\aero_pen_l.cur",
                                    "false": "%SystemRoot%\\cursors\\aero_pen_xl.cur"
                                }
                            }
                        }, {
                            "type": "fluid.transforms.literalValue",
                            "value": "REG_SZ",
                            "outputPath": "NWPen.dataType"
                        }, {
                            "type": "fluid.transforms.condition",
                            "outputPath": "SizeAll.value",
                            "condition": {
                                "transform": {
                                    "type": "fluid.transforms.binaryOp",
                                    "leftPath": "display.screenEnhancement.cursorSize",
                                    "operator": "<",
                                    "right": 0.333
                                }
                            },
                            "true": "%SystemRoot%\\cursors\\aero_move.cur",
                            "false": {
                                "transform": {
                                    "type": "fluid.transforms.condition",
                                    "condition": {
                                        "transform": {
                                            "type": "fluid.transforms.binaryOp",
                                            "leftPath": "display.screenEnhancement.cursorSize",
                                            "operator": "<",
                                            "right": 0.666
                                        }
                                    },
                                    "true": "%SystemRoot%\\cursors\\aero_move_l.cur",
                                    "false": "%SystemRoot%\\cursors\\aero_move_xl.cur"
                                }
                            }
                        }, {
                            "type": "fluid.transforms.literalValue",
                            "value": "REG_SZ",
                            "outputPath": "SizeAll.dataType"
                        }, {
                            "type": "fluid.transforms.condition",
                            "outputPath": "SizeNESW.value",
                            "condition": {
                                "transform": {
                                    "type": "fluid.transforms.binaryOp",
                                    "leftPath": "display.screenEnhancement.cursorSize",
                                    "operator": "<",
                                    "right": 0.333
                                }
                            },
                            "true": "%SystemRoot%\\cursors\\aero_nesw.cur",
                            "false": {
                                "transform": {
                                    "type": "fluid.transforms.condition",
                                    "condition": {
                                        "transform": {
                                            "type": "fluid.transforms.binaryOp",
                                            "leftPath": "display.screenEnhancement.cursorSize",
                                            "operator": "<",
                                            "right": 0.666
                                        }
                                    },
                                    "true": "%SystemRoot%\\cursors\\aero_nesw_l.cur",
                                    "false": "%SystemRoot%\\cursors\\aero_nesw_xl.cur"
                                }
                            }
                        }, {
                            "type": "fluid.transforms.literalValue",
                            "value": "REG_SZ",
                            "outputPath": "SizeNESW.dataType"
                        }, {
                            "type": "fluid.transforms.condition",
                            "outputPath": "SizeNS.value",
                            "condition": {
                                "transform": {
                                    "type": "fluid.transforms.binaryOp",
                                    "leftPath": "display.screenEnhancement.cursorSize",
                                    "operator": "<",
                                    "right": 0.333
                                }
                            },
                            "true": "%SystemRoot%\\cursors\\aero_ns.cur",
                            "false": {
                                "transform": {
                                    "type": "fluid.transforms.condition",
                                    "condition": {
                                        "transform": {
                                            "type": "fluid.transforms.binaryOp",
                                            "leftPath": "display.screenEnhancement.cursorSize",
                                            "operator": "<",
                                            "right": 0.666
                                        }
                                    },
                                    "true": "%SystemRoot%\\cursors\\aero_ns_l.cur",
                                    "false": "%SystemRoot%\\cursors\\aero_ns_xl.cur"
                                }
                            }
                        }, {
                            "type": "fluid.transforms.literalValue",
                            "value": "REG_SZ",
                            "outputPath": "SizeNS.dataType"
                        }, {
                            "type": "fluid.transforms.condition",
                            "outputPath": "SizeNWSE.value",
                            "condition": {
                                "transform": {
                                    "type": "fluid.transforms.binaryOp",
                                    "leftPath": "display.screenEnhancement.cursorSize",
                                    "operator": "<",
                                    "right": 0.333
                                }
                            },
                            "true": "%SystemRoot%\\cursors\\aero_nwse.cur",
                            "false": {
                                "transform": {
                                    "type": "fluid.transforms.condition",
                                    "condition": {
                                        "transform": {
                                            "type": "fluid.transforms.binaryOp",
                                            "leftPath": "display.screenEnhancement.cursorSize",
                                            "operator": "<",
                                            "right": 0.666
                                        }
                                    },
                                    "true": "%SystemRoot%\\cursors\\aero_nwse_l.cur",
                                    "false": "%SystemRoot%\\cursors\\aero_nwse_xl.cur"
                                }
                            }
                        }, {
                            "type": "fluid.transforms.literalValue",
                            "value": "REG_SZ",
                            "outputPath": "SizeNWSE.dataType"
                        }, {
                            "type": "fluid.transforms.condition",
                            "outputPath": "SizeWE.value",
                            "condition": {
                                "transform": {
                                    "type": "fluid.transforms.binaryOp",
                                    "leftPath": "display.screenEnhancement.cursorSize",
                                    "operator": "<",
                                    "right": 0.333
                                }
                            },
                            "true": "%SystemRoot%\\cursors\\aero_ew.cur",
                            "false": {
                                "transform": {
                                    "type": "fluid.transforms.condition",
                                    "condition": {
                                        "transform": {
                                            "type": "fluid.transforms.binaryOp",
                                            "leftPath": "display.screenEnhancement.cursorSize",
                                            "operator": "<",
                                            "right": 0.666
                                        }
                                    },
                                    "true": "%SystemRoot%\\cursors\\aero_ew_l.cur",
                                    "false": "%SystemRoot%\\cursors\\aero_ew_xl.cur"
                                }
                            }
                        }, {
                            "type": "fluid.transforms.literalValue",
                            "value": "REG_SZ",
                            "outputPath": "SizeWE.dataType"
                        }, {
                            "type": "fluid.transforms.condition",
                            "outputPath": "UpArrow.value",
                            "condition": {
                                "transform": {
                                    "type": "fluid.transforms.binaryOp",
                                    "leftPath": "display.screenEnhancement.cursorSize",
                                    "operator": "<",
                                    "right": 0.333
                                }
                            },
                            "true": "%SystemRoot%\\cursors\\aero_up.cur",
                            "false": {
                                "transform": {
                                    "type": "fluid.transforms.condition",
                                    "condition": {
                                        "transform": {
                                            "type": "fluid.transforms.binaryOp",
                                            "leftPath": "display.screenEnhancement.cursorSize",
                                            "operator": "<",
                                            "right": 0.666
                                        }
                                    },
                                    "true": "%SystemRoot%\\cursors\\aero_up_l.cur",
                                    "false": "%SystemRoot%\\cursors\\aero_up_xl.cur"
                                }
                            }
                        }, {
                            "type": "fluid.transforms.literalValue",
                            "value": "REG_SZ",
                            "outputPath": "UpArrow.dataType"
                        }, {
                            "type": "fluid.transforms.condition",
                            "outputPath": "Wait.value",
                            "condition": {
                                "transform": {
                                    "type": "fluid.transforms.binaryOp",
                                    "leftPath": "display.screenEnhancement.cursorSize",
                                    "operator": "<",
                                    "right": 0.333
                                }
                            },
                            "true": "%SystemRoot%\\cursors\\aero_busy.ani",
                            "false": {
                                "transform": {
                                    "type": "fluid.transforms.condition",
                                    "condition": {
                                        "transform": {
                                            "type": "fluid.transforms.binaryOp",
                                            "leftPath": "display.screenEnhancement.cursorSize",
                                            "operator": "<",
                                            "right": 0.666
                                        }
                                    },
                                    "true": "%SystemRoot%\\cursors\\aero_busy_l.ani",
                                    "false": "%SystemRoot%\\cursors\\aero_busy_xl.ani"
                                }
                            }
                        }, {
                            "type": "fluid.transforms.literalValue",
                            "value": "REG_SZ",
                            "outputPath": "Wait.dataType"
                        }
                    ]
                }
            }
        ],
        "lifecycleManager": {
            "start": [
                "setSettings",
                {
                    "type": "gpii.windows.spiSettingsHandler.updateCursors"
                }
            ],
            "stop": [
                "restoreSettings",
                {
                    "type": "gpii.windows.spiSettingsHandler.updateCursors"
                }
            ]
        }
    },

    {
        "name": "Sociable",
        "id": "eu.singularlogic.pixelsense.sociable",
        "contexts": {
            "OS": [
                {
                    "id": "win32",
                    "version": ">=5.0"
                }
            ]
        },
        "settingsHandlers": [
            {
                "type": "gpii.settingsHandlers.XMLHandler.set",
                "options": {
                    "filename": "C:\\Sociable\\Configuration.xml",
                    "encoding": "utf-8",
                    "xml-tag": "<?xml version=\"1.0\"?>"
<<<<<<< HEAD

=======
>>>>>>> 52b2fa8c
                },
                "capabilities": [
                    "applications.eu\\.singularlogic\\.pixelsense\\.sociable.id"
                ],
                "capabilitiesTransformations": {
                    "user.$t": {
                        "literalValue": 1
                    },
                    "expert.$t": {
                        "literalValue": 1
                    },
                    "careCenter.$t": {
                        "literalValue": 1
                    },
                    "screenReaderTTSEnabled": {
                        "value": "display.screenReader.-provisional-screenReaderTTSEnabled"
                    },
                    "highContrastEnabled": {
                        "value": "display.screenEnhancement.-provisional-highContrastEnabled"
                    },
                     "fontSize": {
                        "value": {
                            "transform": {
                                "type": "gpii.transformer.quantize",
                                "inputPath": "display.screenEnhancement.fontSize",
                                "ranges": [{
                                    "upperBound": 14,
                                    "output": "normal"
                                },{
                                    "output": "large"
                                }]
                            }
                        }
                    }
                }
            }
        ],
        "lifecycleManager": {
            "start": [
                "setSettings",
                {
                    "type": "gpii.launch.exec",
                    "command": "C:\\Sociable\\Cloud4All.exe"
                }
            ],
            "stop": [ {
                    "type": "gpii.launch.exec",
                    "command": "C:\\Sociable\\Cloud4All.exe -stop"
                },
                "restoreSettings"
            ]
        }
    }
]<|MERGE_RESOLUTION|>--- conflicted
+++ resolved
@@ -1350,10 +1350,6 @@
                     "filename": "C:\\Sociable\\Configuration.xml",
                     "encoding": "utf-8",
                     "xml-tag": "<?xml version=\"1.0\"?>"
-<<<<<<< HEAD
-
-=======
->>>>>>> 52b2fa8c
                 },
                 "capabilities": [
                     "applications.eu\\.singularlogic\\.pixelsense\\.sociable.id"
