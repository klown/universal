[
    {
<<<<<<< HEAD
        "name": "smarthouse",
        "id": "net.gpii.smarthouses",
=======
        "name": "Read Write Gold",
        "id": "com.texthelp.readWriteGold",
>>>>>>> a13d0f5d
        "contexts": {
            "OS": [
                {
                    "id": "win32",
                    "version": ">=5.0"
                }
            ]
        },
<<<<<<< HEAD

        "settingsHandlers": [
            {
                "type": "gpii.settingsHandlers.noSettings",
                "capabilities": [
                    "applications.net\\.gpii\\.smarthouses.id",
                    "display.applications.net\\.gpii\\.smarthouses.name",
                    "language",
                    "display.screenEnhancement.fontSize",
                    "display.screenEnhancement.-provisional-highContrastTheme",
                    "-provisional-general.-provisional-volume"
                ],
                "capabilitiesTransformations": {
                    "fontSize": "display.screenEnhancement.fontSize",
                    "language": "language",
                    "highContrastTheme": "display.screenEnhancement.-provisional-highContrastTheme",
                    "volume": "-provisional-general.-provisional-volume"
=======
        "settingsHandlers": [
            {
                "type": "gpii.settingsHandlers.XMLHandler.set",
                "options": {
                    "filename": "${{environment}.APPDATA}\\Texthelp Systems\\ReadAndWrite\\10\\RWSettings10.xml",
                    "encoding": "utf-8",
                    "xml-tag": "<?xml version=\"1.0\" encoding=\"utf-8\"?>"
                },
                "capabilities": [
                    "applications.com\\.texthelp\\.readWriteGold.id",
                    "languageAssistance"
                ],
                "capabilitiesTransformations": {
                    "ApplicationSettings": "ApplicationSettings"
>>>>>>> a13d0f5d
                }
            }
        ],
        "lifecycleManager": {
            "start": [
                {
                    "type": "gpii.launch.exec",
<<<<<<< HEAD
                    "command": "\"${{environment}.PROGRAMFILES(x86)}\\Mozilla Firefox\\firefox.exe\" https://smarthouse-dev.remex.hdm-stuttgart.de?token=${{userToken}}"
=======
                    "command": "echo 'kill' > ${{environment}.TEMP}\\RW8Updates.dat"
                },
                "setSettings",
                {
                    "type": "gpii.launch.exec",
                    "command": "\"${{registry}.HKEY_CURRENT_USER\\Software\\Texthelp\\Read&Write10\\InstallPath}\\ReadAndWrite.exe\""
>>>>>>> a13d0f5d
                }
            ],
            "stop": [
                {
                    "type": "gpii.launch.exec",
<<<<<<< HEAD
                    "command": "${{environment}.SystemRoot}\\System32\\taskkill.exe /im firefox.exe"
                }
            ]
        }
    },

=======
                    "command": "echo 'kill' > ${{environment}.TEMP}\\RW8Updates.dat"
                },
                "restoreSettings"
            ]
        }
    },
>>>>>>> a13d0f5d
    {
        "name": "Windows Built-in Screen Magnifier",
        "id": "com.microsoft.windows.magnifier",
        "contexts": {
            "OS": [
                {
                    "id": "win32",
                    "version": ">=5.0"
                }
            ]
        },
        "settingsHandlers": [
            {
                "type": "gpii.windows.registrySettingsHandler.set",
                "options": {
                    "hKey": "HKEY_CURRENT_USER",
                    "path": "Software\\Microsoft\\ScreenMagnifier"
                },
                "capabilities": [
                    "applications.com\\.microsoft\\.windows\\.magnifier.id",
                    "display.screenEnhancement.screenMagnification.applications.com\\.microsoft\\.windows\\.magnifier.name"
                ],
                "capabilitiesTransformations": {
                    "Magnification.dataType": {
                        "transform": {
                            "type": "fluid.transforms.literalValue",
                            "value": "REG_DWORD"
                        }
                    },
                    "Invert": {
                        "value": "display.screenEnhancement.-provisional-invertColours",
                        "dataType": {
                            "literalValue": "REG_DWORD"
                        }
                    },
                    "transform": [{
                        "type": "fluid.transforms.arrayToSetMembership",
                        "inputPath": "display.screenEnhancement.tracking",
                        "presentValue": {
                            "value": 1,
                            "dataType": "REG_DWORD"
                        },
                        "missingValue": {
                            "value": 0,
                            "dataType": "REG_DWORD"
                        },
                        "options": {
                            "focus": "FollowFocus",
                            "caret": "FollowCaret",
                            "mouse": "FollowMouse"
                        }
                    }, {
                        "type": "fluid.transforms.round",
                        "input": {
                            "transform": {
                                "type": "fluid.transforms.linearScale",
                                "valuePath": "display.screenEnhancement.magnification",
                                "factor": 100
                            }
                        },
                        "outputPath": "Magnification.value"
                    }],
                    "MagnificationMode": {
                        "transform": {
                            "type": "fluid.transforms.valueMapper",
                            "inputPath": "display.screenEnhancement.-provisional-magnifierPosition",
                            "defaultOutputPath": "value",
                            "options": {
                                "FullScreen": {
                                    "outputValue": 2
                                },
                                "Lens": {
                                    "outputValue": 3
                                },
                                "LeftHalf": {
                                    "outputValue": 1
                                },
                                "RightHalf": {
                                    "outputValue": 1
                                },
                                "TopHalf": {
                                    "outputValue": 1
                                },
                                "BottomHalf": {
                                    "outputValue": 1
                                },
                                "Custom": {
                                    "outputValue": 2
                                }
                            }
                        },
                        "dataType": {
                            "transform": {
                                "type": "fluid.transforms.literalValue",
                                "value": "REG_DWORD"
                            }
                        }
                    }
                }
            }
        ],
        "lifecycleManager": {
            "start": [
                "setSettings",
                {
                    "type": "gpii.launch.exec",
                    "command": "${{environment}.SystemRoot}\\System32\\Magnify.exe"
                }
            ],
            "stop": [ {
                    "type": "gpii.launch.exec",
                    "command": "${{environment}.SystemRoot}\\System32\\taskkill.exe /f /im Magnify.exe"
                },
                "restoreSettings"
            ]
        }
    },

    {
        "name": "Windows Built-in Onscreen Keyboard",
        "id": "com.microsoft.windows.onscreenKeyboard",
        "contexts": {
            "OS": [
                {
                    "id": "win32",
                    "version": ">=5.0"
                }
            ]
        },
        "settingsHandlers": [
            {
                "type": "gpii.settingsHandlers.noSettings",
                "capabilities": [
                    "control.onscreenKeyboard",
                    "applications.com\\.microsoft\\.windows\\.onscreenKeyboard.id",
                    "control.onscreenKeyboard.applications.com\\.microsoft\\.windows\\.onscreenKeyboard.name"
                ]
            }
        ],
        "lifecycleManager": {
            "start": [
                {
                    "type": "gpii.launch.exec",
                    "command": "${{environment}.SystemRoot}\\System32\\osk.exe"
                }
            ],
            "stop": [
                {
                    "type": "gpii.launch.exec",
                    "command": "${{environment}.SystemRoot}\\System32\\taskkill.exe /im osk.exe"
                }
            ]
        }
    },

    {
        "name": "NVDA Screen Reader",
        "id": "org.nvda-project",
        "contexts": {
            "OS": [
                {
                    "id": "win32",
                    "version": ">=5.0"
                }
            ]
        },
        "settingsHandlers": [
            {
                "type": "gpii.settingsHandlers.INISettingsHandler.set",
                "options": {
                    "path": "${{environment}.APPDATA}\\nvda\\nvda.ini",
                    "allowNumberSignComments": true,
                    "allowSubSections": true
                },
                "capabilities": [
                    "applications.org\\.nvda-project.id",
                    "display.screenReader.applications.org\\.nvda-project.name"
                ],
                "capabilitiesTransformations": {
                    "speech\\.espeak\\.pitch": {
                        "transform": {
                            "type": "fluid.transforms.linearScale",
                            "valuePath": "display.textReadingHighlight.pitch",
                            "factor": 100
                        }
                    },
                    "speech\\.espeak\\.volume": {
                        "transform": {
                            "type": "fluid.transforms.linearScale",
                            "valuePath": "display.textReadingHighlight.-provisional-volumeTTS",
                            "factor": 100
                        }
                    },
                    "presentation\\.reportHelpBalloons": "display.screenReader.-provisional-speakTutorialMessages",
                    "keyboard\\.speakTypedCharacters": "display.screenReader.-provisional-keyEcho",
                    "keyboard\\.speakTypedWords": "display.screenReader.-provisional-wordEcho",
                    "speech\\.espeak\\.sayCapForCapitals": "display.screenReader.-provisional-announceCapitals",
                    "virtualBuffers\\.autoSayAllOnPageLoad": {
                        "transform": {
                            "type": "fluid.transforms.valueMapper",
                            "inputPath": "display.textReadingHighlight.readingUnit",
                            "defaultInputValue": "sentence",
                            "options": {
                                "all": {
                                    "outputValue": true
                                },
                                "sentence": {
                                    "outputValue": false
                                }
                            }
                        }
                    },
                    "transform": [
                        {
                            "type": "fluid.transforms.arrayToSetMembership",
                            "inputPath": "display.screenEnhancement.trackingTTS",
                            "presentValue": true,
                            "missingValue": false,
                            "options": {
                                "focus": "reviewCursor\\.followFocus",
                                "caret": "reviewCursor\\.followCaret",
                                "mouse": "reviewCursor\\.followMouse"
                            }
                        },
                        {
                            "type": "fluid.transforms.valueMapper",
                            "inputPath": "display.screenReader.-provisional-screenReaderTTSEnabled",
                            "options": {
                                "false": {
                                    "outputValue": {
                                        "transform": [
                                            {
                                                "type": "fluid.transforms.literalValue",
                                                "value": "silence",
                                                "outputPath": "speech\\.synth"
                                            },
                                            {
                                                "type": "fluid.transforms.literalValue",
                                                "value": "Microsoft Sound Mapper",
                                                "outputPath": "speech\\.outputDevice"
                                            }
                                        ]
                                    }
                                }
                            }
                        }
                    ],
                    "speech\\.espeak\\.rate": {
                        "transform": {
                            "type": "fluid.transforms.binaryOp",
                            "right": 3.10,
                            "operator": "/",
                            "left": {
                                "transform": {
                                    "type": "fluid.transforms.binaryOp",
                                    "right": 80,
                                    "operator": "-",
                                    "left": {
                                        "transform": {
                                            "type": "fluid.transforms.condition",
                                            "truePath": "display.screenReader.speechRate",
                                            "false": {
                                                "transform": {
                                                    "type": "fluid.transforms.binaryOp",
                                                    "leftPath": "display.screenReader.speechRate",
                                                    "operator": "/",
                                                    "right": 3
                                                }
                                            },
                                            "condition": {
                                                "transform": {
                                                    "type": "fluid.transforms.binaryOp",
                                                    "leftPath": "display.screenReader.speechRate",
                                                    "operator": "<=",
                                                    "right": 390
                                                }
                                            }
                                        }
                                    }
                                }
                            }
                        }
                    },
                    "speech\\.espeak\\.rateBoost": {
                        "transform": {
                            "type": "fluid.transforms.binaryOp",
                            "leftPath": "display.screenReader.speechRate",
                            "operator": ">",
                            "right": 390
                        }
                    },
                    "speech\\.symbolLevel": {
                        "transform": {
                            "type": "fluid.transforms.valueMapper",
                            "inputPath": "display.screenReader.-provisional-punctuationVerbosity",
                            "options": {
                                "none": {
                                    "outputValue": "0"
                                },
                                "some": {
                                    "outputValue": "100"
                                },
                                "most": {
                                    "outputValue": "200"
                                },
                                "all": {
                                    "outputValue": "300"
                                }
                            }
                        }
                    },
                    "speech\\.espeak\\.voice": {
                        "transform": {
                            "type": "fluid.transforms.valueMapper",
                            "inputPath": "display.screenReader.-provisional-auditoryOutLanguage",
                            "options": {
                                "en": {
                                    "outputValue": "en\\en"
                                },
                                "en-GB": {
                                    "outputValue": "en\\en"
                                },
                                "en-US": {
                                    "outputValue": "en\\en-us"
                                },
                                "en-scotland": {
                                    "outputValue": "en\\en-sc"
                                },
                                "en-BZ": {
                                    "outputValue": "en\\en-wi"
                                },
                                "en-BS": {
                                    "outputValue": "en\\en-wi"
                                },
                                "en-AG": {
                                    "outputValue": "en\\en-wi"
                                },
                                "en-AI": {
                                    "outputValue": "en\\en-wi"
                                },
                                "af": {
                                    "outputValue": "af"
                                },
                                "bg": {
                                    "outputValue": "bg"
                                },
                                "bs": {
                                    "outputValue": "bs"
                                },
                                "ca": {
                                    "outputValue": "ca"
                                },
                                "cs": {
                                    "outputValue": "cs"
                                },
                                "cy": {
                                    "outputValue": "cy"
                                },
                                "da": {
                                    "outputValue": "da"
                                },
                                "de": {
                                    "outputValue": "de"
                                },
                                "el": {
                                    "outputValue": "el"
                                },
                                "grc": {
                                    "outputValue": "test\\grc"
                                },
                                "eo": {
                                    "outputValue": "eo"
                                },
                                "es": {
                                    "outputValue": "es"
                                },
                                "es-ES": {
                                    "outputValue": "es"
                                },
                                "es-419": {
                                    "outputValue": "es-la"
                                },
                                "et": {
                                    "outputValue": "et"
                                },
                                "fi": {
                                    "outputValue": "fi"
                                },
                                "fr": {
                                    "outputValue": "fr"
                                },
                                "fr-BE": {
                                    "outputValue": "fr-be"
                                },
                                "hi": {
                                    "outputValue": "hi"
                                },
                                "hr": {
                                    "outputValue": "hr"
                                },
                                "hu": {
                                    "outputValue": "hu"
                                },
                                "hy": {
                                    "outputValue": "hy"
                                },
                                "hy-arevmda": {
                                    "outputValue": "hy-west"
                                },
                                "id": {
                                    "outputValue": "id"
                                },
                                "is": {
                                    "outputValue": "is"
                                },
                                "it": {
                                    "outputValue": "it"
                                },
                                "jbo": {
                                    "outputValue": "test\\jbo"
                                },
                                "ka": {
                                    "outputValue": "ka"
                                },
                                "kn": {
                                    "outputValue": "kn"
                                },
                                "ku": {
                                    "outputValue": "ku"
                                },
                                "la": {
                                    "outputValue": "la"
                                },
                                "lv": {
                                    "outputValue": "lv"
                                },
                                "mk": {
                                    "outputValue": "mk"
                                },
                                "ml": {
                                    "outputValue": "ml"
                                },
                                "nci": {
                                    "outputValue": "test\\nci"
                                },
                                "nl": {
                                    "outputValue": "nl"
                                },
                                "no": {
                                    "outputValue": "no"
                                },
                                "pap": {
                                    "outputValue": "test\\pap"
                                },
                                "pl": {
                                    "outputValue": "pl"
                                },
                                "pt-BR": {
                                    "outputValue": "pt"
                                },
                                "pt-PT": {
                                    "outputValue": "pt-pt"
                                },
                                "ro": {
                                    "outputValue": "ro"
                                },
                                "ru": {
                                    "outputValue": "ru"
                                },
                                "sk": {
                                    "outputValue": "sk"
                                },
                                "sq": {
                                    "outputValue": "sq"
                                },
                                "sr": {
                                    "outputValue": "sr"
                                },
                                "sv": {
                                    "outputValue": "sv"
                                },
                                "sw": {
                                    "outputValue": "sw"
                                },
                                "ta": {
                                    "outputValue": "ta"
                                },
                                "tr": {
                                    "outputValue": "tr"
                                },
                                "vi": {
                                    "outputValue": "vi"
                                },
                                "zh-cmn": {
                                    "outputValue": "zh"
                                },
                                "cmn": {
                                    "outputValue": "zh"
                                },
                                "zh-yue": {
                                    "outputValue": "zh-yue"
                                },
                                "zh-yue": {
                                    "outputValue": "yue"
                                }
                            }
                        }
                    }
                }
            }
        ],
        "lifecycleManager": {
            "start": [
                "setSettings",
                {
                    "type": "gpii.launch.exec",
                    "command": "\"${{environment}.PROGRAMFILES}\\NVDA\\nvda.exe\""
                }
            ],
            "stop": [
                {
                    "type": "gpii.launch.exec",
                    "command": "${{environment}.SystemRoot}\\System32\\taskkill.exe /f /im nvda_service.exe"
                },{
                    "type": "gpii.launch.exec",
                    "command": "${{environment}.SystemRoot}\\System32\\taskkill.exe /f /im nvda.exe"
                },
                "restoreSettings"
            ]
        }
    },

    {
        "name": "EasyOne Communicator Windows",
        "id": "trace.easyOne.communicator.windows",
        "contexts": {
            "OS": [
                {
                    "id": "win32",
                    "version": ">=5.0"
                }
            ]
        },

        "settingsHandlers": [
            {
                "type": "gpii.settingsHandlers.noSettings",
                "capabilities": [
                    "content.simplification",
                    "applications.trace\\.easyOne\\.communicator\\.windows.id",
                    "content.simplification.applications.trace\\.easyOne\\.communicator\\.windows.name"
                ]
            }
        ],
        "lifecycleManager" : {
            "start": [
                {
                    "type": "gpii.launch.exec",
                    "command": "\"${{environment}.PROGRAMFILES(x86)}\\Mozilla Firefox\\firefox.exe\" http://easy1234.org/user/${{userToken}}"
                }
            ],
            "stop": [
                {
                    "type": "gpii.launch.exec",
                    "command": "${{environment}.SystemRoot}\\System32\\taskkill.exe /im firefox.exe"
                }
            ]
        }
    },

    {
        "name": "EasyOne Communicator Sudan",
        "id": "trace.easyOne.sudan.windows",
        "contexts": {
            "OS": [
                {
                    "id": "win32",
                    "version": ">=5.0"
                }
            ]
        },
        "settingsHandlers": [
            {
                "type": "gpii.settingsHandlers.noSettings",
                "capabilities": [
                    "content.pictorialSimplification",
                    "applications.trace\\.easyOne\\.sudan\\.windows.id",
                    "content.pictorialSimplification.applications.trace\\.easyOne\\.sudan\\.windows.name"
                ]
            }
        ],
        "lifecycleManager" : {
            "start": [
                {
                    "type": "gpii.launch.exec",
                    "command": "\"${{environment}.PROGRAMFILES(x86)}\\Mozilla Firefox\\firefox.exe\" http://easy1234.org/sudan"
                }
            ],
            "stop": [
                {
                    "type": "gpii.launch.exec",
                    "command": "${{environment}.SystemRoot}\\System32\\taskkill.exe /im firefox.exe"
                }
            ]
        }
    },

    {
        "name": "Web Anywhere",
        "id": "webinsight.webAnywhere.windows",
        "contexts": {
            "OS": [
                {
                    "id": "win32",
                    "version": ">=5.0"
                }
            ]
        },
        "settingsHandlers": [
            {
                "type": "gpii.settingsHandlers.noSettings",
                "capabilities": [
                    "display.screenReader",
                    "applications.webinsight\\.webAnywhere\\.windows.id",
                    "display.screenReader.applications.webinsight\\.webAnywhere\\.windows.name"
                ]
            }
        ],
        "lifecycleManager" : {
             "start": [
                {
                    "type": "gpii.launch.exec",
                    "command": "\"${{environment}.PROGRAMFILES(x86)}\\Mozilla Firefox\\firefox.exe\" \"http://webanywhere.cs.washington.edu/beta/?starting_url=http://ec2-107-21-143-113.compute-1.amazonaws.com:443/demos/Mammals.html?token=${{userToken}}\""
                }
            ],
            "stop": [
                {
                    "type": "gpii.launch.exec",
                    "command": "${{environment}.SystemRoot}\\System32\\taskkill.exe /im firefox.exe"
                }
            ]
        }
    },

    {
        "name": "maavis",
        "id": "net.opendirective.maavis",
        "contexts": {
            "OS": [
                {
                    "id": "win32",
                    "version": ">=5.0"
                }
            ]
        },

        "settingsHandlers": [{
            "type": "gpii.settingsHandlers.JSONSettingsHandler.set",
            "options": { "path": "${{environment}.MAAVIS_HOME}\\MaavisMedia\\Users\\Default\\userconfig.json" },
            "capabilities": [ "applications.net\\.opendirective\\.maavis.id" ]
        }],

         "lifecycleManager": {
            "start": [
                "setSettings",
                {
                    "type": "gpii.launch.exec",
                    "command": "${{environment}.ComSpec} /c \"cd ${{environment}.MAAVIS_HOME} && MaavisPortable.cmd\""
                }
            ],
            "stop": [
                {
                    "type": "gpii.launch.exec",
                    "command": "${{environment}.SystemRoot}\\System32\\taskkill.exe /f /im firefox.exe"
                },
                "restoreSettings"
            ]
        }
    },

    {
        "name": "Windows High Contrast",
        "id": "com.microsoft.windows.highContrast",
        "contexts": {
            "OS": [
                {
                    "id": "win32",
                    "version": ">=5.0"
                }
            ]
        },
        "settingsHandlers": [
            {
                "type": "gpii.windows.spiSettingsHandler.set",
                "options": {
                    "getAction": "SPI_GETHIGHCONTRAST",
                    "setAction": "SPI_SETHIGHCONTRAST",
                    "uiParam": "struct_size",
                    "pvParam": {
                        "type": "struct",
                        "name": "HIGHCONTRAST"
                    }
                },
                "capabilities": [
                    "display.screenEnhancement.-provisional-highContrastEnabled",
                    "applications.com\\.microsoft\\.windows\\.highContrast.id"
                ],
                "capabilitiesTransformations": {
                    "HighContrastOn": {
                        "transform": {
                            "type": "fluid.transforms.value",
                            "inputPath": "display.screenEnhancement.-provisional-highContrastEnabled",
                            "outputPath": "value"
                        },
                        "path": {
                            "transform": {
                                "type": "fluid.transforms.literalValue",
                                "value": "pvParam.dwFlags.HCF_HIGHCONTRASTON"
                            }
                        }
                    }
                }
            }
        ],
        "lifecycleManager": {
            "start": [
                "setSettings"
            ],
            "stop": [
                "restoreSettings"
            ]
        }
    },

    {
        "name": "Windows Mouse Trailing",
        "id": "com.microsoft.windows.mouseTrailing",
        "contexts": {
            "OS": [
                {
                    "id": "win32",
                    "version": ">=5.0"
                }
            ]
        },
        "settingsHandlers": [
            {
                "type": "gpii.windows.spiSettingsHandler.set",
                "options": {
                    "getAction": "SPI_GETMOUSETRAILS",
                    "setAction": "SPI_SETMOUSETRAILS",
                    "uiParam": 0,
                    "pvParam": {
                        "type": "BOOL"
                    }
                },
                "capabilities": [
                    "display.screenEnhancement.mouseTrailing",
                    "applications.com\\.microsoft\\.windows\\.mouseTrailing.id"
                ],
                "capabilitiesTransformations": {
                    "MouseTrails": {
                        "transform": {
                            "type": "fluid.transforms.value",
                            "inputPath": "display.screenEnhancement.mouseTrailing",
                            "outputPath": "value"
                        },
                        "path": {
                            "transform": {
                                "type": "fluid.transforms.literalValue",
                                "value": {
                                    "get": "pvParam",
                                    "set": "uiParam"
                                }
                            }
                        }
                    }
                }
            }
        ],
        "lifecycleManager": {
            "start": [
                "setSettings"
            ],
            "stop": [
                "restoreSettings"
            ]
        }
    },

    {
        "name": "Windows Cursors",
        "id": "com.microsoft.windows.cursors",
        "contexts": {
            "OS": [
                {
                    "id": "win32",
                    "version": ">=5.0"
                }
            ]
        },
        "settingsHandlers": [
            {
                "type": "gpii.windows.registrySettingsHandler.set",
                "options": {
                    "hKey": "HKEY_CURRENT_USER",
                    "path": "Control Panel\\Cursors"
                },
                "capabilities": [
                    "display.screenEnhancement.cursorSize",
                    "applications.com\\.microsoft\\.windows\\.cursors.id"
                ],
                "capabilitiesTransformations": {
                    "transform": [
                        {
                            "type": "fluid.transforms.condition",
                            "outputPath": "Arrow.value",
                            "condition": {
                                "transform": {
                                    "type": "fluid.transforms.binaryOp",
                                    "leftPath": "display.screenEnhancement.cursorSize",
                                    "operator": "<",
                                    "right": 0.333
                                }
                            },
                            "true": "%SystemRoot%\\cursors\\aero_arrow.cur",
                            "false": {
                                "transform": {
                                    "type": "fluid.transforms.condition",
                                    "condition": {
                                        "transform": {
                                            "type": "fluid.transforms.binaryOp",
                                            "leftPath": "display.screenEnhancement.cursorSize",
                                            "operator": "<",
                                            "right": 0.666
                                        }
                                    },
                                    "true": "%SystemRoot%\\cursors\\aero_arrow_l.cur",
                                    "false": "%SystemRoot%\\cursors\\aero_arrow_xl.cur"
                                }
                            }
                        }, {
                            "type": "fluid.transforms.literalValue",
                            "value": "REG_SZ",
                            "outputPath": "Arrow.dataType"
                        }, {
                            "type": "fluid.transforms.condition",
                            "outputPath": "Hand.value",
                            "condition": {
                                "transform": {
                                    "type": "fluid.transforms.binaryOp",
                                    "leftPath": "display.screenEnhancement.cursorSize",
                                    "operator": "<",
                                    "right": 0.333
                                }
                            },
                            "true": "%SystemRoot%\\cursors\\aero_link.cur",
                            "false": {
                                "transform": {
                                    "type": "fluid.transforms.condition",
                                    "condition": {
                                        "transform": {
                                            "type": "fluid.transforms.binaryOp",
                                            "leftPath": "display.screenEnhancement.cursorSize",
                                            "operator": "<",
                                            "right": 0.666
                                        }
                                    },
                                    "true": "%SystemRoot%\\cursors\\aero_link_l.cur",
                                    "false": "%SystemRoot%\\cursors\\aero_link_xl.cur"
                                }
                            }
                        }, {
                            "type": "fluid.transforms.literalValue",
                            "value": "REG_SZ",
                            "outputPath": "Hand.dataType"
                        }, {
                            "type": "fluid.transforms.condition",
                            "outputPath": "Help.value",
                            "condition": {
                                "transform": {
                                    "type": "fluid.transforms.binaryOp",
                                    "leftPath": "display.screenEnhancement.cursorSize",
                                    "operator": "<",
                                    "right": 0.333
                                }
                            },
                            "true": "%SystemRoot%\\cursors\\aero_helpsel.cur",
                            "false": {
                                "transform": {
                                    "type": "fluid.transforms.condition",
                                    "condition": {
                                        "transform": {
                                            "type": "fluid.transforms.binaryOp",
                                            "leftPath": "display.screenEnhancement.cursorSize",
                                            "operator": "<",
                                            "right": 0.666
                                        }
                                    },
                                    "true": "%SystemRoot%\\cursors\\aero_helpsel_l.cur",
                                    "false": "%SystemRoot%\\cursors\\aero_helpsel_xl.cur"
                                }
                            }
                        }, {
                            "type": "fluid.transforms.literalValue",
                            "value": "REG_SZ",
                            "outputPath": "Help.dataType"
                        }, {
                            "type": "fluid.transforms.condition",
                            "outputPath": "AppStarting.value",
                            "condition": {
                                "transform": {
                                    "type": "fluid.transforms.binaryOp",
                                    "leftPath": "display.screenEnhancement.cursorSize",
                                    "operator": "<",
                                    "right": 0.333
                                }
                            },
                            "true": "%SystemRoot%\\cursors\\aero_working.ani",
                            "false": {
                                "transform": {
                                    "type": "fluid.transforms.condition",
                                    "condition": {
                                        "transform": {
                                            "type": "fluid.transforms.binaryOp",
                                            "leftPath": "display.screenEnhancement.cursorSize",
                                            "operator": "<",
                                            "right": 0.666
                                        }
                                    },
                                    "true": "%SystemRoot%\\cursors\\aero_working_l.ani",
                                    "false": "%SystemRoot%\\cursors\\aero_working_xl.ani"
                                }
                            }
                        }, {
                            "type": "fluid.transforms.literalValue",
                            "value": "REG_SZ",
                            "outputPath": "AppStarting.dataType"
                        }, {
                            "type": "fluid.transforms.condition",
                            "outputPath": "No.value",
                            "condition": {
                                "transform": {
                                    "type": "fluid.transforms.binaryOp",
                                    "leftPath": "display.screenEnhancement.cursorSize",
                                    "operator": "<",
                                    "right": 0.333
                                }
                            },
                            "true": "%SystemRoot%\\cursors\\aero_unavail.cur",
                            "false": {
                                "transform": {
                                    "type": "fluid.transforms.condition",
                                    "condition": {
                                        "transform": {
                                            "type": "fluid.transforms.binaryOp",
                                            "leftPath": "display.screenEnhancement.cursorSize",
                                            "operator": "<",
                                            "right": 0.666
                                        }
                                    },
                                    "true": "%SystemRoot%\\cursors\\aero_unavail_l.cur",
                                    "false": "%SystemRoot%\\cursors\\aero_unavail_xl.cur"
                                }
                            }
                        }, {
                            "type": "fluid.transforms.literalValue",
                            "value": "REG_SZ",
                            "outputPath": "No.dataType"
                        }, {
                            "type": "fluid.transforms.condition",
                            "outputPath": "NWPen.value",
                            "condition": {
                                "transform": {
                                    "type": "fluid.transforms.binaryOp",
                                    "leftPath": "display.screenEnhancement.cursorSize",
                                    "operator": "<",
                                    "right": 0.333
                                }
                            },
                            "true": "%SystemRoot%\\cursors\\aero_pen.cur",
                            "false": {
                                "transform": {
                                    "type": "fluid.transforms.condition",
                                    "condition": {
                                        "transform": {
                                            "type": "fluid.transforms.binaryOp",
                                            "leftPath": "display.screenEnhancement.cursorSize",
                                            "operator": "<",
                                            "right": 0.666
                                        }
                                    },
                                    "true": "%SystemRoot%\\cursors\\aero_pen_l.cur",
                                    "false": "%SystemRoot%\\cursors\\aero_pen_xl.cur"
                                }
                            }
                        }, {
                            "type": "fluid.transforms.literalValue",
                            "value": "REG_SZ",
                            "outputPath": "NWPen.dataType"
                        }, {
                            "type": "fluid.transforms.condition",
                            "outputPath": "SizeAll.value",
                            "condition": {
                                "transform": {
                                    "type": "fluid.transforms.binaryOp",
                                    "leftPath": "display.screenEnhancement.cursorSize",
                                    "operator": "<",
                                    "right": 0.333
                                }
                            },
                            "true": "%SystemRoot%\\cursors\\aero_move.cur",
                            "false": {
                                "transform": {
                                    "type": "fluid.transforms.condition",
                                    "condition": {
                                        "transform": {
                                            "type": "fluid.transforms.binaryOp",
                                            "leftPath": "display.screenEnhancement.cursorSize",
                                            "operator": "<",
                                            "right": 0.666
                                        }
                                    },
                                    "true": "%SystemRoot%\\cursors\\aero_move_l.cur",
                                    "false": "%SystemRoot%\\cursors\\aero_move_xl.cur"
                                }
                            }
                        }, {
                            "type": "fluid.transforms.literalValue",
                            "value": "REG_SZ",
                            "outputPath": "SizeAll.dataType"
                        }, {
                            "type": "fluid.transforms.condition",
                            "outputPath": "SizeNESW.value",
                            "condition": {
                                "transform": {
                                    "type": "fluid.transforms.binaryOp",
                                    "leftPath": "display.screenEnhancement.cursorSize",
                                    "operator": "<",
                                    "right": 0.333
                                }
                            },
                            "true": "%SystemRoot%\\cursors\\aero_nesw.cur",
                            "false": {
                                "transform": {
                                    "type": "fluid.transforms.condition",
                                    "condition": {
                                        "transform": {
                                            "type": "fluid.transforms.binaryOp",
                                            "leftPath": "display.screenEnhancement.cursorSize",
                                            "operator": "<",
                                            "right": 0.666
                                        }
                                    },
                                    "true": "%SystemRoot%\\cursors\\aero_nesw_l.cur",
                                    "false": "%SystemRoot%\\cursors\\aero_nesw_xl.cur"
                                }
                            }
                        }, {
                            "type": "fluid.transforms.literalValue",
                            "value": "REG_SZ",
                            "outputPath": "SizeNESW.dataType"
                        }, {
                            "type": "fluid.transforms.condition",
                            "outputPath": "SizeNS.value",
                            "condition": {
                                "transform": {
                                    "type": "fluid.transforms.binaryOp",
                                    "leftPath": "display.screenEnhancement.cursorSize",
                                    "operator": "<",
                                    "right": 0.333
                                }
                            },
                            "true": "%SystemRoot%\\cursors\\aero_ns.cur",
                            "false": {
                                "transform": {
                                    "type": "fluid.transforms.condition",
                                    "condition": {
                                        "transform": {
                                            "type": "fluid.transforms.binaryOp",
                                            "leftPath": "display.screenEnhancement.cursorSize",
                                            "operator": "<",
                                            "right": 0.666
                                        }
                                    },
                                    "true": "%SystemRoot%\\cursors\\aero_ns_l.cur",
                                    "false": "%SystemRoot%\\cursors\\aero_ns_xl.cur"
                                }
                            }
                        }, {
                            "type": "fluid.transforms.literalValue",
                            "value": "REG_SZ",
                            "outputPath": "SizeNS.dataType"
                        }, {
                            "type": "fluid.transforms.condition",
                            "outputPath": "SizeNWSE.value",
                            "condition": {
                                "transform": {
                                    "type": "fluid.transforms.binaryOp",
                                    "leftPath": "display.screenEnhancement.cursorSize",
                                    "operator": "<",
                                    "right": 0.333
                                }
                            },
                            "true": "%SystemRoot%\\cursors\\aero_nwse.cur",
                            "false": {
                                "transform": {
                                    "type": "fluid.transforms.condition",
                                    "condition": {
                                        "transform": {
                                            "type": "fluid.transforms.binaryOp",
                                            "leftPath": "display.screenEnhancement.cursorSize",
                                            "operator": "<",
                                            "right": 0.666
                                        }
                                    },
                                    "true": "%SystemRoot%\\cursors\\aero_nwse_l.cur",
                                    "false": "%SystemRoot%\\cursors\\aero_nwse_xl.cur"
                                }
                            }
                        }, {
                            "type": "fluid.transforms.literalValue",
                            "value": "REG_SZ",
                            "outputPath": "SizeNWSE.dataType"
                        }, {
                            "type": "fluid.transforms.condition",
                            "outputPath": "SizeWE.value",
                            "condition": {
                                "transform": {
                                    "type": "fluid.transforms.binaryOp",
                                    "leftPath": "display.screenEnhancement.cursorSize",
                                    "operator": "<",
                                    "right": 0.333
                                }
                            },
                            "true": "%SystemRoot%\\cursors\\aero_ew.cur",
                            "false": {
                                "transform": {
                                    "type": "fluid.transforms.condition",
                                    "condition": {
                                        "transform": {
                                            "type": "fluid.transforms.binaryOp",
                                            "leftPath": "display.screenEnhancement.cursorSize",
                                            "operator": "<",
                                            "right": 0.666
                                        }
                                    },
                                    "true": "%SystemRoot%\\cursors\\aero_ew_l.cur",
                                    "false": "%SystemRoot%\\cursors\\aero_ew_xl.cur"
                                }
                            }
                        }, {
                            "type": "fluid.transforms.literalValue",
                            "value": "REG_SZ",
                            "outputPath": "SizeWE.dataType"
                        }, {
                            "type": "fluid.transforms.condition",
                            "outputPath": "UpArrow.value",
                            "condition": {
                                "transform": {
                                    "type": "fluid.transforms.binaryOp",
                                    "leftPath": "display.screenEnhancement.cursorSize",
                                    "operator": "<",
                                    "right": 0.333
                                }
                            },
                            "true": "%SystemRoot%\\cursors\\aero_up.cur",
                            "false": {
                                "transform": {
                                    "type": "fluid.transforms.condition",
                                    "condition": {
                                        "transform": {
                                            "type": "fluid.transforms.binaryOp",
                                            "leftPath": "display.screenEnhancement.cursorSize",
                                            "operator": "<",
                                            "right": 0.666
                                        }
                                    },
                                    "true": "%SystemRoot%\\cursors\\aero_up_l.cur",
                                    "false": "%SystemRoot%\\cursors\\aero_up_xl.cur"
                                }
                            }
                        }, {
                            "type": "fluid.transforms.literalValue",
                            "value": "REG_SZ",
                            "outputPath": "UpArrow.dataType"
                        }, {
                            "type": "fluid.transforms.condition",
                            "outputPath": "Wait.value",
                            "condition": {
                                "transform": {
                                    "type": "fluid.transforms.binaryOp",
                                    "leftPath": "display.screenEnhancement.cursorSize",
                                    "operator": "<",
                                    "right": 0.333
                                }
                            },
                            "true": "%SystemRoot%\\cursors\\aero_busy.ani",
                            "false": {
                                "transform": {
                                    "type": "fluid.transforms.condition",
                                    "condition": {
                                        "transform": {
                                            "type": "fluid.transforms.binaryOp",
                                            "leftPath": "display.screenEnhancement.cursorSize",
                                            "operator": "<",
                                            "right": 0.666
                                        }
                                    },
                                    "true": "%SystemRoot%\\cursors\\aero_busy_l.ani",
                                    "false": "%SystemRoot%\\cursors\\aero_busy_xl.ani"
                                }
                            }
                        }, {
                            "type": "fluid.transforms.literalValue",
                            "value": "REG_SZ",
                            "outputPath": "Wait.dataType"
                        }
                    ]
                }
            }
        ],
        "lifecycleManager": {
            "start": [
                "setSettings",
                {
                    "type": "gpii.windows.spiSettingsHandler.updateCursors"
                }
            ],
            "stop": [
                "restoreSettings",
                {
                    "type": "gpii.windows.spiSettingsHandler.updateCursors"
                }
            ]
        }
    },
    
    {
        "name": "Sociable",
        "id": "eu.singularlogic.pixelsense.sociable",
        "contexts": {
            "OS": [
                {
                    "id": "win32",
                    "version": ">=5.0"
                }
            ]
        },
        "settingsHandlers": [
            {
                "type": "gpii.settingsHandlers.XMLHandler.set",
                "options": {
                    "filename": "C:\\Sociable\\Configuration.xml",
                    "encoding": "utf-8",
                    "xml-tag": "<?xml version=\"1.0\"?>"
                    
                },
                "capabilities": [
                    "applications.eu\\.singularlogic\\.pixelsense\\.sociable.id"
                ],
                "capabilitiesTransformations": {    
                    "user.$t": {
                        "literalValue": 1
                    },
                    "expert.$t": {
                        "literalValue": 1
                    },
                    "careCenter.$t": {
                        "literalValue": 1
                    },
                    "screenReaderTTSEnabled": {
                        "value": "display.screenReader.-provisional-screenReaderTTSEnabled"
                    },
                    "highContrastEnabled": {
                        "value": "display.screenEnhancement.-provisional-highContrastEnabled"
                    },
                     "fontSize": {
                        "value": {
                            "transform": {
                                "type": "gpii.transformer.quantize",
                                "inputPath": "display.screenEnhancement.fontSize",
                                "ranges": [{
                                    "upperBound": 14,
                                    "output": "normal"
                                },{
                                    "output": "large"
                                }]
                            }
                        }
                    }
                }
            }
        ],
        "lifecycleManager": {
            "start": [
                "setSettings",
                {
                    "type": "gpii.launch.exec",
                    "command": "C:\\Sociable\\Cloud4All.exe"
                }
            ],
            "stop": [ {
                    "type": "gpii.launch.exec",
                    "command": "C:\\Sociable\\Cloud4All.exe -stop"
                },
                "restoreSettings"
            ]
        }
    }
]<|MERGE_RESOLUTION|>--- conflicted
+++ resolved
@@ -1,22 +1,14 @@
 [
     {
-<<<<<<< HEAD
         "name": "smarthouse",
         "id": "net.gpii.smarthouses",
-=======
-        "name": "Read Write Gold",
-        "id": "com.texthelp.readWriteGold",
->>>>>>> a13d0f5d
         "contexts": {
             "OS": [
                 {
-                    "id": "win32",
-                    "version": ">=5.0"
+                    "id": "win32"
                 }
             ]
         },
-<<<<<<< HEAD
-
         "settingsHandlers": [
             {
                 "type": "gpii.settingsHandlers.noSettings",
@@ -33,7 +25,36 @@
                     "language": "language",
                     "highContrastTheme": "display.screenEnhancement.-provisional-highContrastTheme",
                     "volume": "-provisional-general.-provisional-volume"
-=======
+                }
+            }
+        ],
+        "lifecycleManager": {
+            "start": [
+                {
+                    "type": "gpii.launch.exec",
+                    "command": "\"${{environment}.PROGRAMFILES(x86)}\\Mozilla Firefox\\firefox.exe\" https://smarthouse-dev.remex.hdm-stuttgart.de?token=${{userToken}}"
+                }
+            ],
+            "stop": [
+                {
+                    "type": "gpii.launch.exec",
+                    "command": "${{environment}.SystemRoot}\\System32\\taskkill.exe /im firefox.exe"
+                }
+            ]
+        }
+    },
+
+    {
+        "name": "Read Write Gold",
+        "id": "com.texthelp.readWriteGold",
+        "contexts": {
+            "OS": [
+                {
+                    "id": "win32",
+                    "version": ">=5.0"
+                }
+            ]
+        },
         "settingsHandlers": [
             {
                 "type": "gpii.settingsHandlers.XMLHandler.set",
@@ -48,7 +69,6 @@
                 ],
                 "capabilitiesTransformations": {
                     "ApplicationSettings": "ApplicationSettings"
->>>>>>> a13d0f5d
                 }
             }
         ],
@@ -56,36 +76,24 @@
             "start": [
                 {
                     "type": "gpii.launch.exec",
-<<<<<<< HEAD
-                    "command": "\"${{environment}.PROGRAMFILES(x86)}\\Mozilla Firefox\\firefox.exe\" https://smarthouse-dev.remex.hdm-stuttgart.de?token=${{userToken}}"
-=======
                     "command": "echo 'kill' > ${{environment}.TEMP}\\RW8Updates.dat"
                 },
                 "setSettings",
                 {
                     "type": "gpii.launch.exec",
                     "command": "\"${{registry}.HKEY_CURRENT_USER\\Software\\Texthelp\\Read&Write10\\InstallPath}\\ReadAndWrite.exe\""
->>>>>>> a13d0f5d
                 }
             ],
             "stop": [
                 {
                     "type": "gpii.launch.exec",
-<<<<<<< HEAD
-                    "command": "${{environment}.SystemRoot}\\System32\\taskkill.exe /im firefox.exe"
-                }
-            ]
-        }
-    },
-
-=======
                     "command": "echo 'kill' > ${{environment}.TEMP}\\RW8Updates.dat"
                 },
                 "restoreSettings"
             ]
         }
     },
->>>>>>> a13d0f5d
+
     {
         "name": "Windows Built-in Screen Magnifier",
         "id": "com.microsoft.windows.magnifier",
@@ -1323,7 +1331,7 @@
             ]
         }
     },
-    
+
     {
         "name": "Sociable",
         "id": "eu.singularlogic.pixelsense.sociable",
@@ -1342,12 +1350,12 @@
                     "filename": "C:\\Sociable\\Configuration.xml",
                     "encoding": "utf-8",
                     "xml-tag": "<?xml version=\"1.0\"?>"
-                    
+
                 },
                 "capabilities": [
                     "applications.eu\\.singularlogic\\.pixelsense\\.sociable.id"
                 ],
-                "capabilitiesTransformations": {    
+                "capabilitiesTransformations": {
                     "user.$t": {
                         "literalValue": 1
                     },
