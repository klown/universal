[
    {
        "name": "Windows Built-in Screen Magnifier",
        "id": "com.microsoft.windows.magnifier",
        "contexts": {
            "OS": [
                {
                    "id": "win32",
                    "version": ">=5.0"
                }
            ]
        },
        "settingsHandlers": [
            {
                "type": "gpii.windows.registrySettingsHandler.set",
                "options": {
                    "hKey": "HKEY_CURRENT_USER",
                    "path": "Software\\Microsoft\\ScreenMagnifier"
                },
                "capabilities": [
                    "applications.com\\.microsoft\\.windows\\.magnifier.id",
                    "display.screenEnhancement.screenMagnification.applications.com\\.microsoft\\.windows\\.magnifier.name"
                ],
                "capabilitiesTransformations": {
                    "Magnification.dataType": {
                        "transform": {
                            "type": "fluid.transforms.literalValue",
                            "value": "REG_DWORD"
                        }
                    },
                    "Invert": {
                        "value": "display.screenEnhancement.invertImages",
                        "dataType": {
                            "literalValue": "REG_DWORD"
                        }
                    },
                    "transform": [{
                        "type": "fluid.transforms.arrayToSetMembership",
                        "inputPath": "display.screenEnhancement.tracking",
                        "presentValue": {
                            "value": 1,
                            "dataType": "REG_DWORD"
                        },
                        "missingValue": {
                            "value": 0,
                            "dataType": "REG_DWORD"
                        },
                        "options": {
                            "focus": "FollowFocus",
                            "caret": "FollowCaret",
                            "mouse": "FollowMouse"
                        }
                    }, {
                        "type": "fluid.transforms.round",
                        "input": {
                            "transform": {
                                "type": "fluid.transforms.linearScale",
                                "valuePath": "display.screenEnhancement.magnification",
                                "factor": 100
                            }
                        },
                        "outputPath": "Magnification.value"
                    }],
                    "MagnificationMode": {
                        "transform": {
                            "type": "fluid.transforms.valueMapper",
                            "inputPath": "display.screenEnhancement.-provisional-magnifierPosition",
                            "defaultOutputPath": "value",
                            "options": {
                                "FullScreen": {
                                    "outputValue": 2
                                },
                                "Lens": {
                                    "outputValue": 3
                                },
                                "LeftHalf": {
                                    "outputValue": 1
                                },
                                "RightHalf": {
                                    "outputValue": 1
                                },
                                "TopHalf": {
                                    "outputValue": 1
                                },
                                "BottomHalf": {
                                    "outputValue": 1
                                },
                                "Custom": {
                                    "outputValue": 2
                                }
                            }
                        },
                        "dataType": {
                            "transform": {
                                "type": "fluid.transforms.literalValue",
                                "value": "REG_DWORD"
                            }
                        }
                    }
                }
            }
        ],
        "lifecycleManager": {
            "start": [
                "setSettings",
                {
                    "type": "gpii.launch.exec",
                    "command": "${{environment}.SystemRoot}\\System32\\Magnify.exe"
                }
            ],
            "stop": [ {
                    "type": "gpii.launch.exec",
                    "command": "${{environment}.SystemRoot}\\System32\\taskkill.exe /f /im Magnify.exe"
                },
                "restoreSettings"
            ]
        }
    },

    {
        "name": "UI Options",
        "id": "fluid.uiOptions.windows",
        "contexts": {
            "OS": [
                {
                    "id": "win32",
                    "version": ">=5.0"
                }
            ]
        },
        "settingsHandlers": [
            {
                "type": "gpii.settingsHandlers.noSettings",
                "capabilities": [
                    "display.applications.fluid\\.uiOptions\\.windows.name",
                    "applications.fluid\\.uiOptions\\.windows.id",
                    "display.screenEnhancement.fontSize",
                    "display.screenEnhancement.foregroundColor",
                    "display.screenEnhancement.backgroundColor",
                    "display.screenEnhancement.fontFace"
                ]
            }
        ],
        "lifecycleManager": {
            "start": [
                {
                    "type": "gpii.launch.exec",
                    "command": "\"${{environment}.PROGRAMFILES(x86)}\\Mozilla Firefox\\firefox.exe\" http://ec2-107-21-143-113.compute-1.amazonaws.com:443/demos/Mammals.html?token=${{userToken}}"
                }
            ],
            "stop": [
                {
                    "type": "gpii.launch.exec",
                    "command": "${{environment}.SystemRoot}\\System32\\taskkill.exe /im firefox.exe"
                }
            ]
        }
    },

    {
        "name": "Windows Built-in Onscreen Keyboard",
        "id": "com.microsoft.windows.onscreenKeyboard",
        "contexts": {
            "OS": [
                {
                    "id": "win32",
                    "version": ">=5.0"
                }
            ]
        },
        "settingsHandlers": [
            {
                "type": "gpii.settingsHandlers.noSettings",
                "capabilities": [
                    "control.onscreenKeyboard",
                    "applications.com\\.microsoft\\.windows\\.onscreenKeyboard.id",
                    "control.onscreenKeyboard.applications.com\\.microsoft\\.windows\\.onscreenKeyboard.name"
                ]
            }
        ],
        "lifecycleManager": {
            "start": [
                {
                    "type": "gpii.launch.exec",
                    "command": "${{environment}.SystemRoot}\\System32\\osk.exe"
                }
            ],
            "stop": [
                {
                    "type": "gpii.launch.exec",
                    "command": "${{environment}.SystemRoot}\\System32\\taskkill.exe /im osk.exe"
                }
            ]
        }
    },

        {
        "name": "NVDA Screen Reader",
        "id": "org.nvda-project",
        "contexts": {
            "OS": [
                {
                    "id": "win32",
                    "version": ">=5.0"
                }
            ]
        },
        "settingsHandlers": [
            {
                "type": "gpii.settingsHandlers.INISettingsHandler.set",
                "options": {
                    "path": "${{environment}.APPDATA}\\nvda\\nvda.ini",
                    "allowNumberSignComments": true,
                    "allowSubSections": true
                },
                "capabilities": [
                    "applications.org\\.nvda-project.id",
                    "display.screenReader.applications.org\\.nvda-project.name"
                ],
                "capabilitiesTransformations": {
                    "presentation\\.reportHelpBalloons": "display.screenReader.-provisional-speakTutorialMessages",
                    "keyboard\\.speakTypedCharacters": "display.screenReader.-provisional-keyEcho",
                    "keyboard\\.speakTypedWords": "display.screenReader.-provisional-wordEcho",
                    "speech\\.espeak\\.sayCapForCapitals": "display.screenReader.-provisional-announceCapitals",
                    "virtualBuffers\\.autoSayAllOnPageLoad": {
                        "transform": {
                            "type": "fluid.transforms.valueMapper",
                            "inputPath": "display.textReadingHighlight.readingUnit",
                            "defaultInputValue": "sentence",
                            "options": {
                                "all": {
                                    "outputValue": true
                                },
                                "sentence": {
                                    "outputValue": false
                                }
                            }
                        }
                    },
                    "transform": [
                        {
                            "type": "fluid.transforms.arrayToSetMembership",
                            "inputPath": "display.screenEnhancement.trackingTTS",
                            "presentValue": true,
                            "missingValue": false,
                            "options": {
                                "focus": "reviewCursor\\.followFocus",
                                "caret": "reviewCursor\\.followCaret",
                                "mouse": "reviewCursor\\.followMouse"
                            }
                        },
                        {
                            "type": "fluid.transforms.valueMapper",
                            "inputPath": "display.screenReader.-provisional-screenReaderTTSEnabled",
                            "options": {
                                "false": {
                                    "outputValue": {
                                        "transform": [
                                            {
                                                "type": "fluid.transforms.literalValue",
                                                "value": "silence",
                                                "outputPath": "speech\\.synth"
                                            },
                                            {
                                                "type": "fluid.transforms.literalValue",
                                                "value": "Microsoft Sound Mapper",
                                                "outputPath": "speech\\.outputDevice"
                                            }
                                        ]
                                    }
                                }
                            }
                        }
                    ],
                    "speech\\.espeak\\.rate": {
                        "transform": {
                            "type": "fluid.transforms.binaryOp",
                            "right": 3.10,
                            "operator": "/",
                            "left": {
                                "transform": {
                                    "type": "fluid.transforms.binaryOp",
                                    "right": 80,
                                    "operator": "-",
                                    "left": {
                                        "transform": {
                                            "type": "fluid.transforms.condition",
                                            "truePath": "display.screenReader.speechRate",
                                            "false": {
                                                "transform": {
                                                    "type": "fluid.transforms.binaryOp",
                                                    "leftPath": "display.screenReader.speechRate",
                                                    "operator": "/",
                                                    "right": 3
                                                }
                                            },
                                            "condition": {
                                                "transform": {
                                                    "type": "fluid.transforms.binaryOp",
                                                    "leftPath": "display.screenReader.speechRate",
                                                    "operator": "<=",
                                                    "right": 390
                                                }
                                            }
                                        }
                                    }
                                }
                            }
                        }
                    },
                    "speech\\.espeak\\.rateBoost": {
                        "transform": {
                            "type": "fluid.transforms.binaryOp",
                            "leftPath": "display.screenReader.speechRate",
                            "operator": ">",
                            "right": 390
                        }
                    },
                    "speech\\.symbolLevel": {
                        "transform": {
                            "type": "fluid.transforms.valueMapper",
                            "inputPath": "display.screenReader.-provisional-punctuationVerbosity",
                            "options": {
                                "none": {
                                    "outputValue": "0"
                                },
                                "some": {
                                    "outputValue": "100"
                                },
                                "most": {
                                    "outputValue": "200"
                                },
                                "all": {
                                    "outputValue": "300"
                                }
                            }
                        }
                    },
                    "speech\\.espeak\\.voice": {
                        "transform": {
                            "type": "fluid.transforms.valueMapper",
                            "inputPath": "display.screenReader.-provisional-auditoryOutLanguage",
                            "options": {
                                "en": {
                                    "outputValue": "en\\en"
                                },
                                "en-GB": {
                                    "outputValue": "en\\en"
                                },
                                "en-US": {
                                    "outputValue": "en\\en-us"
                                },
                                "en-scotland": {
                                    "outputValue": "en\\en-sc"
                                },
                                "en-BZ": {
                                    "outputValue": "en\\en-wi"
                                },
                                "en-BS": {
                                    "outputValue": "en\\en-wi"
                                },
                                "en-AG": {
                                    "outputValue": "en\\en-wi"
                                },
                                "en-AI": {
                                    "outputValue": "en\\en-wi"
                                },
                                "af": {
                                    "outputValue": "af"
                                },
                                "bg": {
                                    "outputValue": "bg"
                                },
                                "bs": {
                                    "outputValue": "bs"
                                },
                                "ca": {
                                    "outputValue": "ca"
                                },
                                "cs": {
                                    "outputValue": "cs"
                                },
                                "cy": {
                                    "outputValue": "cy"
                                },
                                "da": {
                                    "outputValue": "da"
                                },
                                "de": {
                                    "outputValue": "de"
                                },
                                "el": {
                                    "outputValue": "el"
                                },
                                "grc": {
                                    "outputValue": "test\\grc"
                                },
                                "eo": {
                                    "outputValue": "eo"
                                },
                                "es": {
                                    "outputValue": "es"
                                },
                                "es-ES": {
                                    "outputValue": "es"
                                },
                                "es-419": {
                                    "outputValue": "es-la"
                                },
                                "et": {
                                    "outputValue": "et"
                                },
                                "fi": {
                                    "outputValue": "fi"
                                },
                                "fr": {
                                    "outputValue": "fr"
                                },
                                "fr-BE": {
                                    "outputValue": "fr-be"
                                },
                                "hi": {
                                    "outputValue": "hi"
                                },
                                "hr": {
                                    "outputValue": "hr"
                                },
                                "hu": {
                                    "outputValue": "hu"
                                },
                                "hy": {
                                    "outputValue": "hy"
                                },
                                "hy-arevmda": {
                                    "outputValue": "hy-west"
                                },
                                "id": {
                                    "outputValue": "id"
                                },
                                "is": {
                                    "outputValue": "is"
                                },
                                "it": {
                                    "outputValue": "it"
                                },
                                "jbo": {
                                    "outputValue": "test\\jbo"
                                },
                                "ka": {
                                    "outputValue": "ka"
                                },
                                "kn": {
                                    "outputValue": "kn"
                                },
                                "ku": {
                                    "outputValue": "ku"
                                },
                                "la": {
                                    "outputValue": "la"
                                },
                                "lv": {
                                    "outputValue": "lv"
                                },
                                "mk": {
                                    "outputValue": "mk"
                                },
                                "ml": {
                                    "outputValue": "ml"
                                },
                                "nci": {
                                    "outputValue": "test\\nci"
                                },
                                "nl": {
                                    "outputValue": "nl"
                                },
                                "no": {
                                    "outputValue": "no"
                                },
                                "pap": {
                                    "outputValue": "test\\pap"
                                },
                                "pl": {
                                    "outputValue": "pl"
                                },
                                "pt-BR": {
                                    "outputValue": "pt"
                                },
                                "pt-PT": {
                                    "outputValue": "pt-pt"
                                },
                                "ro": {
                                    "outputValue": "ro"
                                },
                                "ru": {
                                    "outputValue": "ru"
                                },
                                "sk": {
                                    "outputValue": "sk"
                                },
                                "sq": {
                                    "outputValue": "sq"
                                },
                                "sr": {
                                    "outputValue": "sr"
                                },
                                "sv": {
                                    "outputValue": "sv"
                                },
                                "sw": {
                                    "outputValue": "sw"
                                },
                                "ta": {
                                    "outputValue": "ta"
                                },
                                "tr": {
                                    "outputValue": "tr"
                                },
                                "vi": {
                                    "outputValue": "vi"
                                },
                                "zh-cmn": {
                                    "outputValue": "zh"
                                },
                                "cmn": {
                                    "outputValue": "zh"
                                },
                                "zh-yue": {
                                    "outputValue": "zh-yue"
                                },
                                "zh-yue": {
                                    "outputValue": "yue"
                                }
                            }
                        }
                    }
                }
            }
        ],
        "lifecycleManager": {
            "start": [
                "setSettings",
                {
                    "type": "gpii.launch.exec",
                    "command": "\"${{environment}.PROGRAMFILES}\\NVDA\\nvda.exe\""
                }
            ],
            "stop": [
                {
                    "type": "gpii.launch.exec",
                    "command": "${{environment}.SystemRoot}\\System32\\taskkill.exe /f /im nvda_service.exe"
                },{
                    "type": "gpii.launch.exec",
                    "command": "${{environment}.SystemRoot}\\System32\\taskkill.exe /f /im nvda.exe"
                },
                "restoreSettings"
            ]
        }
    },

    {
        "name": "EasyOne Communicator Windows",
        "id": "trace.easyOne.communicator.windows",
        "contexts": {
            "OS": [
                {
                    "id": "win32",
                    "version": ">=5.0"
                }
            ]
        },

        "settingsHandlers": [
            {
                "type": "gpii.settingsHandlers.noSettings",
                "capabilities": [
                    "content.simplification",
                    "applications.trace\\.easyOne\\.communicator\\.windows.id",
                    "content.simplification.applications.trace\\.easyOne\\.communicator\\.windows.name"
                ]
            }
        ],
        "lifecycleManager" : {
            "start": [
                {
                    "type": "gpii.launch.exec",
                    "command": "\"${{environment}.PROGRAMFILES(x86)}\\Mozilla Firefox\\firefox.exe\" http://easy1234.org/user/${{userToken}}"
                }
            ],
            "stop": [
                {
                    "type": "gpii.launch.exec",
                    "command": "${{environment}.SystemRoot}\\System32\\taskkill.exe /im firefox.exe"
                }
            ]
        }
    },

    {
        "name": "EasyOne Communicator Sudan",
        "id": "trace.easyOne.sudan.windows",
        "contexts": {
            "OS": [
                {
                    "id": "win32",
                    "version": ">=5.0"
                }
            ]
        },
        "settingsHandlers": [
            {
                "type": "gpii.settingsHandlers.noSettings",
                "capabilities": [
                    "content.pictorialSimplification",
                    "applications.trace\\.easyOne\\.sudan\\.windows.id",
                    "content.pictorialSimplification.applications.trace\\.easyOne\\.sudan\\.windows.name"
                ]
            }
        ],
        "lifecycleManager" : {
            "start": [
                {
                    "type": "gpii.launch.exec",
                    "command": "\"${{environment}.PROGRAMFILES(x86)}\\Mozilla Firefox\\firefox.exe\" http://easy1234.org/sudan"
                }
            ],
            "stop": [
                {
                    "type": "gpii.launch.exec",
                    "command": "${{environment}.SystemRoot}\\System32\\taskkill.exe /im firefox.exe"
                }
            ]
        }
    },

    {
        "name": "Web Anywhere",
        "id": "webinsight.webAnywhere.windows",
        "contexts": {
            "OS": [
                {
                    "id": "win32",
                    "version": ">=5.0"
                }
            ]
        },
        "settingsHandlers": [
            {
                "type": "gpii.settingsHandlers.noSettings",
                "capabilities": [
                    "display.screenReader",
                    "applications.webinsight\\.webAnywhere\\.windows.id",
                    "display.screenReader.applications.webinsight\\.webAnywhere\\.windows.name"
                ]
            }
        ],
        "lifecycleManager" : {
             "start": [
                {
                    "type": "gpii.launch.exec",
                    "command": "\"${{environment}.PROGRAMFILES(x86)}\\Mozilla Firefox\\firefox.exe\" \"http://webanywhere.cs.washington.edu/beta/?starting_url=http://ec2-107-21-143-113.compute-1.amazonaws.com:443/demos/Mammals.html?token=${{userToken}}\""
                }
            ],
            "stop": [
                {
                    "type": "gpii.launch.exec",
                    "command": "${{environment}.SystemRoot}\\System32\\taskkill.exe /im firefox.exe"
                }
            ]
        }
    },

    {
<<<<<<< HEAD
        "name": "Sociable",
        "id": "eu.singularlogic.sociable",
        "contexts":
        {
            "OS":
                    [
                        {
                            "id": "win32",
                            "version": ">=5.0"
                        }
                    ]
        },
        "settingsHandlers":
                [
                    {
                        "type": "gpii.settingsHandlers.XMLHandler.set",
                        "options": {
                            "filename": "C:\\Sociable\\Configuration.xml",
                            "encoding": "utf-8",
                            "rules":{
                                "configuration":"configuration"
                            }
                        },
                        "capabilities":
                                [
                                    "applications.eu\\.singularlogic\\.sociable.id"
                                ],
                        "capabilitiesTransformations": {
                        }
                    }
                ],
        "lifecycleManager":
        {
            "start":
                    [
                        "setSettings",
                        {
                            "type": "gpii.launch.exec",
                            "command": "C:\\Sociable\\Cloud4All.exe"
                        }
                    ],
            "stop": [

                {
                    "type": "gpii.launch.exec",
                    "command": "C:\\Sociable\\Cloud4All.exe -stop"
                },
                "restoreSettings"
=======
        "name": "maavis",
        "id": "net.opendirective.maavis",
        "contexts": {
            "OS": [
                {
                    "id": "win32",
                    "version": ">=5.0"
                }
            ]
        },

        "settingsHandlers": [{
            "type": "gpii.settingsHandlers.JSONSettingsHandler.set",
            "options": { "path": "${{environment}.MAAVIS_HOME}\\MaavisMedia\\Users\\Default\\userconfig.json" },
            "capabilities": [ "applications.net\\.opendirective\\.maavis.id" ]
        }],

         "lifecycleManager": {
            "start": [
                "setSettings",
                {
                    "type": "gpii.launch.exec",
                    "command": "${{environment}.ComSpec} /c \"cd ${{environment}.MAAVIS_HOME} && MaavisPortable.cmd\""
                }
            ],
            "stop": [
                {
                    "type": "gpii.launch.exec",
                    "command": "${{environment}.SystemRoot}\\System32\\taskkill.exe /f /im firefox.exe"
                },
                "restoreSettings"
            ]
        }
    },

    {
        "name": "Windows High Contrast",
        "id": "com.microsoft.windows.highContrast",
        "contexts": {
            "OS": [
                {
                    "id": "win32",
                    "version": ">=5.0"
                }
            ]
        },
        "settingsHandlers": [
            {
                "type": "gpii.windows.spiSettingsHandler.set",
                "options": {
                    "getAction": "SPI_GETHIGHCONTRAST",
                    "setAction": "SPI_SETHIGHCONTRAST",
                    "uiParam": "struct_size",
                    "pvParam": {
                        "type": "struct",
                        "name": "HIGHCONTRAST"
                    }
                },
                "capabilities": [
                    "display.screenEnhancement.-provisional-highContrastEnabled",
                    "applications.com\\.microsoft\\.windows\\.highContrast.id"
                ],
                "capabilitiesTransformations": {
                    "HighContrastOn": {
                        "transform": {
                            "type": "fluid.transforms.value",
                            "inputPath": "display.screenEnhancement.-provisional-highContrastEnabled",
                            "outputPath": "value"
                        },
                        "path": {
                            "transform": {
                                "type": "fluid.transforms.literalValue",
                                "value": "pvParam.dwFlags.HCF_HIGHCONTRASTON"
                            }
                        }
                    }
                }
            }
        ],
        "lifecycleManager": {
            "start": [
                "setSettings"
            ],
            "stop": [
                "restoreSettings"
            ]
        }
    },

    {
        "name": "Windows Non-client Metrics",
        "id": "com.microsoft.windows.nonClientMetrics",
        "contexts": {
            "OS": [
                {
                    "id": "win32",
                    "version": ">=5.0"
                }
            ]
        },
        "settingsHandlers": [
            {
                "type": "gpii.windows.spiSettingsHandler.set",
                "options": {
                    "getAction": "SPI_GETNONCLIENTMETRICS",
                    "setAction": "SPI_SETNONCLIENTMETRICS",
                    "uiParam": "struct_size",
                    "pvParam": {
                        "type": "struct",
                        "name": "NONCLIENTMETRICS"
                    }
                },
                "capabilities": [
                    "applications.com\\.microsoft\\.windows\\.nonClientMetrics.id",
                    "display.screenEnhancement.fontSize"
                ],
                "capabilitiesTransformations": {
                    "CaptionFontHeight": {
                        "transform": {
                            "type": "fluid.transforms.linearScale",
                            "valuePath": "display.screenEnhancement.fontSize",
                            "outputPath": "value",
                            "factor": -1
                        },
                        "path": {
                            "literalValue": "pvParam.lfCaptionFont.lfHeight"
                        }
                    },
                    "CaptionHeight": {
                        "literalValue": {
                            "value": 0,
                            "path": "pvParam.iCaptionHeight"
                        }
                    },
                    "MenuFontHeight": {
                        "transform": {
                            "type": "fluid.transforms.linearScale",
                            "valuePath": "display.screenEnhancement.fontSize",
                            "outputPath": "value",
                            "factor": -1
                        },
                        "path": {
                            "literalValue": "pvParam.lfCaptionFont.lfHeight"

                        }
                    },
                    "MenuHeight": {
                        "value": {
                            "value": 0,
                            "path": "pvParam.iMenuHeight"
                        }
                    },
                    "SmallCaptionFontHeight": {
                        "transform": {
                            "type": "fluid.transforms.linearScale",
                            "valuePath": "display.screenEnhancement.fontSize",
                            "outputPath": "value",
                            "factor": -1
                        },
                        "path": {
                            "literalValue": "pvParam.lfCaptionFont.lfHeight"
                        }
                    },
                    "SmallCaptionHeight": {
                        "literalValue": {
                            "value": 0,
                            "path": "pvParam.iSmCaptionHeight"
                        }
                    },
                    "StatusFontHeight": {
                        "transform": {
                            "type": "fluid.transforms.linearScale",
                            "valuePath": "display.screenEnhancement.fontSize",
                            "outputPath": "value",
                            "factor": -1
                        },
                        "path": {
                            "literalValue": "pvParam.lfCaptionFont.lfHeight"
                        }
                    },
                    "MessageFontHeight": {
                        "transform": {
                            "type": "fluid.transforms.linearScale",
                            "valuePath": "display.screenEnhancement.fontSize",
                            "outputPath": "value",
                            "factor": -1
                        },
                        "path": {
                            "literalValue": "pvParam.lfCaptionFont.lfHeight"
                        }
                    }
                }
            }
        ],
        "lifecycleManager": {
            "start": [
                "setSettings"
            ],
            "stop": [
                "restoreSettings"
            ]
        }
    },
{
        "name": "Windows Mouse Trailing",
        "id": "com.microsoft.windows.mouseTrailing",
        "contexts": {
            "OS": [
                {
                    "id": "win32",
                    "version": ">=5.0"
                }
            ]
        },
        "settingsHandlers": [
            {
                "type": "gpii.windows.spiSettingsHandler.set",
                "options": {
                    "getAction": "SPI_GETMOUSETRAILS",
                    "setAction": "SPI_SETMOUSETRAILS",
                    "uiParam": 0,
                    "pvParam": {
                        "type": "BOOL"
                    }
                },
                "capabilities": [
                    "display.screenEnhancement.mouseTrailing",
                    "applications.com\\.microsoft\\.windows\\.mouseTrailing.id"
                ],
                "capabilitiesTransformations": {
                    "MouseTrails": {
                        "transform": {
                            "type": "fluid.transforms.value",
                            "inputPath": "display.screenEnhancement.mouseTrailing",
                            "outputPath": "value"
                        },
                        "path": {
                            "transform": {
                                "type": "fluid.transforms.literalValue",
                                "value": {
                                    "get": "pvParam",
                                    "set": "uiParam"
                                }
                            }
                        }
                    }
                }
            }
        ],
        "lifecycleManager": {
            "start": [
                "setSettings"
            ],
            "stop": [
                "restoreSettings"
            ]
        }
    },

    {
        "name": "Windows Cursors",
        "id": "com.microsoft.windows.cursors",
        "contexts": {
            "OS": [
                {
                    "id": "win32",
                    "version": ">=5.0"
                }
            ]
        },
        "settingsHandlers": [
            {
                "type": "gpii.windows.registrySettingsHandler.set",
                "options": {
                    "hKey": "HKEY_CURRENT_USER",
                    "path": "Control Panel\\Cursors"
                },
                "capabilities": [
                    "display.screenEnhancement.cursorSize",
                    "applications.com\\.microsoft\\.windows\\.cursors.id"
                ],
                "capabilitiesTransformations": {
                    "transform": [
                        {
                            "type": "fluid.transforms.condition",
                            "outputPath": "Arrow.value",
                            "condition": {
                                "transform": {
                                    "type": "fluid.transforms.binaryOp",
                                    "leftPath": "display.screenEnhancement.cursorSize",
                                    "operator": "<",
                                    "right": 0.333
                                }
                            },
                            "true": "%SystemRoot%\\cursors\\aero_arrow.cur",
                            "false": {
                                "transform": {
                                    "type": "fluid.transforms.condition",
                                    "condition": {
                                        "transform": {
                                            "type": "fluid.transforms.binaryOp",
                                            "leftPath": "display.screenEnhancement.cursorSize",
                                            "operator": "<",
                                            "right": 0.666
                                        }
                                    },
                                    "true": "%SystemRoot%\\cursors\\aero_arrow_l.cur",
                                    "false": "%SystemRoot%\\cursors\\aero_arrow_xl.cur"
                                }
                            }
                        }, {
                            "type": "fluid.transforms.literalValue",
                            "value": "REG_SZ",
                            "outputPath": "Arrow.dataType"
                        }, {
                            "type": "fluid.transforms.condition",
                            "outputPath": "Hand.value",
                            "condition": {
                                "transform": {
                                    "type": "fluid.transforms.binaryOp",
                                    "leftPath": "display.screenEnhancement.cursorSize",
                                    "operator": "<",
                                    "right": 0.333
                                }
                            },
                            "true": "%SystemRoot%\\cursors\\aero_link.cur",
                            "false": {
                                "transform": {
                                    "type": "fluid.transforms.condition",
                                    "condition": {
                                        "transform": {
                                            "type": "fluid.transforms.binaryOp",
                                            "leftPath": "display.screenEnhancement.cursorSize",
                                            "operator": "<",
                                            "right": 0.666
                                        }
                                    },
                                    "true": "%SystemRoot%\\cursors\\aero_link_l.cur",
                                    "false": "%SystemRoot%\\cursors\\aero_link_xl.cur"
                                }
                            }
                        }, {
                            "type": "fluid.transforms.literalValue",
                            "value": "REG_SZ",
                            "outputPath": "Hand.dataType"
                        }, {
                            "type": "fluid.transforms.condition",
                            "outputPath": "Help.value",
                            "condition": {
                                "transform": {
                                    "type": "fluid.transforms.binaryOp",
                                    "leftPath": "display.screenEnhancement.cursorSize",
                                    "operator": "<",
                                    "right": 0.333
                                }
                            },
                            "true": "%SystemRoot%\\cursors\\aero_helpsel.cur",
                            "false": {
                                "transform": {
                                    "type": "fluid.transforms.condition",
                                    "condition": {
                                        "transform": {
                                            "type": "fluid.transforms.binaryOp",
                                            "leftPath": "display.screenEnhancement.cursorSize",
                                            "operator": "<",
                                            "right": 0.666
                                        }
                                    },
                                    "true": "%SystemRoot%\\cursors\\aero_helpsel_l.cur",
                                    "false": "%SystemRoot%\\cursors\\aero_helpsel_xl.cur"
                                }
                            }
                        }, {
                            "type": "fluid.transforms.literalValue",
                            "value": "REG_SZ",
                            "outputPath": "Help.dataType"
                        }, {
                            "type": "fluid.transforms.condition",
                            "outputPath": "AppStarting.value",
                            "condition": {
                                "transform": {
                                    "type": "fluid.transforms.binaryOp",
                                    "leftPath": "display.screenEnhancement.cursorSize",
                                    "operator": "<",
                                    "right": 0.333
                                }
                            },
                            "true": "%SystemRoot%\\cursors\\aero_working.ani",
                            "false": {
                                "transform": {
                                    "type": "fluid.transforms.condition",
                                    "condition": {
                                        "transform": {
                                            "type": "fluid.transforms.binaryOp",
                                            "leftPath": "display.screenEnhancement.cursorSize",
                                            "operator": "<",
                                            "right": 0.666
                                        }
                                    },
                                    "true": "%SystemRoot%\\cursors\\aero_working_l.ani",
                                    "false": "%SystemRoot%\\cursors\\aero_working_xl.ani"
                                }
                            }
                        }, {
                            "type": "fluid.transforms.literalValue",
                            "value": "REG_SZ",
                            "outputPath": "AppStarting.dataType"
                        }, {
                            "type": "fluid.transforms.condition",
                            "outputPath": "No.value",
                            "condition": {
                                "transform": {
                                    "type": "fluid.transforms.binaryOp",
                                    "leftPath": "display.screenEnhancement.cursorSize",
                                    "operator": "<",
                                    "right": 0.333
                                }
                            },
                            "true": "%SystemRoot%\\cursors\\aero_unavail.cur",
                            "false": {
                                "transform": {
                                    "type": "fluid.transforms.condition",
                                    "condition": {
                                        "transform": {
                                            "type": "fluid.transforms.binaryOp",
                                            "leftPath": "display.screenEnhancement.cursorSize",
                                            "operator": "<",
                                            "right": 0.666
                                        }
                                    },
                                    "true": "%SystemRoot%\\cursors\\aero_unavail_l.cur",
                                    "false": "%SystemRoot%\\cursors\\aero_unavail_xl.cur"
                                }
                            }
                        }, {
                            "type": "fluid.transforms.literalValue",
                            "value": "REG_SZ",
                            "outputPath": "No.dataType"
                        }, {
                            "type": "fluid.transforms.condition",
                            "outputPath": "NWPen.value",
                            "condition": {
                                "transform": {
                                    "type": "fluid.transforms.binaryOp",
                                    "leftPath": "display.screenEnhancement.cursorSize",
                                    "operator": "<",
                                    "right": 0.333
                                }
                            },
                            "true": "%SystemRoot%\\cursors\\aero_pen.cur",
                            "false": {
                                "transform": {
                                    "type": "fluid.transforms.condition",
                                    "condition": {
                                        "transform": {
                                            "type": "fluid.transforms.binaryOp",
                                            "leftPath": "display.screenEnhancement.cursorSize",
                                            "operator": "<",
                                            "right": 0.666
                                        }
                                    },
                                    "true": "%SystemRoot%\\cursors\\aero_pen_l.cur",
                                    "false": "%SystemRoot%\\cursors\\aero_pen_xl.cur"
                                }
                            }
                        }, {
                            "type": "fluid.transforms.literalValue",
                            "value": "REG_SZ",
                            "outputPath": "NWPen.dataType"
                        }, {
                            "type": "fluid.transforms.condition",
                            "outputPath": "SizeAll.value",
                            "condition": {
                                "transform": {
                                    "type": "fluid.transforms.binaryOp",
                                    "leftPath": "display.screenEnhancement.cursorSize",
                                    "operator": "<",
                                    "right": 0.333
                                }
                            },
                            "true": "%SystemRoot%\\cursors\\aero_move.cur",
                            "false": {
                                "transform": {
                                    "type": "fluid.transforms.condition",
                                    "condition": {
                                        "transform": {
                                            "type": "fluid.transforms.binaryOp",
                                            "leftPath": "display.screenEnhancement.cursorSize",
                                            "operator": "<",
                                            "right": 0.666
                                        }
                                    },
                                    "true": "%SystemRoot%\\cursors\\aero_move_l.cur",
                                    "false": "%SystemRoot%\\cursors\\aero_move_xl.cur"
                                }
                            }
                        }, {
                            "type": "fluid.transforms.literalValue",
                            "value": "REG_SZ",
                            "outputPath": "SizeAll.dataType"
                        }, {
                            "type": "fluid.transforms.condition",
                            "outputPath": "SizeNESW.value",
                            "condition": {
                                "transform": {
                                    "type": "fluid.transforms.binaryOp",
                                    "leftPath": "display.screenEnhancement.cursorSize",
                                    "operator": "<",
                                    "right": 0.333
                                }
                            },
                            "true": "%SystemRoot%\\cursors\\aero_nesw.cur",
                            "false": {
                                "transform": {
                                    "type": "fluid.transforms.condition",
                                    "condition": {
                                        "transform": {
                                            "type": "fluid.transforms.binaryOp",
                                            "leftPath": "display.screenEnhancement.cursorSize",
                                            "operator": "<",
                                            "right": 0.666
                                        }
                                    },
                                    "true": "%SystemRoot%\\cursors\\aero_nesw_l.cur",
                                    "false": "%SystemRoot%\\cursors\\aero_nesw_xl.cur"
                                }
                            }
                        }, {
                            "type": "fluid.transforms.literalValue",
                            "value": "REG_SZ",
                            "outputPath": "SizeNESW.dataType"
                        }, {
                            "type": "fluid.transforms.condition",
                            "outputPath": "SizeNS.value",
                            "condition": {
                                "transform": {
                                    "type": "fluid.transforms.binaryOp",
                                    "leftPath": "display.screenEnhancement.cursorSize",
                                    "operator": "<",
                                    "right": 0.333
                                }
                            },
                            "true": "%SystemRoot%\\cursors\\aero_ns.cur",
                            "false": {
                                "transform": {
                                    "type": "fluid.transforms.condition",
                                    "condition": {
                                        "transform": {
                                            "type": "fluid.transforms.binaryOp",
                                            "leftPath": "display.screenEnhancement.cursorSize",
                                            "operator": "<",
                                            "right": 0.666
                                        }
                                    },
                                    "true": "%SystemRoot%\\cursors\\aero_ns_l.cur",
                                    "false": "%SystemRoot%\\cursors\\aero_ns_xl.cur"
                                }
                            }
                        }, {
                            "type": "fluid.transforms.literalValue",
                            "value": "REG_SZ",
                            "outputPath": "SizeNS.dataType"
                        }, {
                            "type": "fluid.transforms.condition",
                            "outputPath": "SizeNWSE.value",
                            "condition": {
                                "transform": {
                                    "type": "fluid.transforms.binaryOp",
                                    "leftPath": "display.screenEnhancement.cursorSize",
                                    "operator": "<",
                                    "right": 0.333
                                }
                            },
                            "true": "%SystemRoot%\\cursors\\aero_nwse.cur",
                            "false": {
                                "transform": {
                                    "type": "fluid.transforms.condition",
                                    "condition": {
                                        "transform": {
                                            "type": "fluid.transforms.binaryOp",
                                            "leftPath": "display.screenEnhancement.cursorSize",
                                            "operator": "<",
                                            "right": 0.666
                                        }
                                    },
                                    "true": "%SystemRoot%\\cursors\\aero_nwse_l.cur",
                                    "false": "%SystemRoot%\\cursors\\aero_nwse_xl.cur"
                                }
                            }
                        }, {
                            "type": "fluid.transforms.literalValue",
                            "value": "REG_SZ",
                            "outputPath": "SizeNWSE.dataType"
                        }, {
                            "type": "fluid.transforms.condition",
                            "outputPath": "SizeWE.value",
                            "condition": {
                                "transform": {
                                    "type": "fluid.transforms.binaryOp",
                                    "leftPath": "display.screenEnhancement.cursorSize",
                                    "operator": "<",
                                    "right": 0.333
                                }
                            },
                            "true": "%SystemRoot%\\cursors\\aero_ew.cur",
                            "false": {
                                "transform": {
                                    "type": "fluid.transforms.condition",
                                    "condition": {
                                        "transform": {
                                            "type": "fluid.transforms.binaryOp",
                                            "leftPath": "display.screenEnhancement.cursorSize",
                                            "operator": "<",
                                            "right": 0.666
                                        }
                                    },
                                    "true": "%SystemRoot%\\cursors\\aero_ew_l.cur",
                                    "false": "%SystemRoot%\\cursors\\aero_ew_xl.cur"
                                }
                            }
                        }, {
                            "type": "fluid.transforms.literalValue",
                            "value": "REG_SZ",
                            "outputPath": "SizeWE.dataType"
                        }, {
                            "type": "fluid.transforms.condition",
                            "outputPath": "UpArrow.value",
                            "condition": {
                                "transform": {
                                    "type": "fluid.transforms.binaryOp",
                                    "leftPath": "display.screenEnhancement.cursorSize",
                                    "operator": "<",
                                    "right": 0.333
                                }
                            },
                            "true": "%SystemRoot%\\cursors\\aero_up.cur",
                            "false": {
                                "transform": {
                                    "type": "fluid.transforms.condition",
                                    "condition": {
                                        "transform": {
                                            "type": "fluid.transforms.binaryOp",
                                            "leftPath": "display.screenEnhancement.cursorSize",
                                            "operator": "<",
                                            "right": 0.666
                                        }
                                    },
                                    "true": "%SystemRoot%\\cursors\\aero_up_l.cur",
                                    "false": "%SystemRoot%\\cursors\\aero_up_xl.cur"
                                }
                            }
                        }, {
                            "type": "fluid.transforms.literalValue",
                            "value": "REG_SZ",
                            "outputPath": "UpArrow.dataType"
                        }, {
                            "type": "fluid.transforms.condition",
                            "outputPath": "Wait.value",
                            "condition": {
                                "transform": {
                                    "type": "fluid.transforms.binaryOp",
                                    "leftPath": "display.screenEnhancement.cursorSize",
                                    "operator": "<",
                                    "right": 0.333
                                }
                            },
                            "true": "%SystemRoot%\\cursors\\aero_busy.ani",
                            "false": {
                                "transform": {
                                    "type": "fluid.transforms.condition",
                                    "condition": {
                                        "transform": {
                                            "type": "fluid.transforms.binaryOp",
                                            "leftPath": "display.screenEnhancement.cursorSize",
                                            "operator": "<",
                                            "right": 0.666
                                        }
                                    },
                                    "true": "%SystemRoot%\\cursors\\aero_busy_l.ani",
                                    "false": "%SystemRoot%\\cursors\\aero_busy_xl.ani"
                                }
                            }
                        }, {
                            "type": "fluid.transforms.literalValue",
                            "value": "REG_SZ",
                            "outputPath": "Wait.dataType"
                        }
                    ]
                }
            }
        ],
        "lifecycleManager": {
            "start": [
                "setSettings",
                {
                    "type": "gpii.windows.spiSettingsHandler.updateCursors"
                }
            ],
            "stop": [
                "restoreSettings",
                {
                    "type": "gpii.windows.spiSettingsHandler.updateCursors"
                }
>>>>>>> 9f6d2e0a
            ]
        }
    }
]<|MERGE_RESOLUTION|>--- conflicted
+++ resolved
@@ -670,56 +670,6 @@
     },
 
     {
-<<<<<<< HEAD
-        "name": "Sociable",
-        "id": "eu.singularlogic.sociable",
-        "contexts":
-        {
-            "OS":
-                    [
-                        {
-                            "id": "win32",
-                            "version": ">=5.0"
-                        }
-                    ]
-        },
-        "settingsHandlers":
-                [
-                    {
-                        "type": "gpii.settingsHandlers.XMLHandler.set",
-                        "options": {
-                            "filename": "C:\\Sociable\\Configuration.xml",
-                            "encoding": "utf-8",
-                            "rules":{
-                                "configuration":"configuration"
-                            }
-                        },
-                        "capabilities":
-                                [
-                                    "applications.eu\\.singularlogic\\.sociable.id"
-                                ],
-                        "capabilitiesTransformations": {
-                        }
-                    }
-                ],
-        "lifecycleManager":
-        {
-            "start":
-                    [
-                        "setSettings",
-                        {
-                            "type": "gpii.launch.exec",
-                            "command": "C:\\Sociable\\Cloud4All.exe"
-                        }
-                    ],
-            "stop": [
-
-                {
-                    "type": "gpii.launch.exec",
-                    "command": "C:\\Sociable\\Cloud4All.exe -stop"
-                },
-                "restoreSettings"
-=======
         "name": "maavis",
         "id": "net.opendirective.maavis",
         "contexts": {
@@ -1423,7 +1373,6 @@
                 {
                     "type": "gpii.windows.spiSettingsHandler.updateCursors"
                 }
->>>>>>> 9f6d2e0a
             ]
         }
     }
