--- conflicted
+++ resolved
@@ -517,10 +517,7 @@
         ],
         "lifecycleManager": {
             "start": [
-<<<<<<< HEAD
-=======
                 "setSettings",
->>>>>>> 5a78fb71
                 {
                     "type": "gpii.launch.exec",
                     "command": "\"${{environment}.PROGRAMFILES(x86)}\\NVDA\\nvda.exe\""
@@ -651,8 +648,6 @@
         }
     },
 
-<<<<<<< HEAD
-=======
     {
         "name": "maavis",
         "id": "net.opendirective.maavis",
@@ -689,7 +684,6 @@
         }
     },
 
->>>>>>> 5a78fb71
     {
         "name": "Windows High Contrast",
         "id": "com.microsoft.windows.highContrast",
