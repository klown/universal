[
    {
        "name": "smarthouse",
        "id": "net.gpii.smarthouses",
        "contexts": {
            "OS": [
                {
                    "id": "win32"
                }
            ]
        },
        "settingsHandlers": [
            {
                "type": "gpii.settingsHandlers.noSettings",
                "capabilities": [
                    "applications.net\\.gpii\\.smarthouses.id",
                    "display.applications.net\\.gpii\\.smarthouses.name",
                    "language",
                    "display.screenEnhancement.fontSize",
                    "display.screenEnhancement.-provisional-highContrastTheme",
                    "-provisional-general.-provisional-volume"
                ],
                "capabilitiesTransformations": {
                    "fontSize": "display.screenEnhancement.fontSize",
                    "language": "language",
                    "highContrastTheme": "display.screenEnhancement.-provisional-highContrastTheme",
                    "volume": "-provisional-general.-provisional-volume"
                }
            }
        ],
        "lifecycleManager": {
            "start": [
                {
                    "type": "gpii.launch.exec",
                    "command": "\"${{registry}.HKEY_LOCAL_MACHINE\\SOFTWARE\\Microsoft\\Windows\\CurrentVersion\\App Paths\\firefox.exe\\}\" https://smarthouse-dev.remex.hdm-stuttgart.de?token=${{userToken}}"
                }
            ],
            "stop": [
                {
                    "type": "gpii.launch.exec",
                    "command": "${{environment}.SystemRoot}\\System32\\taskkill.exe /im firefox.exe"
                }
            ]
        }
    },

    {
        "name": "Read Write Gold",
        "id": "com.texthelp.readWriteGold",
        "contexts": {
            "OS": [
                {
                    "id": "win32",
                    "version": ">=5.0"
                }
            ]
        },
        "settingsHandlers": [
            {
                "type": "gpii.settingsHandlers.XMLHandler.set",
                "options": {
                    "filename": "${{environment}.APPDATA}\\Texthelp Systems\\ReadAndWrite\\10\\RWSettings10.xml",
                    "encoding": "utf-8",
                    "xml-tag": "<?xml version=\"1.0\" encoding=\"utf-8\"?>"
                },
                "capabilities": [
                    "applications.com\\.texthelp\\.readWriteGold.id",
                    "languageAssistance"
                ],
                "capabilitiesTransformations": {
                    "ApplicationSettings": "ApplicationSettings"
                }
            }
        ],
        "lifecycleManager": {
            "start": [
                {
                    "type": "gpii.launch.exec",
                    "command": "echo 'kill' > ${{environment}.TEMP}\\RW8Updates.dat"
                },
                "setSettings",
                {
                    "type": "gpii.launch.exec",
                    "command": "\"${{registry}.HKEY_CURRENT_USER\\Software\\Texthelp\\Read&Write10\\InstallPath}\\ReadAndWrite.exe\""
                }
            ],
            "stop": [
                {
                    "type": "gpii.launch.exec",
                    "command": "echo 'kill' > ${{environment}.TEMP}\\RW8Updates.dat"
                },
                "restoreSettings"
            ]
        }
    },

    {
        "name": "Windows Built-in Screen Magnifier",
        "id": "com.microsoft.windows.magnifier",
        "contexts": {
            "OS": [
                {
                    "id": "win32",
                    "version": ">=5.0"
                }
            ]
        },
        "settingsHandlers": [
            {
                "type": "gpii.windows.registrySettingsHandler.set",
                "options": {
                    "hKey": "HKEY_CURRENT_USER",
                    "path": "Software\\Microsoft\\ScreenMagnifier"
                },
                "capabilities": [
                    "applications.com\\.microsoft\\.windows\\.magnifier.id",
                    "display.screenEnhancement.screenMagnification.applications.com\\.microsoft\\.windows\\.magnifier.name"
                ],
                "capabilitiesTransformations": {
                    "Magnification.dataType": {
                        "transform": {
                            "type": "fluid.transforms.literalValue",
                            "value": "REG_DWORD"
                        }
                    },
                    "Invert": {
                        "value": "display.screenEnhancement.-provisional-invertColours",
                        "dataType": {
                            "literalValue": "REG_DWORD"
                        }
                    },
                    "transform": [{
                        "type": "fluid.transforms.arrayToSetMembership",
                        "inputPath": "display.screenEnhancement.tracking",
                        "presentValue": {
                            "value": 1,
                            "dataType": "REG_DWORD"
                        },
                        "missingValue": {
                            "value": 0,
                            "dataType": "REG_DWORD"
                        },
                        "options": {
                            "focus": "FollowFocus",
                            "caret": "FollowCaret",
                            "mouse": "FollowMouse"
                        }
                    }, {
                        "type": "fluid.transforms.round",
                        "input": {
                            "transform": {
                                "type": "fluid.transforms.linearScale",
                                "valuePath": "display.screenEnhancement.magnification",
                                "factor": 100
                            }
                        },
                        "outputPath": "Magnification.value"
                    }],
                    "MagnificationMode": {
                        "transform": {
                            "type": "fluid.transforms.valueMapper",
                            "inputPath": "display.screenEnhancement.-provisional-magnifierPosition",
                            "defaultOutputPath": "value",
                            "options": {
                                "FullScreen": {
                                    "outputValue": 2
                                },
                                "Lens": {
                                    "outputValue": 3
                                },
                                "LeftHalf": {
                                    "outputValue": 1
                                },
                                "RightHalf": {
                                    "outputValue": 1
                                },
                                "TopHalf": {
                                    "outputValue": 1
                                },
                                "BottomHalf": {
                                    "outputValue": 1
                                },
                                "Custom": {
                                    "outputValue": 2
                                }
                            }
                        },
                        "dataType": {
                            "transform": {
                                "type": "fluid.transforms.literalValue",
                                "value": "REG_DWORD"
                            }
                        }
                    }
                }
            }
        ],
        "lifecycleManager": {
            "start": [
                "setSettings",
                {
                    "type": "gpii.launch.exec",
                    "command": "${{environment}.SystemRoot}\\System32\\Magnify.exe"
                }
            ],
            "stop": [ {
                    "type": "gpii.launch.exec",
                    "command": "${{environment}.SystemRoot}\\System32\\taskkill.exe /f /im Magnify.exe"
                },
                "restoreSettings"
            ]
        }
    },

    {
        "name": "Windows Built-in Onscreen Keyboard",
        "id": "com.microsoft.windows.onscreenKeyboard",
        "contexts": {
            "OS": [
                {
                    "id": "win32",
                    "version": ">=5.0"
                }
            ]
        },
        "settingsHandlers": [
            {
                "type": "gpii.settingsHandlers.noSettings",
                "capabilities": [
                    "control.onscreenKeyboard",
                    "applications.com\\.microsoft\\.windows\\.onscreenKeyboard.id",
                    "control.onscreenKeyboard.applications.com\\.microsoft\\.windows\\.onscreenKeyboard.name"
                ]
            }
        ],
        "lifecycleManager": {
            "start": [
                {
                    "type": "gpii.launch.exec",
                    "command": "${{environment}.SystemRoot}\\System32\\osk.exe"
                }
            ],
            "stop": [
                {
                    "type": "gpii.launch.exec",
                    "command": "${{environment}.SystemRoot}\\System32\\taskkill.exe /im osk.exe"
                }
            ]
        }
    },

    {
        "name": "NVDA Screen Reader",
        "id": "org.nvda-project",
        "contexts": {
            "OS": [
                {
                    "id": "win32",
                    "version": ">=5.0"
                }
            ]
        },
        "settingsHandlers": [
            {
                "type": "gpii.settingsHandlers.INISettingsHandler.set",
                "options": {
                    "path": "${{environment}.APPDATA}\\nvda\\nvda.ini",
                    "allowNumberSignComments": true,
                    "allowSubSections": true
                },
                "capabilities": [
                    "applications.org\\.nvda-project.id",
                    "display.screenReader.applications.org\\.nvda-project.name"
                ],
                "capabilitiesTransformations": {
                    "speech\\.espeak\\.pitch": {
                        "transform": {
                            "type": "fluid.transforms.linearScale",
                            "valuePath": "display.textReadingHighlight.pitch",
                            "factor": 100
                        }
                    },
                    "speech\\.espeak\\.volume": {
                        "transform": {
                            "type": "fluid.transforms.linearScale",
                            "valuePath": "display.textReadingHighlight.-provisional-volumeTTS",
                            "factor": 100
                        }
                    },
                    "presentation\\.reportHelpBalloons": "display.screenReader.-provisional-speakTutorialMessages",
                    "keyboard\\.speakTypedCharacters": "display.screenReader.-provisional-keyEcho",
                    "keyboard\\.speakTypedWords": "display.screenReader.-provisional-wordEcho",
                    "speech\\.espeak\\.sayCapForCapitals": "display.screenReader.-provisional-announceCapitals",
                    "virtualBuffers\\.autoSayAllOnPageLoad": {
                        "transform": {
                            "type": "fluid.transforms.valueMapper",
                            "inputPath": "display.textReadingHighlight.readingUnit",
                            "defaultInputValue": "sentence",
                            "options": {
                                "all": {
                                    "outputValue": true
                                },
                                "sentence": {
                                    "outputValue": false
                                }
                            }
                        }
                    },
                    "transform": [
                        {
                            "type": "fluid.transforms.arrayToSetMembership",
                            "inputPath": "display.screenEnhancement.trackingTTS",
                            "presentValue": true,
                            "missingValue": false,
                            "options": {
                                "focus": "reviewCursor\\.followFocus",
                                "caret": "reviewCursor\\.followCaret",
                                "mouse": "reviewCursor\\.followMouse"
                            }
                        },
                        {
                            "type": "fluid.transforms.valueMapper",
                            "inputPath": "display.screenReader.-provisional-screenReaderTTSEnabled",
                            "options": {
                                "false": {
                                    "outputValue": {
                                        "transform": [
                                            {
                                                "type": "fluid.transforms.literalValue",
                                                "value": "silence",
                                                "outputPath": "speech\\.synth"
                                            },
                                            {
                                                "type": "fluid.transforms.literalValue",
                                                "value": "Microsoft Sound Mapper",
                                                "outputPath": "speech\\.outputDevice"
                                            }
                                        ]
                                    }
                                }
                            }
                        }
                    ],
                    "speech\\.espeak\\.rate": {
                        "transform": {
                            "type": "fluid.transforms.binaryOp",
                            "right": 3.10,
                            "operator": "/",
                            "left": {
                                "transform": {
                                    "type": "fluid.transforms.binaryOp",
                                    "right": 80,
                                    "operator": "-",
                                    "left": {
                                        "transform": {
                                            "type": "fluid.transforms.condition",
                                            "truePath": "display.screenReader.speechRate",
                                            "false": {
                                                "transform": {
                                                    "type": "fluid.transforms.binaryOp",
                                                    "leftPath": "display.screenReader.speechRate",
                                                    "operator": "/",
                                                    "right": 3
                                                }
                                            },
                                            "condition": {
                                                "transform": {
                                                    "type": "fluid.transforms.binaryOp",
                                                    "leftPath": "display.screenReader.speechRate",
                                                    "operator": "<=",
                                                    "right": 390
                                                }
                                            }
                                        }
                                    }
                                }
                            }
                        }
                    },
                    "speech\\.espeak\\.rateBoost": {
                        "transform": {
                            "type": "fluid.transforms.binaryOp",
                            "leftPath": "display.screenReader.speechRate",
                            "operator": ">",
                            "right": 390
                        }
                    },
                    "speech\\.symbolLevel": {
                        "transform": {
                            "type": "fluid.transforms.valueMapper",
                            "inputPath": "display.screenReader.-provisional-punctuationVerbosity",
                            "options": {
                                "none": {
                                    "outputValue": "0"
                                },
                                "some": {
                                    "outputValue": "100"
                                },
                                "most": {
                                    "outputValue": "200"
                                },
                                "all": {
                                    "outputValue": "300"
                                }
                            }
                        }
                    },
                    "speech\\.espeak\\.voice": {
                        "transform": {
                            "type": "fluid.transforms.valueMapper",
                            "inputPath": "display.screenReader.-provisional-auditoryOutLanguage",
                            "options": {
                                "en": {
                                    "outputValue": "en\\en"
                                },
                                "en-GB": {
                                    "outputValue": "en\\en"
                                },
                                "en-US": {
                                    "outputValue": "en\\en-us"
                                },
                                "en-scotland": {
                                    "outputValue": "en\\en-sc"
                                },
                                "en-BZ": {
                                    "outputValue": "en\\en-wi"
                                },
                                "en-BS": {
                                    "outputValue": "en\\en-wi"
                                },
                                "en-AG": {
                                    "outputValue": "en\\en-wi"
                                },
                                "en-AI": {
                                    "outputValue": "en\\en-wi"
                                },
                                "af": {
                                    "outputValue": "af"
                                },
                                "bg": {
                                    "outputValue": "bg"
                                },
                                "bs": {
                                    "outputValue": "bs"
                                },
                                "ca": {
                                    "outputValue": "ca"
                                },
                                "cs": {
                                    "outputValue": "cs"
                                },
                                "cy": {
                                    "outputValue": "cy"
                                },
                                "da": {
                                    "outputValue": "da"
                                },
                                "de": {
                                    "outputValue": "de"
                                },
                                "el": {
                                    "outputValue": "el"
                                },
                                "grc": {
                                    "outputValue": "test\\grc"
                                },
                                "eo": {
                                    "outputValue": "eo"
                                },
                                "es": {
                                    "outputValue": "es"
                                },
                                "es-ES": {
                                    "outputValue": "es"
                                },
                                "es-419": {
                                    "outputValue": "es-la"
                                },
                                "et": {
                                    "outputValue": "et"
                                },
                                "fi": {
                                    "outputValue": "fi"
                                },
                                "fr": {
                                    "outputValue": "fr"
                                },
                                "fr-BE": {
                                    "outputValue": "fr-be"
                                },
                                "hi": {
                                    "outputValue": "hi"
                                },
                                "hr": {
                                    "outputValue": "hr"
                                },
                                "hu": {
                                    "outputValue": "hu"
                                },
                                "hy": {
                                    "outputValue": "hy"
                                },
                                "hy-arevmda": {
                                    "outputValue": "hy-west"
                                },
                                "id": {
                                    "outputValue": "id"
                                },
                                "is": {
                                    "outputValue": "is"
                                },
                                "it": {
                                    "outputValue": "it"
                                },
                                "jbo": {
                                    "outputValue": "test\\jbo"
                                },
                                "ka": {
                                    "outputValue": "ka"
                                },
                                "kn": {
                                    "outputValue": "kn"
                                },
                                "ku": {
                                    "outputValue": "ku"
                                },
                                "la": {
                                    "outputValue": "la"
                                },
                                "lv": {
                                    "outputValue": "lv"
                                },
                                "mk": {
                                    "outputValue": "mk"
                                },
                                "ml": {
                                    "outputValue": "ml"
                                },
                                "nci": {
                                    "outputValue": "test\\nci"
                                },
                                "nl": {
                                    "outputValue": "nl"
                                },
                                "no": {
                                    "outputValue": "no"
                                },
                                "pap": {
                                    "outputValue": "test\\pap"
                                },
                                "pl": {
                                    "outputValue": "pl"
                                },
                                "pt-BR": {
                                    "outputValue": "pt"
                                },
                                "pt-PT": {
                                    "outputValue": "pt-pt"
                                },
                                "ro": {
                                    "outputValue": "ro"
                                },
                                "ru": {
                                    "outputValue": "ru"
                                },
                                "sk": {
                                    "outputValue": "sk"
                                },
                                "sq": {
                                    "outputValue": "sq"
                                },
                                "sr": {
                                    "outputValue": "sr"
                                },
                                "sv": {
                                    "outputValue": "sv"
                                },
                                "sw": {
                                    "outputValue": "sw"
                                },
                                "ta": {
                                    "outputValue": "ta"
                                },
                                "tr": {
                                    "outputValue": "tr"
                                },
                                "vi": {
                                    "outputValue": "vi"
                                },
                                "zh-cmn": {
                                    "outputValue": "zh"
                                },
                                "cmn": {
                                    "outputValue": "zh"
                                },
                                "zh-yue": {
                                    "outputValue": "zh-yue"
                                },
                                "zh-yue": {
                                    "outputValue": "yue"
                                }
                            }
                        }
                    }
                }
            }
        ],
        "lifecycleManager": {
            "start": [
                "setSettings",
                {
                    "type": "gpii.launch.exec",
                    "command": "\"${{registry}.HKEY_LOCAL_MACHINE\\SOFTWARE\\Microsoft\\Windows\\CurrentVersion\\App Paths\\nvda.exe\\}\""
                }
            ],
            "stop": [
                {
                    "type": "gpii.launch.exec",
                    "command": "${{environment}.SystemRoot}\\System32\\taskkill.exe /f /im nvda_service.exe"
                },{
                    "type": "gpii.launch.exec",
                    "command": "${{environment}.SystemRoot}\\System32\\taskkill.exe /f /im nvda.exe"
                },
                "restoreSettings"
            ]
        }
    },

    {
        "name": "EasyOne Communicator Windows",
        "id": "trace.easyOne.communicator.windows",
        "contexts": {
            "OS": [
                {
                    "id": "win32",
                    "version": ">=5.0"
                }
            ]
        },

        "settingsHandlers": [
            {
                "type": "gpii.settingsHandlers.noSettings",
                "capabilities": [
                    "content.simplification",
                    "applications.trace\\.easyOne\\.communicator\\.windows.id",
                    "content.simplification.applications.trace\\.easyOne\\.communicator\\.windows.name"
                ]
            }
        ],
        "lifecycleManager" : {
            "start": [
                {
                    "type": "gpii.launch.exec",
                    "command": "\"${{registry}.HKEY_LOCAL_MACHINE\\SOFTWARE\\Microsoft\\Windows\\CurrentVersion\\App Paths\\firefox.exe\\}\" http://easy123.org/user/${{userToken}}"
                }
            ],
            "stop": [
                {
                    "type": "gpii.launch.exec",
                    "command": "${{environment}.SystemRoot}\\System32\\taskkill.exe /im firefox.exe"
                }
            ]
        }
    },

    {
        "name": "EasyOne Communicator Sudan",
        "id": "trace.easyOne.sudan.windows",
        "contexts": {
            "OS": [
                {
                    "id": "win32",
                    "version": ">=5.0"
                }
            ]
        },
        "settingsHandlers": [
            {
                "type": "gpii.settingsHandlers.noSettings",
                "capabilities": [
                    "content.pictorialSimplification",
                    "applications.trace\\.easyOne\\.sudan\\.windows.id",
                    "content.pictorialSimplification.applications.trace\\.easyOne\\.sudan\\.windows.name"
                ]
            }
        ],
        "lifecycleManager" : {
            "start": [
                {
                    "type": "gpii.launch.exec",
                    "command": "\"${{registry}.HKEY_LOCAL_MACHINE\\SOFTWARE\\Microsoft\\Windows\\CurrentVersion\\App Paths\\firefox.exe\\}\" http://easy123.org/sudan"
                }
            ],
            "stop": [
                {
                    "type": "gpii.launch.exec",
                    "command": "${{environment}.SystemRoot}\\System32\\taskkill.exe /im firefox.exe"
                }
            ]
        }
    },

    {
        "name": "Web Anywhere",
        "id": "webinsight.webAnywhere.windows",
        "contexts": {
            "OS": [
                {
                    "id": "win32",
                    "version": ">=5.0"
                }
            ]
        },
        "settingsHandlers": [
            {
                "type": "gpii.settingsHandlers.noSettings",
                "capabilities": [
                    "display.screenReader",
                    "applications.webinsight\\.webAnywhere\\.windows.id",
                    "display.screenReader.applications.webinsight\\.webAnywhere\\.windows.name"
                ]
            }
        ],
        "lifecycleManager" : {
             "start": [
                {
                    "type": "gpii.launch.exec",
                    "command": "\"${{registry}.HKEY_LOCAL_MACHINE\\SOFTWARE\\Microsoft\\Windows\\CurrentVersion\\App Paths\\firefox.exe\\}\" \"http://webanywhere.cs.washington.edu/beta/?starting_url=http://cloud4all.info\""
                }
            ],
            "stop": [
                {
                    "type": "gpii.launch.exec",
                    "command": "${{environment}.SystemRoot}\\System32\\taskkill.exe /im firefox.exe"
                }
            ]
        }
    },

    {
        "name": "maavis",
        "id": "net.opendirective.maavis",
        "contexts": {
            "OS": [
                {
                    "id": "win32",
                    "version": ">=5.0"
                }
            ]
        },

        "settingsHandlers": [{
            "type": "gpii.settingsHandlers.JSONSettingsHandler.set",
            "options": { "path": "${{environment}.MAAVIS_HOME}\\MaavisMedia\\Users\\Default\\userconfig.json" },
            "capabilities": [ "applications.net\\.opendirective\\.maavis.id" ]
        }],

         "lifecycleManager": {
            "start": [
                "setSettings",
                {
                    "type": "gpii.launch.exec",
                    "command": "${{environment}.ComSpec} /c \"cd ${{environment}.MAAVIS_HOME} && MaavisPortable.cmd\""
                }
            ],
            "stop": [
                {
                    "type": "gpii.launch.exec",
                    "command": "${{environment}.SystemRoot}\\System32\\taskkill.exe /f /im firefox.exe"
                },
                "restoreSettings"
            ]
        }
    },

    {
        "name": "Windows High Contrast",
        "id": "com.microsoft.windows.highContrast",
        "contexts": {
            "OS": [
                {
                    "id": "win32",
                    "version": ">=5.0"
                }
            ]
        },
        "settingsHandlers": [
            {
                "type": "gpii.windows.spiSettingsHandler.set",
                "options": {
                    "getAction": "SPI_GETHIGHCONTRAST",
                    "setAction": "SPI_SETHIGHCONTRAST",
                    "uiParam": "struct_size",
                    "pvParam": {
                        "type": "struct",
                        "name": "HIGHCONTRAST"
                    }
                },
                "capabilities": [
                    "display.screenEnhancement.-provisional-highContrastEnabled",
                    "applications.com\\.microsoft\\.windows\\.highContrast.id"
                ],
                "capabilitiesTransformations": {
                    "HighContrastOn": {
                        "transform": {
                            "type": "fluid.transforms.value",
                            "inputPath": "display.screenEnhancement.-provisional-highContrastEnabled",
                            "outputPath": "value"
                        },
                        "path": {
                            "transform": {
                                "type": "fluid.transforms.literalValue",
                                "value": "pvParam.dwFlags.HCF_HIGHCONTRASTON"
                            }
                        }
                    }
                }
            }
        ],
        "lifecycleManager": {
            "start": [
                "setSettings"
            ],
            "stop": [
                "restoreSettings"
            ]
        }
    },

    {
        "name": "Windows Mouse Trailing",
        "id": "com.microsoft.windows.mouseTrailing",
        "contexts": {
            "OS": [
                {
                    "id": "win32",
                    "version": ">=5.0"
                }
            ]
        },
        "settingsHandlers": [
            {
                "type": "gpii.windows.spiSettingsHandler.set",
                "options": {
                    "getAction": "SPI_GETMOUSETRAILS",
                    "setAction": "SPI_SETMOUSETRAILS",
                    "uiParam": 0,
                    "pvParam": {
                        "type": "BOOL"
                    }
                },
                "capabilities": [
                    "display.screenEnhancement.mouseTrailing",
                    "applications.com\\.microsoft\\.windows\\.mouseTrailing.id"
                ],
                "capabilitiesTransformations": {
                    "MouseTrails": {
                        "transform": {
                            "type": "fluid.transforms.value",
                            "inputPath": "display.screenEnhancement.mouseTrailing",
                            "outputPath": "value"
                        },
                        "path": {
                            "transform": {
                                "type": "fluid.transforms.literalValue",
                                "value": {
                                    "get": "pvParam",
                                    "set": "uiParam"
                                }
                            }
                        }
                    }
                }
            }
        ],
        "lifecycleManager": {
            "start": [
                "setSettings"
            ],
            "stop": [
                "restoreSettings"
            ]
        }
    },

    {
        "name": "Windows Cursors",
        "id": "com.microsoft.windows.cursors",
        "contexts": {
            "OS": [
                {
                    "id": "win32",
                    "version": ">=5.0"
                }
            ]
        },
        "settingsHandlers": [
            {
                "type": "gpii.windows.registrySettingsHandler.set",
                "options": {
                    "hKey": "HKEY_CURRENT_USER",
                    "path": "Control Panel\\Cursors"
                },
                "capabilities": [
                    "display.screenEnhancement.cursorSize",
                    "applications.com\\.microsoft\\.windows\\.cursors.id"
                ],
                "capabilitiesTransformations": {
                    "transform": [
                        {
                            "type": "fluid.transforms.condition",
                            "outputPath": "Arrow.value",
                            "condition": {
                                "transform": {
                                    "type": "fluid.transforms.binaryOp",
                                    "leftPath": "display.screenEnhancement.cursorSize",
                                    "operator": "<",
                                    "right": 0.333
                                }
                            },
                            "true": "%SystemRoot%\\cursors\\aero_arrow.cur",
                            "false": {
                                "transform": {
                                    "type": "fluid.transforms.condition",
                                    "condition": {
                                        "transform": {
                                            "type": "fluid.transforms.binaryOp",
                                            "leftPath": "display.screenEnhancement.cursorSize",
                                            "operator": "<",
                                            "right": 0.666
                                        }
                                    },
                                    "true": "%SystemRoot%\\cursors\\aero_arrow_l.cur",
                                    "false": "%SystemRoot%\\cursors\\aero_arrow_xl.cur"
                                }
                            }
                        }, {
                            "type": "fluid.transforms.literalValue",
                            "value": "REG_SZ",
                            "outputPath": "Arrow.dataType"
                        }, {
                            "type": "fluid.transforms.condition",
                            "outputPath": "Hand.value",
                            "condition": {
                                "transform": {
                                    "type": "fluid.transforms.binaryOp",
                                    "leftPath": "display.screenEnhancement.cursorSize",
                                    "operator": "<",
                                    "right": 0.333
                                }
                            },
                            "true": "%SystemRoot%\\cursors\\aero_link.cur",
                            "false": {
                                "transform": {
                                    "type": "fluid.transforms.condition",
                                    "condition": {
                                        "transform": {
                                            "type": "fluid.transforms.binaryOp",
                                            "leftPath": "display.screenEnhancement.cursorSize",
                                            "operator": "<",
                                            "right": 0.666
                                        }
                                    },
                                    "true": "%SystemRoot%\\cursors\\aero_link_l.cur",
                                    "false": "%SystemRoot%\\cursors\\aero_link_xl.cur"
                                }
                            }
                        }, {
                            "type": "fluid.transforms.literalValue",
                            "value": "REG_SZ",
                            "outputPath": "Hand.dataType"
                        }, {
                            "type": "fluid.transforms.condition",
                            "outputPath": "Help.value",
                            "condition": {
                                "transform": {
                                    "type": "fluid.transforms.binaryOp",
                                    "leftPath": "display.screenEnhancement.cursorSize",
                                    "operator": "<",
                                    "right": 0.333
                                }
                            },
                            "true": "%SystemRoot%\\cursors\\aero_helpsel.cur",
                            "false": {
                                "transform": {
                                    "type": "fluid.transforms.condition",
                                    "condition": {
                                        "transform": {
                                            "type": "fluid.transforms.binaryOp",
                                            "leftPath": "display.screenEnhancement.cursorSize",
                                            "operator": "<",
                                            "right": 0.666
                                        }
                                    },
                                    "true": "%SystemRoot%\\cursors\\aero_helpsel_l.cur",
                                    "false": "%SystemRoot%\\cursors\\aero_helpsel_xl.cur"
                                }
                            }
                        }, {
                            "type": "fluid.transforms.literalValue",
                            "value": "REG_SZ",
                            "outputPath": "Help.dataType"
                        }, {
                            "type": "fluid.transforms.condition",
                            "outputPath": "AppStarting.value",
                            "condition": {
                                "transform": {
                                    "type": "fluid.transforms.binaryOp",
                                    "leftPath": "display.screenEnhancement.cursorSize",
                                    "operator": "<",
                                    "right": 0.333
                                }
                            },
                            "true": "%SystemRoot%\\cursors\\aero_working.ani",
                            "false": {
                                "transform": {
                                    "type": "fluid.transforms.condition",
                                    "condition": {
                                        "transform": {
                                            "type": "fluid.transforms.binaryOp",
                                            "leftPath": "display.screenEnhancement.cursorSize",
                                            "operator": "<",
                                            "right": 0.666
                                        }
                                    },
                                    "true": "%SystemRoot%\\cursors\\aero_working_l.ani",
                                    "false": "%SystemRoot%\\cursors\\aero_working_xl.ani"
                                }
                            }
                        }, {
                            "type": "fluid.transforms.literalValue",
                            "value": "REG_SZ",
                            "outputPath": "AppStarting.dataType"
                        }, {
                            "type": "fluid.transforms.condition",
                            "outputPath": "No.value",
                            "condition": {
                                "transform": {
                                    "type": "fluid.transforms.binaryOp",
                                    "leftPath": "display.screenEnhancement.cursorSize",
                                    "operator": "<",
                                    "right": 0.333
                                }
                            },
                            "true": "%SystemRoot%\\cursors\\aero_unavail.cur",
                            "false": {
                                "transform": {
                                    "type": "fluid.transforms.condition",
                                    "condition": {
                                        "transform": {
                                            "type": "fluid.transforms.binaryOp",
                                            "leftPath": "display.screenEnhancement.cursorSize",
                                            "operator": "<",
                                            "right": 0.666
                                        }
                                    },
                                    "true": "%SystemRoot%\\cursors\\aero_unavail_l.cur",
                                    "false": "%SystemRoot%\\cursors\\aero_unavail_xl.cur"
                                }
                            }
                        }, {
                            "type": "fluid.transforms.literalValue",
                            "value": "REG_SZ",
                            "outputPath": "No.dataType"
                        }, {
                            "type": "fluid.transforms.condition",
                            "outputPath": "NWPen.value",
                            "condition": {
                                "transform": {
                                    "type": "fluid.transforms.binaryOp",
                                    "leftPath": "display.screenEnhancement.cursorSize",
                                    "operator": "<",
                                    "right": 0.333
                                }
                            },
                            "true": "%SystemRoot%\\cursors\\aero_pen.cur",
                            "false": {
                                "transform": {
                                    "type": "fluid.transforms.condition",
                                    "condition": {
                                        "transform": {
                                            "type": "fluid.transforms.binaryOp",
                                            "leftPath": "display.screenEnhancement.cursorSize",
                                            "operator": "<",
                                            "right": 0.666
                                        }
                                    },
                                    "true": "%SystemRoot%\\cursors\\aero_pen_l.cur",
                                    "false": "%SystemRoot%\\cursors\\aero_pen_xl.cur"
                                }
                            }
                        }, {
                            "type": "fluid.transforms.literalValue",
                            "value": "REG_SZ",
                            "outputPath": "NWPen.dataType"
                        }, {
                            "type": "fluid.transforms.condition",
                            "outputPath": "SizeAll.value",
                            "condition": {
                                "transform": {
                                    "type": "fluid.transforms.binaryOp",
                                    "leftPath": "display.screenEnhancement.cursorSize",
                                    "operator": "<",
                                    "right": 0.333
                                }
                            },
                            "true": "%SystemRoot%\\cursors\\aero_move.cur",
                            "false": {
                                "transform": {
                                    "type": "fluid.transforms.condition",
                                    "condition": {
                                        "transform": {
                                            "type": "fluid.transforms.binaryOp",
                                            "leftPath": "display.screenEnhancement.cursorSize",
                                            "operator": "<",
                                            "right": 0.666
                                        }
                                    },
                                    "true": "%SystemRoot%\\cursors\\aero_move_l.cur",
                                    "false": "%SystemRoot%\\cursors\\aero_move_xl.cur"
                                }
                            }
                        }, {
                            "type": "fluid.transforms.literalValue",
                            "value": "REG_SZ",
                            "outputPath": "SizeAll.dataType"
                        }, {
                            "type": "fluid.transforms.condition",
                            "outputPath": "SizeNESW.value",
                            "condition": {
                                "transform": {
                                    "type": "fluid.transforms.binaryOp",
                                    "leftPath": "display.screenEnhancement.cursorSize",
                                    "operator": "<",
                                    "right": 0.333
                                }
                            },
                            "true": "%SystemRoot%\\cursors\\aero_nesw.cur",
                            "false": {
                                "transform": {
                                    "type": "fluid.transforms.condition",
                                    "condition": {
                                        "transform": {
                                            "type": "fluid.transforms.binaryOp",
                                            "leftPath": "display.screenEnhancement.cursorSize",
                                            "operator": "<",
                                            "right": 0.666
                                        }
                                    },
                                    "true": "%SystemRoot%\\cursors\\aero_nesw_l.cur",
                                    "false": "%SystemRoot%\\cursors\\aero_nesw_xl.cur"
                                }
                            }
                        }, {
                            "type": "fluid.transforms.literalValue",
                            "value": "REG_SZ",
                            "outputPath": "SizeNESW.dataType"
                        }, {
                            "type": "fluid.transforms.condition",
                            "outputPath": "SizeNS.value",
                            "condition": {
                                "transform": {
                                    "type": "fluid.transforms.binaryOp",
                                    "leftPath": "display.screenEnhancement.cursorSize",
                                    "operator": "<",
                                    "right": 0.333
                                }
                            },
                            "true": "%SystemRoot%\\cursors\\aero_ns.cur",
                            "false": {
                                "transform": {
                                    "type": "fluid.transforms.condition",
                                    "condition": {
                                        "transform": {
                                            "type": "fluid.transforms.binaryOp",
                                            "leftPath": "display.screenEnhancement.cursorSize",
                                            "operator": "<",
                                            "right": 0.666
                                        }
                                    },
                                    "true": "%SystemRoot%\\cursors\\aero_ns_l.cur",
                                    "false": "%SystemRoot%\\cursors\\aero_ns_xl.cur"
                                }
                            }
                        }, {
                            "type": "fluid.transforms.literalValue",
                            "value": "REG_SZ",
                            "outputPath": "SizeNS.dataType"
                        }, {
                            "type": "fluid.transforms.condition",
                            "outputPath": "SizeNWSE.value",
                            "condition": {
                                "transform": {
                                    "type": "fluid.transforms.binaryOp",
                                    "leftPath": "display.screenEnhancement.cursorSize",
                                    "operator": "<",
                                    "right": 0.333
                                }
                            },
                            "true": "%SystemRoot%\\cursors\\aero_nwse.cur",
                            "false": {
                                "transform": {
                                    "type": "fluid.transforms.condition",
                                    "condition": {
                                        "transform": {
                                            "type": "fluid.transforms.binaryOp",
                                            "leftPath": "display.screenEnhancement.cursorSize",
                                            "operator": "<",
                                            "right": 0.666
                                        }
                                    },
                                    "true": "%SystemRoot%\\cursors\\aero_nwse_l.cur",
                                    "false": "%SystemRoot%\\cursors\\aero_nwse_xl.cur"
                                }
                            }
                        }, {
                            "type": "fluid.transforms.literalValue",
                            "value": "REG_SZ",
                            "outputPath": "SizeNWSE.dataType"
                        }, {
                            "type": "fluid.transforms.condition",
                            "outputPath": "SizeWE.value",
                            "condition": {
                                "transform": {
                                    "type": "fluid.transforms.binaryOp",
                                    "leftPath": "display.screenEnhancement.cursorSize",
                                    "operator": "<",
                                    "right": 0.333
                                }
                            },
                            "true": "%SystemRoot%\\cursors\\aero_ew.cur",
                            "false": {
                                "transform": {
                                    "type": "fluid.transforms.condition",
                                    "condition": {
                                        "transform": {
                                            "type": "fluid.transforms.binaryOp",
                                            "leftPath": "display.screenEnhancement.cursorSize",
                                            "operator": "<",
                                            "right": 0.666
                                        }
                                    },
                                    "true": "%SystemRoot%\\cursors\\aero_ew_l.cur",
                                    "false": "%SystemRoot%\\cursors\\aero_ew_xl.cur"
                                }
                            }
                        }, {
                            "type": "fluid.transforms.literalValue",
                            "value": "REG_SZ",
                            "outputPath": "SizeWE.dataType"
                        }, {
                            "type": "fluid.transforms.condition",
                            "outputPath": "UpArrow.value",
                            "condition": {
                                "transform": {
                                    "type": "fluid.transforms.binaryOp",
                                    "leftPath": "display.screenEnhancement.cursorSize",
                                    "operator": "<",
                                    "right": 0.333
                                }
                            },
                            "true": "%SystemRoot%\\cursors\\aero_up.cur",
                            "false": {
                                "transform": {
                                    "type": "fluid.transforms.condition",
                                    "condition": {
                                        "transform": {
                                            "type": "fluid.transforms.binaryOp",
                                            "leftPath": "display.screenEnhancement.cursorSize",
                                            "operator": "<",
                                            "right": 0.666
                                        }
                                    },
                                    "true": "%SystemRoot%\\cursors\\aero_up_l.cur",
                                    "false": "%SystemRoot%\\cursors\\aero_up_xl.cur"
                                }
                            }
                        }, {
                            "type": "fluid.transforms.literalValue",
                            "value": "REG_SZ",
                            "outputPath": "UpArrow.dataType"
                        }, {
                            "type": "fluid.transforms.condition",
                            "outputPath": "Wait.value",
                            "condition": {
                                "transform": {
                                    "type": "fluid.transforms.binaryOp",
                                    "leftPath": "display.screenEnhancement.cursorSize",
                                    "operator": "<",
                                    "right": 0.333
                                }
                            },
                            "true": "%SystemRoot%\\cursors\\aero_busy.ani",
                            "false": {
                                "transform": {
                                    "type": "fluid.transforms.condition",
                                    "condition": {
                                        "transform": {
                                            "type": "fluid.transforms.binaryOp",
                                            "leftPath": "display.screenEnhancement.cursorSize",
                                            "operator": "<",
                                            "right": 0.666
                                        }
                                    },
                                    "true": "%SystemRoot%\\cursors\\aero_busy_l.ani",
                                    "false": "%SystemRoot%\\cursors\\aero_busy_xl.ani"
                                }
                            }
                        }, {
                            "type": "fluid.transforms.literalValue",
                            "value": "REG_SZ",
                            "outputPath": "Wait.dataType"
                        }
                    ]
                }
            }
        ],
        "lifecycleManager": {
            "start": [
                "setSettings",
                {
                    "type": "gpii.windows.spiSettingsHandler.updateCursors"
                }
            ],
            "stop": [
                "restoreSettings",
                {
                    "type": "gpii.windows.spiSettingsHandler.updateCursors"
                }
            ]
        }
    },

    {
        "name": "Sociable",
        "id": "eu.singularlogic.pixelsense.sociable",
        "contexts": {
            "OS": [
                {
                    "id": "win32",
                    "version": ">=5.0"
                }
            ]
        },
        "settingsHandlers": [
            {
                "type": "gpii.settingsHandlers.XMLHandler.set",
                "options": {
                    "filename": "C:\\Sociable\\Configuration.xml",
                    "encoding": "utf-8",
                    "xml-tag": "<?xml version=\"1.0\"?>"
<<<<<<< HEAD

=======
>>>>>>> a98b1747
                },
                "capabilities": [
                    "applications.eu\\.singularlogic\\.pixelsense\\.sociable.id"
                ],
                "capabilitiesTransformations": {
                    "user.$t": {
                        "literalValue": 1
                    },
                    "expert.$t": {
                        "literalValue": 1
                    },
                    "careCenter.$t": {
                        "literalValue": 1
                    },
                    "screenReaderTTSEnabled": {
                        "value": "display.screenReader.-provisional-screenReaderTTSEnabled"
                    },
                    "highContrastEnabled": {
                        "value": "display.screenEnhancement.-provisional-highContrastEnabled"
                    },
                     "fontSize": {
                        "value": {
                            "transform": {
                                "type": "gpii.transformer.quantize",
                                "inputPath": "display.screenEnhancement.fontSize",
                                "ranges": [{
                                    "upperBound": 14,
                                    "output": "normal"
                                },{
                                    "output": "large"
                                }]
                            }
                        }
                    }
                }
            }
        ],
        "lifecycleManager": {
            "start": [
                "setSettings",
                {
                    "type": "gpii.launch.exec",
                    "command": "C:\\Sociable\\Cloud4All.exe"
                }
            ],
            "stop": [ {
                    "type": "gpii.launch.exec",
                    "command": "C:\\Sociable\\Cloud4All.exe -stop"
                },
                "restoreSettings"
            ]
        }
    }
]<|MERGE_RESOLUTION|>--- conflicted
+++ resolved
@@ -726,7 +726,7 @@
              "start": [
                 {
                     "type": "gpii.launch.exec",
-                    "command": "\"${{registry}.HKEY_LOCAL_MACHINE\\SOFTWARE\\Microsoft\\Windows\\CurrentVersion\\App Paths\\firefox.exe\\}\" \"http://webanywhere.cs.washington.edu/beta/?starting_url=http://cloud4all.info\""
+                    "command": "\"${{registry}.HKEY_LOCAL_MACHINE\\SOFTWARE\\Microsoft\\Windows\\CurrentVersion\\App Paths\\firefox.exe\\}\" \"http://webanywhere.cs.washington.edu/beta/?starting_url=http%3A%2F%2Fcloud4all.info\""
                 }
             ],
             "stop": [
@@ -1350,10 +1350,6 @@
                     "filename": "C:\\Sociable\\Configuration.xml",
                     "encoding": "utf-8",
                     "xml-tag": "<?xml version=\"1.0\"?>"
-<<<<<<< HEAD
-
-=======
->>>>>>> a98b1747
                 },
                 "capabilities": [
                     "applications.eu\\.singularlogic\\.pixelsense\\.sociable.id"
