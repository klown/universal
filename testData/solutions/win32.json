{
    "com.freedomscientific.jaws": {
        "name": "JAWS",
        "contexts": {
            "OS": [
                {
                    "id": "win32"
                }
            ]
        },
        "settingsHandlers": {
            "configuration": {
                "type": "gpii.settingsHandlers.INISettingsHandler",
                "options": {
                    "filename": "${{environment}.APPDATA}\\Freedom Scientific\\JAWS\\16.0\\Settings\\enu\\DEFAULT.JCF"
                },
                "capabilities": [
                    "applications.com\\.freedomscientific\\.jaws.id"
                ],

                "capabilitiesTransformations": {
                    "Voice Profiles\\.ActiveVoiceProfileName": {
                        "transform": {
                            "type": "fluid.transforms.literalValue",
                            "inputPath": "http://registry\\.gpii\\.net/common/voiceProfile",
                            "value": "GPII"
                        }
                    },
                    "options\\.TypingEcho": {
                        "transform": {
                            "type": "fluid.transforms.valueMapper",
                            "inputPath": "http://registry\\.gpii\\.net/common/typingEcho",
                            "options": {
                                "on": {
                                    "outputValue": 1
                                },
                                "off": {
                                    "outputValue": 0
                                }
                            }
                        }
                    }
                }
            },

            {
                "type": "gpii.settingsHandlers.INISettingsHandler",
                "options": {
                    "filename": "${{environment}.APPDATA}\\Freedom Scientific\\JAWS\\16.0\\Settings\\VoiceProfiles\\GPII.VPF"
                },
                "capabilities": [
                    "applications.com\\.freedomscientific\\.jaws.id",
                    "display.screenReader.-provisional-punctuationVerbosity",
                    "display.screenReader.speechRate",
                    "display.textReadingHighlight.pitch"
                ],
                "capabilitiesTransformations": {
                    "ENU-Global\\.Punctuation": {
                        "transform": {
                            "type": "fluid.transforms.valueMapper",
                            "inputPath": "http://registry\\.gpii\\.net/common/punctuationVerbosity",
                            "options": {
                                "none": {
                                    "outputValue": 0
                                },
                                "some": {
                                    "outputValue": 1
                                },
                                "most": {
                                    "outputValue": 2
                                },
                                "all": {
                                    "outputValue": 3
                                }
                            }
                        }
                    },
                    "ENU-Global\\.Pitch":{
                        "transform": {
                            "type": "fluid.transforms.valueMapper",
                            "inputPath": "http://registry\\.gpii\\.net/common/pitch",
                            "options": {
                                "low": {
                                    "outputValue": 25
                                },
                                "medium": {
                                    "outputValue": 75
                                },
                                "high": {
                                    "outputValue": 125
                                }
                            }
                        }
                    },
                    "ENU-Global\\.Rate": {
                        "transform": {
                            "type": "fluid.transforms.linearScale",
                            "valuePath": "http://registry\\.gpii\\.net/common/speechRate",
                            "factor": 0.125,
                            "offset": -12.125
                        }
                    }
                }
            }
        },
        "configure": [
            "settings.configuration"
        ],
<<<<<<< HEAD
        "lifecycleManager": {
            "start": [
                "setSettings",
                {
                    "type": "gpii.launch.exec",
                    "command": "\"${{registry}.HKEY_LOCAL_MACHINE\\SOFTWARE\\Microsoft\\Windows\\CurrentVersion\\App Paths\\JAWS16.exe\\}\""
                }
            ],
            "stop": [
                {
                    "type": "gpii.launch.exec",
                    "command": "${{environment}.SystemRoot}\\System32\\taskkill.exe /f /im jfw.exe"
                },
                "restoreSettings"
            ]
        }
=======
        "restore": [
            "settings.configuration"
        ],
        "start": [
            {
                "type": "gpii.launch.exec",
                "command": "\"${{registry}.HKEY_LOCAL_MACHINE\\SOFTWARE\\Microsoft\\Windows\\CurrentVersion\\App Paths\\JAWS15.exe\\}\""
            }
        ],
        "stop": [
            {
                "type": "gpii.windows.killProcessByName",
                "filename": "jfw.exe"
            }
        ],
        "isInstalled": [
            {
                "type": "gpii.deviceReporter.registryKeyExists",
                "hKey": "HKEY_LOCAL_MACHINE",
                "path": "Software\\Microsoft\\Windows\\CurrentVersion\\App Paths\\JAWS15.exe",
                "subPath": "",
                "dataType": "REG_SZ"
            }
        ]
>>>>>>> 71caa1f1
    },

    "com.texthelp.readWriteGold": {
        "name": "Read Write Gold",
        "contexts": {
            "OS": [
                {
                    "id": "win32",
                    "version": ">=5.0"
                }
            ]
        },
        "settingsHandlers": {
            "configuration": {
                "type": "gpii.settingsHandlers.XMLHandler",
                "options": {
                    "filename": "${{environment}.APPDATA}\\Texthelp Systems\\ReadAndWrite\\10\\RWSettings10.xml",
                    "encoding": "utf-8",
                    "xml-tag": "<?xml version=\"1.0\" encoding=\"utf-8\"?>"
                },
                "capabilities": [
                    "applications.com\\.texthelp\\.readWriteGold.id",
                    "languageAssistance"
                ],
                "capabilitiesTransformations": {
                    "ApplicationSettings": "ApplicationSettings"
                }
            }
        },
        "configure": [
            "settings.configuration"
        ],
        "restore": [
            "settings.configuration"
        ],
        "start": [
            {
                "type": "gpii.launch.exec",
                "command": "echo 'kill' > ${{environment}.TEMP}\\RW8Updates.dat"
            }, {
                "type": "gpii.launch.exec",
                "command": "\"${{registry}.HKEY_CURRENT_USER\\Software\\Texthelp\\Read&Write10\\InstallPath}\\ReadAndWrite.exe\""
            }
        ],
        "stop": [
            {
                "type": "gpii.launch.exec",
                "command": "echo 'kill' > ${{environment}.TEMP}\\RW8Updates.dat"
            }
        ],
        "isInstalled": [
            {
                "type": "gpii.deviceReporter.registryKeyExists",
                "hKey": "HKEY_CURRENT_USER",
                "path": "Software\\Texthelp\\Read&Write10\\InstallPath",
                "subPath": "ReadAndWrite.exe",
                "dataType": "REG_SZ"
            }
        ]
    },

    "com.microsoft.windows.magnifier": {
        "name": "Windows Built-in Screen Magnifier",
        "contexts": {
            "OS": [
                {
                    "id": "win32",
                    "version": ">=5.0"
                }
            ]
        },
        "settingsHandlers": {
            "configure": {
                "type": "gpii.windows.registrySettingsHandler",
                "options": {
                    "hKey": "HKEY_CURRENT_USER",
                    "path": "Software\\Microsoft\\ScreenMagnifier",
                    "dataTypes": {
                        "Magnification": "REG_DWORD",
                        "Invert": "REG_DWORD",
                        "FollowFocus": "REG_DWORD",
                        "FollowCaret": "REG_DWORD",
                        "FollowMouse": "REG_DWORD",
                        "MagnificationMode": "REG_DWORD",
                        "ZoomIncrement": "REG_DWORD"
                    }
                },
                "capabilities": [
                    "applications.com\\.microsoft\\.windows\\.magnifier.id",
                    "display.screenEnhancement.screenMagnification.applications.com\\.microsoft\\.windows\\.magnifier.name"
                ],
                "capabilitiesTransformations": {
                    "Invert": {
                        "transform": {
                            "type": "gpii.transformer.booleanToNumber",
                            "inputPath": "http://registry\\.gpii\\.net/common/invertColours"
                        }
                    },
                    "Magnification": {
                        "transform": {
                            "type": "fluid.transforms.round",
                            "input": {
                                "transform": {
                                    "type": "fluid.transforms.linearScale",
                                    "valuePath": "http://registry\\.gpii\\.net/common/magnification",
                                    "factor": 100
                                }
                            }
                        }
                    },
                    "transform": [{
                        "type": "fluid.transforms.arrayToSetMembership",
                        "inputPath": "http://registry\\.gpii\\.net/common/tracking",
                        "presentValue": 1,
                        "missingValue": 0,
                        "options": {
                            "focus": "FollowFocus",
                            "caret": "FollowCaret",
                            "mouse": "FollowMouse"
                        }
                    }],
                    "MagnificationMode": {
                        "transform": {
                            "type": "fluid.transforms.valueMapper",
                            "inputPath": "http://registry\\.gpii\\.net/common/magnifierPosition",
                            "options": {
                                "FullScreen": {
                                    "outputValue": 2
                                },
                                "Lens": {
                                    "outputValue": 3
                                },
                                "LeftHalf": {
                                    "outputValue": 1
                                },
                                "RightHalf": {
                                    "outputValue": 1
                                },
                                "TopHalf": {
                                    "outputValue": 1
                                },
                                "BottomHalf": {
                                    "outputValue": 1
                                },
                                "Custom": {
                                    "outputValue": 2
                                }
                            }
                        }
                    }
                }
            }
        },
        "configure": [
            "settings.configure"
        ],
        "restore": [
            "settings.configure"
        ],
        "start": [
            {
                "type": "gpii.launch.exec",
                "command": "${{environment}.SystemRoot}\\System32\\Magnify.exe"
            }
        ],
        "stop": [
            {
                "type": "gpii.windows.killProcessByName",
                "filename": "Magnify.exe"
            }
        ],
        "isInstalled": [
            {
                "type": "gpii.deviceReporter.alwaysInstalled"
            }
        ]
    },

    "com.microsoft.windows.onscreenKeyboard": {
        "name": "Windows Built-in Onscreen Keyboard",
        "contexts": {
            "OS": [
                {
                    "id": "win32",
                    "version": ">=5.0"
                }
            ]
        },
        "settingsHandlers": {
            "configure": {
                "type": "gpii.settingsHandlers.noSettings",
                "capabilities": [
                    "control.onscreenKeyboard",
                    "applications.com\\.microsoft\\.windows\\.onscreenKeyboard.id",
                    "control.onscreenKeyboard.applications.com\\.microsoft\\.windows\\.onscreenKeyboard.name"
                ]
            }
        },
        "start": [
            {
                "type": "gpii.launch.exec",
                "command": "${{environment}.SystemRoot}\\System32\\osk.exe"
            }
        ],
        "stop": [
            {
                "type": "gpii.windows.killProcessByName",
                "filename": "osk.exe"
            }
        ],
        "isInstalled": [
            {
                "type": "gpii.deviceReporter.alwaysInstalled"
            }
        ]
    },

    "org.nvda-project": {
        "name": "NVDA Screen Reader",
        "contexts": {
            "OS": [
                {
                    "id": "win32",
                    "version": ">=5.0"
                }
            ]
        },
        "settingsHandlers": {
            "configs": {
                "type": "gpii.settingsHandlers.INISettingsHandler",
                "options": {
                    "filename": "${{environment}.APPDATA}\\nvda\\nvda.ini",
                    "allowNumberSignComments": true,
                    "allowSubSections": true
                },
                "capabilities": [
                    "applications.org\\.nvda-project.id",
                    "display.screenReader.applications.org\\.nvda-project.name"
                ],
                "capabilitiesTransformations": {
                    "speech\\.espeak\\.pitch": {
                        "transform": {
                            "type": "fluid.transforms.linearScale",
                            "valuePath": "http://registry\\.gpii\\.net/common/pitch",
                            "factor": 100
                        }
                    },
                    "speech\\.espeak\\.volume": {
                        "transform": {
                            "type": "fluid.transforms.linearScale",
                            "valuePath": "http://registry\\.gpii\\.net/common/volumeTTS",
                            "factor": 100
                        }
                    },
                    "presentation\\.reportHelpBalloons": "http://registry\\.gpii\\.net/common/speakTutorialMessages",
                    "keyboard\\.speakTypedCharacters": "http://registry\\.gpii\\.net/common/keyEcho",
                    "keyboard\\.speakTypedWords": "http://registry\\.gpii\\.net/common/wordEcho",
                    "speech\\.espeak\\.sayCapForCapitals": "http://registry\\.gpii\\.net/common/announceCapitals",
                    "transform": [
                        {
                            "type": "fluid.transforms.arrayToSetMembership",
                            "inputPath": "http://registry\\.gpii\\.net/common/trackingTTS",
                            "presentValue": true,
                            "missingValue": false,
                            "options": {
                                "focus": "reviewCursor\\.followFocus",
                                "caret": "reviewCursor\\.followCaret",
                                "mouse": "reviewCursor\\.followMouse"
                            }
                        },
                        {
                            "type": "fluid.transforms.valueMapper",
                            "inputPath": "http://registry\\.gpii\\.net/common/screenReaderTTSEnabled",
                            "options": {
                                "false": {
                                    "outputValue": {
                                        "transform": [
                                            {
                                                "type": "fluid.transforms.literalValue",
                                                "value": "silence",
                                                "outputPath": "speech\\.synth"
                                            },
                                            {
                                                "type": "fluid.transforms.literalValue",
                                                "value": "Microsoft Sound Mapper",
                                                "outputPath": "speech\\.outputDevice"
                                            }
                                        ]
                                    }
                                }
                            }
                        }
                    ],
                    "speech\\.espeak\\.rate": {
                        "transform": {
                            "type": "fluid.transforms.round",
                            "input": {
                                "transform": {
                                    "type": "fluid.transforms.binaryOp",
                                    "right": 3.10,
                                    "operator": "/",
                                    "left": {
                                        "transform": {
                                            "type": "fluid.transforms.binaryOp",
                                            "right": 80,
                                            "operator": "-",
                                            "left": {
                                                "transform": {
                                                    "type": "fluid.transforms.condition",
                                                    "truePath": "http://registry\\.gpii\\.net/common/speechRate",
                                                    "false": {
                                                        "transform": {
                                                            "type": "fluid.transforms.binaryOp",
                                                            "leftPath": "http://registry\\.gpii\\.net/common/speechRate",
                                                            "operator": "/",
                                                            "right": 3
                                                        }
                                                    },
                                                    "condition": {
                                                        "transform": {
                                                            "type": "fluid.transforms.binaryOp",
                                                            "leftPath": "http://registry\\.gpii\\.net/common/speechRate",
                                                            "operator": "<=",
                                                            "right": 390
                                                        }
                                                    }
                                                }
                                            }
                                        }
                                    }
                                }
                            }
                        }
                    },
                    "speech\\.espeak\\.rateBoost": {
                        "transform": {
                            "type": "fluid.transforms.binaryOp",
                            "leftPath": "http://registry\\.gpii\\.net/common/speechRate",
                            "operator": ">",
                            "right": 390
                        }
                    },
                    "speech\\.symbolLevel": {
                        "transform": {
                            "type": "fluid.transforms.valueMapper",
                            "inputPath": "http://registry\\.gpii\\.net/common/punctuationVerbosity",
                            "options": {
                                "none": {
                                    "outputValue": 0
                                },
                                "some": {
                                    "outputValue": 100
                                },
                                "most": {
                                    "outputValue": 200
                                },
                                "all": {
                                    "outputValue": 300
                                }
                            }
                        }
                    },
                    "speech\\.espeak\\.voice": {
                        "transform": {
                            "type": "fluid.transforms.valueMapper",
                            "inputPath": "http://registry\\.gpii\\.net/common/auditoryOutLanguage",
                            "options": {
                                "en": {
                                    "outputValue": "en\\en"
                                },
                                "en-GB": {
                                    "outputValue": "en\\en"
                                },
                                "en-US": {
                                    "outputValue": "en\\en-us"
                                },
                                "en-scotland": {
                                    "outputValue": "en\\en-sc"
                                },
                                "en-BZ": {
                                    "outputValue": "en\\en-wi"
                                },
                                "en-BS": {
                                    "outputValue": "en\\en-wi"
                                },
                                "en-AG": {
                                    "outputValue": "en\\en-wi"
                                },
                                "en-AI": {
                                    "outputValue": "en\\en-wi"
                                },
                                "af": {
                                    "outputValue": "af"
                                },
                                "bg": {
                                    "outputValue": "bg"
                                },
                                "bs": {
                                    "outputValue": "bs"
                                },
                                "ca": {
                                    "outputValue": "ca"
                                },
                                "cs": {
                                    "outputValue": "cs"
                                },
                                "cy": {
                                    "outputValue": "cy"
                                },
                                "da": {
                                    "outputValue": "da"
                                },
                                "de": {
                                    "outputValue": "de"
                                },
                                "el": {
                                    "outputValue": "el"
                                },
                                "grc": {
                                    "outputValue": "test\\grc"
                                },
                                "eo": {
                                    "outputValue": "eo"
                                },
                                "es": {
                                    "outputValue": "es"
                                },
                                "es-ES": {
                                    "outputValue": "es"
                                },
                                "es-419": {
                                    "outputValue": "es-la"
                                },
                                "et": {
                                    "outputValue": "et"
                                },
                                "fi": {
                                    "outputValue": "fi"
                                },
                                "fr": {
                                    "outputValue": "fr"
                                },
                                "fr-BE": {
                                    "outputValue": "fr-be"
                                },
                                "hi": {
                                    "outputValue": "hi"
                                },
                                "hr": {
                                    "outputValue": "hr"
                                },
                                "hu": {
                                    "outputValue": "hu"
                                },
                                "hy": {
                                    "outputValue": "hy"
                                },
                                "hy-arevmda": {
                                    "outputValue": "hy-west"
                                },
                                "id": {
                                    "outputValue": "id"
                                },
                                "is": {
                                    "outputValue": "is"
                                },
                                "it": {
                                    "outputValue": "it"
                                },
                                "jbo": {
                                    "outputValue": "test\\jbo"
                                },
                                "ka": {
                                    "outputValue": "ka"
                                },
                                "kn": {
                                    "outputValue": "kn"
                                },
                                "ku": {
                                    "outputValue": "ku"
                                },
                                "la": {
                                    "outputValue": "la"
                                },
                                "lv": {
                                    "outputValue": "lv"
                                },
                                "mk": {
                                    "outputValue": "mk"
                                },
                                "ml": {
                                    "outputValue": "ml"
                                },
                                "nci": {
                                    "outputValue": "test\\nci"
                                },
                                "nl": {
                                    "outputValue": "nl"
                                },
                                "no": {
                                    "outputValue": "no"
                                },
                                "pap": {
                                    "outputValue": "test\\pap"
                                },
                                "pl": {
                                    "outputValue": "pl"
                                },
                                "pt-BR": {
                                    "outputValue": "pt"
                                },
                                "pt-PT": {
                                    "outputValue": "pt-pt"
                                },
                                "ro": {
                                    "outputValue": "ro"
                                },
                                "ru": {
                                    "outputValue": "ru"
                                },
                                "sk": {
                                    "outputValue": "sk"
                                },
                                "sq": {
                                    "outputValue": "sq"
                                },
                                "sr": {
                                    "outputValue": "sr"
                                },
                                "sv": {
                                    "outputValue": "sv"
                                },
                                "sw": {
                                    "outputValue": "sw"
                                },
                                "ta": {
                                    "outputValue": "ta"
                                },
                                "tr": {
                                    "outputValue": "tr"
                                },
                                "vi": {
                                    "outputValue": "vi"
                                },
                                "zh-cmn": {
                                    "outputValue": "zh"
                                },
                                "cmn": {
                                    "outputValue": "zh"
                                },
                                "zh-yue": {
                                    "outputValue": "zh-yue"
                                },
                                "zh-yue": {
                                    "outputValue": "yue"
                                }
                            }
                        }
                    }
                }
            }
        },
        "configure": [
            "settings.configs"
        ],
        "restore": [
            "settings.configs"
        ],
        "start": [
            {
                "type": "gpii.launch.exec",
                "command": "\"${{registry}.HKEY_LOCAL_MACHINE\\SOFTWARE\\Microsoft\\Windows\\CurrentVersion\\App Paths\\nvda.exe\\}\""
            }
        ],
        "stop": [
            {
                "type": "gpii.windows.killProcessByName",
                "filename": "nvda_service.exe"
            },{
                "type": "gpii.windows.killProcessByName",
                "filename": "nvda.exe"
            }
        ],
        "isInstalled": [
            {
                "type": "gpii.deviceReporter.registryKeyExists",
                "hKey": "HKEY_LOCAL_MACHINE",
                "path": "Software\\Microsoft\\Windows\\CurrentVersion\\App Paths\\nvda.exe",
                "subPath": "",
                "dataType": "REG_SZ"
            }
        ]
    },

    "trace.easyOne.communicator.windows": {
        "name": "EasyOne Communicator Windows",
        "contexts": {
            "OS": [
                {
                    "id": "win32",
                    "version": ">=5.0"
                }
            ]
        },

        "settingsHandlers": {
            "configure": {
                "type": "gpii.settingsHandlers.noSettings",
                "capabilities": [
                    "content.simplification",
                    "applications.trace\\.easyOne\\.communicator\\.windows.id",
                    "content.simplification.applications.trace\\.easyOne\\.communicator\\.windows.name"
                ]
            }
        },
        "start": [
            {
                "type": "gpii.launch.exec",
                "command": "\"${{registry}.HKEY_LOCAL_MACHINE\\SOFTWARE\\Microsoft\\Windows\\CurrentVersion\\App Paths\\firefox.exe\\}\" http://easy123.org/user/${{userToken}}"
            }
        ],
        "stop": [
            {
                    "type": "gpii.windows.killProcessByName",
                    "filename": "firefox.exe"
            }
        ],
        "isInstalled": [
            {
                "type": "gpii.deviceReporter.alwaysInstalled"
            }
        ]
    },

    "trace.easyOne.sudan.windows": {
        "name": "EasyOne Communicator Sudan",
        "contexts": {
            "OS": [
                {
                    "id": "win32",
                    "version": ">=5.0"
                }
            ]
        },
        "settingsHandlers": {
            "configure": {
                "type": "gpii.settingsHandlers.noSettings",
                "capabilities": [
                    "content.pictorialSimplification",
                    "applications.trace\\.easyOne\\.sudan\\.windows.id",
                    "content.pictorialSimplification.applications.trace\\.easyOne\\.sudan\\.windows.name"
                ]
            }
        },
        "start": [
            {
                "type": "gpii.launch.exec",
                "command": "\"${{registry}.HKEY_LOCAL_MACHINE\\SOFTWARE\\Microsoft\\Windows\\CurrentVersion\\App Paths\\firefox.exe\\}\" http://easy123.org/sudan"
            }
        ],
        "stop": [
            {
                "type": "gpii.windows.killProcessByName",
                "filename": "firefox.exe"
            }
        ],
        "isInstalled": [
            {
                "type": "gpii.deviceReporter.alwaysInstalled"
            }
        ]
    },

    "webinsight.webAnywhere.windows": {
        "name": "Web Anywhere",
        "contexts": {
            "OS": [
                {
                    "id": "win32",
                    "version": ">=5.0"
                }
            ]
        },
        "settingsHandlers": {
            "configure": {
                "type": "gpii.settingsHandlers.noSettings",
                "capabilities": [
                    "display.screenReader",
                    "applications.webinsight\\.webAnywhere\\.windows.id",
                    "display.screenReader.applications.webinsight\\.webAnywhere\\.windows.name"
                ]
            }
        },
         "start": [
            {
                "type": "gpii.launch.exec",
                "command": "\"${{registry}.HKEY_LOCAL_MACHINE\\SOFTWARE\\Microsoft\\Windows\\CurrentVersion\\App Paths\\firefox.exe\\}\" \"http://webanywhere.cs.washington.edu/beta/?starting_url=http%3A%2F%2Fcloud4all.info\""
            }
        ],
        "stop": [
            {
                "type": "gpii.windows.killProcessByName",
                "filename": "firefox.exe"
            }
        ],
        "isInstalled": [
            {
                "type": "gpii.deviceReporter.alwaysInstalled"
            }
        ]
    },

    "net.opendirective.maavis": {
        "name": "maavis",
        "contexts": {
            "OS": [
                {
                    "id": "win32",
                    "version": ">=5.0"
                }
            ]
        },

        "settingsHandlers": {
            "configuration": {
                "type": "gpii.settingsHandlers.JSONSettingsHandler",
                "options": {
                    "filename": "${{environment}.MAAVIS_HOME}\\MaavisMedia\\Users\\Default\\userconfig.json"
                },
                "capabilities": [
                    "applications.net\\.opendirective\\.maavis.id",
                    "display.textReadingHighlight.-provisional-selfVoicingEnabled"
                ],
                "capabilitiesTransformations": {
                    "transform": [
                        {
                            "type": "fluid.transforms.condition",
                            "conditionPath": "http://registry\\.gpii\\.net/common/selfVoicingEnabled",
                            "outputPath": "speakOnActivate",
                            "true": {
                                "transform": {
                                    "type": "literalValue",
                                    "value": "yes"
                                }
                            },
                            "false": {
                                "transform": {
                                    "type": "literalValue",
                                    "value": "no"
                                }
                            }
                        }, {
                            "type": "fluid.transforms.condition",
                            "conditionPath": "http://registry\\.gpii\\.net/common/selfVoicingEnabled",
                            "outputPath": "speakTitles",
                            "true": {
                                "transform": {
                                    "type": "literalValue",
                                    "value": "yes"
                                }
                            },
                            "false": {
                                "transform": {
                                    "type": "literalValue",
                                    "value": "no"
                                }
                            }
                        }, {
                            "type": "fluid.transforms.condition",
                            "conditionPath": "http://registry\\.gpii\\.net/common/selfVoicingEnabled",
                            "outputPath": "speakLabels",
                            "true": {
                                "transform": {
                                    "type": "literalValue",
                                    "value": "yes"
                                }
                            },
                            "false": {
                                "transform": {
                                    "type": "literalValue",
                                    "value": "no"
                                }
                            }
                        }, {
                            "type": "fluid.transforms.condition",
                            "conditionPath": "http://registry\\.gpii\\.net/common/highContrastEnabled",
                            "condition": false,
                            "outputPath": "theme",
                            "false": {
                                "transform": {
                                    "type": "literalValue",
                                    "value": "colour"
                                }
                            },
                            "true": {
                                "transform": {
                                    "type": "fluid.transforms.valueMapper",
                                    "inputPath": "http://registry\\.gpii\\.net/common/highContrastTheme",
                                    "defaultOutputValue": "bw",
                                    "options": {
                                        "black-white": {
                                            "outputValue": "bw"
                                        },
                                        "white-black": {
                                            "outputValue": "bw"
                                        },
                                        "black-yellow": {
                                            "outputValue": "hc"
                                        },
                                        "yellow-black": {
                                            "outputValue": "hc"
                                        }
                                    }
                                }
                            }
                        }
                    ]
                }
            }
        },
        "configure": [
            "settings.configuration"
        ],
        "restore": [
            "settings.configuration"
        ],
        "start": [
            {
                "type": "gpii.launch.exec",
                "command": "${{environment}.ComSpec} /c \"cd ${{environment}.MAAVIS_HOME} && MaavisPortable.cmd\""
            }
        ],
        "stop": [
            {
                "type": "gpii.windows.killProcessByName",
                "filename": "firefox.exe"
            }
        ],
        "isInstalled": [
            {
                "type": "gpii.deviceReporter.alwaysInstalled"
            }
        ]
    },

    "com.microsoft.windows.highContrast": {
        "name": "Windows High Contrast",
        "contexts": {
            "OS": [
                {
                    "id": "win32",
                    "version": ">=5.0"
                }
            ]
        },
        "settingsHandlers": {
            "configure": {
                "type": "gpii.windows.spiSettingsHandler",
                "options": {
                    "getAction": "SPI_GETHIGHCONTRAST",
                    "setAction": "SPI_SETHIGHCONTRAST",
                    "uiParam": "struct_size",
                    "pvParam": {
                        "type": "struct",
                        "name": "HIGHCONTRAST"
                    },
                    "verifySettings": true
                },
                "capabilities": [
                    "display.screenEnhancement.-provisional-highContrastEnabled",
                    "applications.com\\.microsoft\\.windows\\.highContrast.id"
                ],
                "capabilitiesTransformations": {
                    "HighContrastOn": {
                        "transform": {
                            "type": "fluid.transforms.value",
                            "inputPath": "http://registry\\.gpii\\.net/common/highContrastEnabled",
                            "outputPath": "value"
                        },
                        "path": {
                            "transform": {
                                "type": "fluid.transforms.literalValue",
                                "value": "pvParam.dwFlags.HCF_HIGHCONTRASTON"
                            }
                        }
                    }
                }
            }
        },
        "configure": [
            "settings.configure"
        ],
        "restore": [
            "settings.configure"
        ],
        "isInstalled": [
            {
                "type": "gpii.deviceReporter.alwaysInstalled"
            }
        ]
    },

    "com.microsoft.windows.mouseTrailing": {
        "name": "Windows Mouse Trailing",
        "contexts": {
            "OS": [
                {
                    "id": "win32",
                    "version": ">=5.0"
                }
            ]
        },
        "settingsHandlers": {
            "configure": {
                "type": "gpii.windows.spiSettingsHandler",
                "options": {
                    "getAction": "SPI_GETMOUSETRAILS",
                    "setAction": "SPI_SETMOUSETRAILS",
                    "uiParam": 0,
                    "pvParam": {
                        "type": "UINT"
                    },
                    "verifySettings": true
                },
                "capabilities": [
                    "display.screenEnhancement.mouseTrailing",
                    "applications.com\\.microsoft\\.windows\\.mouseTrailing.id"
                ],
                "capabilitiesTransformations": {
                    "MouseTrails": {
                        "transform": {
                            "type": "fluid.transforms.value",
                            "inputPath": "http://registry\\.gpii\\.net/common/mouseTrailing",
                            "outputPath": "value"
                        },
                        "path": {
                            "transform": {
                                "type": "fluid.transforms.literalValue",
                                "value": {
                                    "get": "pvParam",
                                    "set": "uiParam"
                                }
                            }
                        }
                    }
                }
            }
        },
        "configure": [
            "settings.configure"
        ],
        "restore": [
            "settings.configure"
        ],
        "isInstalled": [
            {
                "type": "gpii.deviceReporter.alwaysInstalled"
            }
        ]
    },

    "com.microsoft.windows.cursors": {
        "name": "Windows Cursors",
        "contexts": {
            "OS": [
                {
                    "id": "win32",
                    "version": ">=5.0"
                }
            ]
        },
        "settingsHandlers": {
            "configure": {
                "type": "gpii.windows.registrySettingsHandler",
                "options": {
                    "hKey": "HKEY_CURRENT_USER",
                    "path": "Control Panel\\Cursors",
                    "dataTypes": {
                        "Arrow": "REG_SZ",
                        "Hand": "REG_SZ",
                        "Help": "REG_SZ",
                        "AppStarting": "REG_SZ",
                        "No": "REG_SZ",
                        "NWPen": "REG_SZ",
                        "SizeAll": "REG_SZ",
                        "SizeNESW": "REG_SZ",
                        "SizeNS": "REG_SZ",
                        "SizeNWSE": "REG_SZ",
                        "SizeWE": "REG_SZ",
                        "UpArrow": "REG_SZ",
                        "Wait": "REG_SZ"
                    },
                    "verifySettings": true
                },
                "capabilities": [
                    "display.screenEnhancement.cursorSize",
                    "applications.com\\.microsoft\\.windows\\.cursors.id"
                ],
                "capabilitiesTransformations": {
                    "Arrow": {
                        "transform": {
                            "type": "gpii.transformer.quantize",
                            "inputPath": "http://registry\\.gpii\\.net/common/cursorSize",
                            "ranges": [
                                {
                                    "upperBound": 0.333,
                                    "output": "%SystemRoot%\\cursors\\aero_arrow.cur"
                                }, {
                                    "upperBound": 0.666,
                                    "output": "%SystemRoot%\\cursors\\aero_arrow_l.cur"
                                }, {
                                    "output": "%SystemRoot%\\cursors\\aero_arrow_xl.cur"
                                }
                            ]
                        }
                    },
                    "Hand": {
                        "transform": {
                            "type": "gpii.transformer.quantize",
                            "inputPath": "http://registry\\.gpii\\.net/common/cursorSize",
                            "ranges": [
                                {
                                    "upperBound": 0.333,
                                    "output": "%SystemRoot%\\cursors\\aero_link.cur"
                                }, {
                                    "upperBound": 0.666,
                                    "output": "%SystemRoot%\\cursors\\aero_link_l.cur"
                                }, {
                                    "output": "%SystemRoot%\\cursors\\aero_link_xl.cur"
                                }
                            ]
                        }
                    },
                    "Help": {
                        "transform": {
                            "type": "gpii.transformer.quantize",
                            "inputPath": "http://registry\\.gpii\\.net/common/cursorSize",
                            "ranges": [
                                {
                                    "upperBound": 0.333,
                                    "output": "%SystemRoot%\\cursors\\aero_helpsel.cur"
                                }, {
                                    "upperBound": 0.666,
                                    "output": "%SystemRoot%\\cursors\\aero_helpsel_l.cur"
                                }, {
                                    "output": "%SystemRoot%\\cursors\\aero_helpsel_xl.cur"
                                }
                            ]
                        }
                    },
                    "AppStarting": {
                        "transform": {
                            "type": "gpii.transformer.quantize",
                            "inputPath": "http://registry\\.gpii\\.net/common/cursorSize",
                            "ranges": [
                                {
                                    "upperBound": 0.333,
                                    "output": "%SystemRoot%\\cursors\\aero_working.ani"
                                }, {
                                    "upperBound": 0.666,
                                    "output": "%SystemRoot%\\cursors\\aero_working_l.ani"
                                }, {
                                    "output": "%SystemRoot%\\cursors\\aero_working_xl.ani"
                                }
                            ]
                        }
                    },
                    "No": {
                        "transform": {
                            "type": "gpii.transformer.quantize",
                            "inputPath": "http://registry\\.gpii\\.net/common/cursorSize",
                            "ranges": [
                                {
                                    "upperBound": 0.333,
                                    "output": "%SystemRoot%\\cursors\\aero_unavail.cur"
                                }, {
                                    "upperBound": 0.666,
                                    "output": "%SystemRoot%\\cursors\\aero_unavail_l.cur"
                                }, {
                                    "output": "%SystemRoot%\\cursors\\aero_unavail_xl.cur"
                                }
                            ]
                        }
                    },
                    "NWPen": {
                        "transform": {
                            "type": "gpii.transformer.quantize",
                            "inputPath": "http://registry\\.gpii\\.net/common/cursorSize",
                            "ranges": [
                                {
                                    "upperBound": 0.333,
                                    "output": "%SystemRoot%\\cursors\\aero_pen.cur"
                                }, {
                                    "upperBound": 0.666,
                                    "output": "%SystemRoot%\\cursors\\aero_pen_l.cur"
                                }, {
                                    "output": "%SystemRoot%\\cursors\\aero_pen_xl.cur"
                                }
                            ]
                        }
                    },
                    "SizeAll": {
                        "transform": {
                            "type": "gpii.transformer.quantize",
                            "inputPath": "http://registry\\.gpii\\.net/common/cursorSize",
                            "ranges": [
                                {
                                    "upperBound": 0.333,
                                    "output": "%SystemRoot%\\cursors\\aero_move.cur"
                                }, {
                                    "upperBound": 0.666,
                                    "output": "%SystemRoot%\\cursors\\aero_move_l.cur"
                                }, {
                                    "output": "%SystemRoot%\\cursors\\aero_move_xl.cur"
                                }
                            ]
                        }
                    },
                    "SizeNESW": {
                        "transform": {
                            "type": "gpii.transformer.quantize",
                            "inputPath": "http://registry\\.gpii\\.net/common/cursorSize",
                            "ranges": [
                                {
                                    "upperBound": 0.333,
                                    "output": "%SystemRoot%\\cursors\\aero_nesw.cur"
                                }, {
                                    "upperBound": 0.666,
                                    "output": "%SystemRoot%\\cursors\\aero_nesw_l.cur"
                                }, {
                                    "output": "%SystemRoot%\\cursors\\aero_nesw_xl.cur"
                                }
                            ]
                        }
                    },
                    "SizeNS": {
                        "transform": {
                            "type": "gpii.transformer.quantize",
                            "inputPath": "http://registry\\.gpii\\.net/common/cursorSize",
                            "ranges": [
                                {
                                    "upperBound": 0.333,
                                    "output": "%SystemRoot%\\cursors\\aero_ns.cur"
                                }, {
                                    "upperBound": 0.666,
                                    "output": "%SystemRoot%\\cursors\\aero_ns_l.cur"
                                }, {
                                    "output": "%SystemRoot%\\cursors\\aero_ns_xl.cur"
                                }
                            ]
                        }
                    },
                    "SizeNWSE": {
                        "transform": {
                            "type": "gpii.transformer.quantize",
                            "inputPath": "http://registry\\.gpii\\.net/common/cursorSize",
                            "ranges": [
                                {
                                    "upperBound": 0.333,
                                    "output": "%SystemRoot%\\cursors\\aero_nwse.cur"
                                }, {
                                    "upperBound": 0.666,
                                    "output": "%SystemRoot%\\cursors\\aero_nwse_l.cur"
                                }, {
                                    "output": "%SystemRoot%\\cursors\\aero_nwse_xl.cur"
                                }
                            ]
                        }
                    },
                    "SizeWE": {
                        "transform": {
                            "type": "gpii.transformer.quantize",
                            "inputPath": "http://registry\\.gpii\\.net/common/cursorSize",
                            "ranges": [
                                {
                                    "upperBound": 0.333,
                                    "output": "%SystemRoot%\\cursors\\aero_ew.cur"
                                }, {
                                    "upperBound": 0.666,
                                    "output": "%SystemRoot%\\cursors\\aero_ew_l.cur"
                                }, {
                                    "output": "%SystemRoot%\\cursors\\aero_ew_xl.cur"
                                }
                            ]
                        }
                    },
                    "UpArrow": {
                        "transform": {
                            "type": "gpii.transformer.quantize",
                            "inputPath": "http://registry\\.gpii\\.net/common/cursorSize",
                            "ranges": [
                                {
                                    "upperBound": 0.333,
                                    "output": "%SystemRoot%\\cursors\\aero_up.cur"
                                }, {
                                    "upperBound": 0.666,
                                    "output": "%SystemRoot%\\cursors\\aero_up_l.cur"
                                }, {
                                    "output": "%SystemRoot%\\cursors\\aero_up_xl.cur"
                                }
                            ]
                        }
                    },
                    "Wait": {
                        "transform": {
                            "type": "gpii.transformer.quantize",
                            "inputPath": "http://registry\\.gpii\\.net/common/cursorSize",
                            "ranges": [
                                {
                                    "upperBound": 0.333,
                                    "output": "%SystemRoot%\\cursors\\aero_busy.ani"
                                }, {
                                    "upperBound": 0.666,
                                    "output": "%SystemRoot%\\cursors\\aero_busy_l.ani"
                                }, {
                                    "output": "%SystemRoot%\\cursors\\aero_busy_xl.ani"
                                }
                            ]
                        }
                    }
                }
            }
        },
        "configure": [
            "settings.configure"
        ],
        "restore": [
            "settings.configure"
        ],
        "start": [
            {
                "type": "gpii.windows.spiSettingsHandler.updateCursors"
            }
        ],
        "stop": [
            {
                "type": "gpii.windows.spiSettingsHandler.updateCursors"
            }
        ],
        "isInstalled": [
            {
                "type": "gpii.deviceReporter.alwaysInstalled"
            }
        ]
    },

    "eu.singularlogic.pixelsense.sociable": {
        "name": "Sociable",
        "contexts": {
            "OS": [
                {
                    "id": "win32",
                    "version": ">=5.0"
                }
            ]
        },
        "settingsHandlers": {
            "configuration": {
                "type": "gpii.settingsHandlers.XMLHandler",
                "options": {
                    "filename": "C:\\Sociable\\Configuration.xml",
                    "encoding": "utf-8",
                    "xml-tag": "<?xml version=\"1.0\"?>"
                },
                "capabilities": [
                    "applications.eu\\.singularlogic\\.pixelsense\\.sociable.id"
                ],
                "capabilitiesTransformations": {
                    "user.$t": {
                        "literalValue": 1
                    },
                    "expert.$t": {
                        "literalValue": 1
                    },
                    "careCenter.$t": {
                        "literalValue": 1
                    },
                    "screenReaderTTSEnabled": {
                        "value": "http://registry\\.gpii\\.net/common/screenReaderTTSEnabled"
                    },
                    "highContrastEnabled": {
                        "value": "http://registry\\.gpii\\.net/common/highContrastEnabled"
                    },
                     "fontSize": {
                        "value": {
                            "transform": {
                                "type": "gpii.transformer.quantize",
                                "inputPath": "http://registry\\.gpii\\.net/common/fontSize",
                                "ranges": [{
                                    "upperBound": 14,
                                    "output": "normal"
                                },{
                                    "output": "large"
                                }]
                            }
                        }
                    }
                }
            }
        },
        "configure": [
            "settings.configuration"
        ],
        "restore": [
            "settings.configuration"
        ],
        "start": [
            {
                "type": "gpii.launch.exec",
                "command": "C:\\Sociable\\Cloud4All.exe"
            }
        ],
        "stop": [
            {
                "type": "gpii.launch.exec",
                "command": "C:\\Sociable\\Cloud4All.exe -stop"
            }
        ]
    },

    "com.ilunion.cloud4chrome": {
        "name": "Cloud4all Chrome extension",
        "contexts": {
            "OS": [{
                    "id": "win32",
                    "version": ">=5.0"
            }]
        },
        "settingsHandlers": {
            "chromeconf": {
                "type": "gpii.settingsHandlers.webSockets",
                "options": {
                    "path": "com.ilunion.cloud4chrome"
                },
                "capabilities": [
                    "applications.com\\.ilunion\\.cloud4chrome.id"
                ],
                "capabilitiesTransformations": {
                    "screenReaderTTSEnabled": "http://registry\\.gpii\\.net/common/screenReaderTTSEnabled",
                    "fontSize": {
                        "transform":{
                            "type": "gpii.transformer.quantize",
                            "inputPath": "http://registry\\.gpii\\.net/common/fontSize",
                            "input": 9,
                            "ranges": [
                                {
                                    "upperBound": 12,
                                    "output": "medium"
                                },
                                {
                                    "upperBound": 18,
                                    "output": "large"
                                },
                                {
                                    "output": "x-large"
                                }
                            ]
                        }
                    },
                    "magnifierEnabled": "http://registry\\.gpii\\.net/common/magnifierEnabled",
                    "magnification": {
                        "transform": {
                            "type": "gpii.transformer.quantize",
                            "inputPath": "http://registry\\.gpii\\.net/common/magnification",
                            "input": 1,
                            "ranges": [
                                {
                                    "upperBound": 1.2,
                                    "output": 1
                                },
                                {
                                    "upperBound": 2.5,
                                    "output": 2
                                },
                                {
                                    "output": 3
                                }
                            ]
                        }
                    },
                    "highContrastEnabled": "http://registry\\.gpii\\.net/common/highContrastEnabled",
                    "highContrastTheme": "http://registry\\.gpii\\.net/common/highContrastTheme",
                    "invertColours": "http://registry\\.gpii\\.net/common/invertColours"
                }
           }
        },
        "configure": [
            "settings.chromeconf"
        ],
        "restore": [
            "settings.chromeconf"
        ],
        "start": [
        ],
        "stop": [
        ],
        "isInstalled": [
            {
                "type": "gpii.deviceReporter.alwaysInstalled"
            }
        ]
    }
}<|MERGE_RESOLUTION|>--- conflicted
+++ resolved
@@ -43,7 +43,6 @@
                 }
             },
 
-            {
                 "type": "gpii.settingsHandlers.INISettingsHandler",
                 "options": {
                     "filename": "${{environment}.APPDATA}\\Freedom Scientific\\JAWS\\16.0\\Settings\\VoiceProfiles\\GPII.VPF"
@@ -106,31 +105,13 @@
         "configure": [
             "settings.configuration"
         ],
-<<<<<<< HEAD
-        "lifecycleManager": {
-            "start": [
-                "setSettings",
-                {
-                    "type": "gpii.launch.exec",
-                    "command": "\"${{registry}.HKEY_LOCAL_MACHINE\\SOFTWARE\\Microsoft\\Windows\\CurrentVersion\\App Paths\\JAWS16.exe\\}\""
-                }
-            ],
-            "stop": [
-                {
-                    "type": "gpii.launch.exec",
-                    "command": "${{environment}.SystemRoot}\\System32\\taskkill.exe /f /im jfw.exe"
-                },
-                "restoreSettings"
-            ]
-        }
-=======
         "restore": [
             "settings.configuration"
         ],
         "start": [
             {
                 "type": "gpii.launch.exec",
-                "command": "\"${{registry}.HKEY_LOCAL_MACHINE\\SOFTWARE\\Microsoft\\Windows\\CurrentVersion\\App Paths\\JAWS15.exe\\}\""
+                "command": "\"${{registry}.HKEY_LOCAL_MACHINE\\SOFTWARE\\Microsoft\\Windows\\CurrentVersion\\App Paths\\JAWS16.exe\\}\""
             }
         ],
         "stop": [
@@ -143,12 +124,11 @@
             {
                 "type": "gpii.deviceReporter.registryKeyExists",
                 "hKey": "HKEY_LOCAL_MACHINE",
-                "path": "Software\\Microsoft\\Windows\\CurrentVersion\\App Paths\\JAWS15.exe",
+                "path": "Software\\Microsoft\\Windows\\CurrentVersion\\App Paths\\JAWS16.exe",
                 "subPath": "",
                 "dataType": "REG_SZ"
             }
         ]
->>>>>>> 71caa1f1
     },
 
     "com.texthelp.readWriteGold": {
