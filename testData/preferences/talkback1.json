--- conflicted
+++ resolved
@@ -1,5 +1,4 @@
 {
-<<<<<<< HEAD
     "flat": {
         "contexts": {
             "gpii-default": {
@@ -15,14 +14,6 @@
                     }
                 }
             }
-=======
-    "http://registry.gpii.org/applications/com.android.talkback": [{ "value": {} }],
-    "http://registry.gpii.org/applications/com.android.audioManager": [{ "value": { "STREAM_MUSIC": 14 } }],
-    "http://registry.gpii.org/applications/com.android.settings.secure": [{ 
-        "value": {
-            "tts_default_rate": 450,
-            "tts_default_pitch": 450
->>>>>>> b668a421
         }
     }
 }