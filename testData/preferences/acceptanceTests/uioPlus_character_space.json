--- conflicted
+++ resolved
@@ -6,17 +6,10 @@
                 "preferences": {
                     "http://registry.gpii.net/common/lineSpace": 1,
                     "http://registry.gpii.net/common/fontSize": 12,
-<<<<<<< HEAD
                     "http://registry.gpii.net/common/characterSpace": 0.2,
-                    "http://registry.gpii.net/common/selfVoicingEnabled": false,
-                    "http://registry.gpii.net/common/inputsLargerEnabled": false,
-                    "http://registry.gpii.net/common/highContrastEnabled": false,
-=======
-                    "http://registry.gpii.net/common/characterSpace": 1,
                     "http://registry.gpii.net/common/selfVoicing/enabled": false,
                     "http://registry.gpii.net/common/inputsLarger/enabled": false,
                     "http://registry.gpii.net/common/highContrast/enabled": false,
->>>>>>> 6f809b61
                     "http://registry.gpii.net/common/highlightColor": "default",
                     "http://registry.gpii.net/common/tableOfContents": false,
                     "http://registry.gpii.net/common/supportTool": [],
