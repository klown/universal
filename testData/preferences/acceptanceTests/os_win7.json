{
    "flat": {
        "http://registry.gpii.org/applications/com.microsoft.windows.mouseTrailing": [{
            "value": {
                "MouseTrails": {
                    "path": {
                        "get": "pvParam",
                        "set": "uiParam"
                    },
                    "value": 10
                }
            }
        }],
        "http://registry.gpii.org/applications/com.microsoft.windows.highContrast": [{
            "value": {
                "HighContrastOn": {
                    "path": "pvParam.dwFlags.HCF_HIGHCONTRASTON",
                    "value": true
                }
            }
<<<<<<< HEAD
        }],
        "http://registry.gpii.org/applications/com.microsoft.windows.cursors": [{
            "value": {
                "No": {
                    "value": "%SystemRoot%\\cursors\\aero_unavail_xl.cur",
                    "dataType": "REG_SZ"
                },
                "Hand": {
                    "value": "%SystemRoot%\\cursors\\aero_link_xl.cur",
                    "dataType": "REG_SZ"
                },
                "Help": {
                    "value": "%SystemRoot%\\cursors\\aero_helpsel_xl.cur",
                    "dataType": "REG_SZ"
                },
                "Wait": {
                    "value": "%SystemRoot%\\cursors\\aero_busy_xl.ani",
                    "dataType": "REG_SZ"
                },
                "Arrow": {
                    "value": "%SystemRoot%\\cursors\\aero_arrow_xl.cur",
                    "dataType": "REG_SZ"
                },
                "NWPen": {
                    "value": "%SystemRoot%\\cursors\\aero_pen_xl.cur",
                    "dataType": "REG_SZ"
                },
                "SizeNS": {
                    "value": "%SystemRoot%\\cursors\\aero_ns_xl.cur",
                    "dataType": "REG_SZ"
                },
                "SizeWE": {
                    "value": "%SystemRoot%\\cursors\\aero_ew_xl.cur",
                    "dataType": "REG_SZ"
                },
                "SizeAll": {
                    "value": "%SystemRoot%\\cursors\\aero_move_xl.cur",
                    "dataType": "REG_SZ"
                },
                "UpArrow": {
                    "value": "%SystemRoot%\\cursors\\aero_up_xl.cur",
                    "dataType": "REG_SZ"
                },
                "SizeNESW": {
                    "value": "%SystemRoot%\\cursors\\aero_nesw_xl.cur",
                    "dataType": "REG_SZ"
                },
                "SizeNWSE": {
                    "value": "%SystemRoot%\\cursors\\aero_nwse_xl.cur",
                    "dataType": "REG_SZ"
                },
                "AppStarting": {
                    "value": "%SystemRoot%\\cursors\\aero_working_xl.ani",
                    "dataType": "REG_SZ"
                }
            }
        }],
        "http://registry.gpii.org/applications/com.microsoft.windows.magnifier": [{
            "value": {
                "FollowFocus": {
                    "value": 0,
                    "dataType": "REG_DWORD"
                },
                "FollowCaret": {
                    "value": 1,
                    "dataType": "REG_DWORD"
                },
                "FollowMouse": {
                    "value": 1,
                    "dataType": "REG_DWORD"
                },
                "Invert": {
                    "value": true,
                    "dataType": "REG_DWORD"
                },
                "Magnification": {
                    "value": 150,
                    "dataType": "REG_DWORD"
                },
                "MagnificationMode": {
                    "value": 3,
                    "dataType": "REG_DWORD"
                }
            }
        }]
    }
=======
        }
    }],
    "http://registry.gpii.org/applications/com.microsoft.windows.cursors": [{
        "value": {
            "No": "%SystemRoot%\\cursors\\aero_unavail_xl.cur",
            "Hand": "%SystemRoot%\\cursors\\aero_link_xl.cur",
            "Help": "%SystemRoot%\\cursors\\aero_helpsel_xl.cur",
            "Wait": "%SystemRoot%\\cursors\\aero_busy_xl.ani",
            "Arrow": "%SystemRoot%\\cursors\\aero_arrow_xl.cur",
            "NWPen": "%SystemRoot%\\cursors\\aero_pen_xl.cur",
            "SizeNS": "%SystemRoot%\\cursors\\aero_ns_xl.cur",
            "SizeWE": "%SystemRoot%\\cursors\\aero_ew_xl.cur",
            "SizeAll": "%SystemRoot%\\cursors\\aero_move_xl.cur",
            "UpArrow": "%SystemRoot%\\cursors\\aero_up_xl.cur",
            "SizeNESW": "%SystemRoot%\\cursors\\aero_nesw_xl.cur",
            "SizeNWSE": "%SystemRoot%\\cursors\\aero_nwse_xl.cur",
            "AppStarting": "%SystemRoot%\\cursors\\aero_working_xl.ani"
        }
    }],
    "http://registry.gpii.org/applications/com.microsoft.windows.magnifier": [{
        "value": {
            "FollowFocus": 0,
            "FollowCaret": 1,
            "FollowMouse": 1,
            "Invert": true,
            "Magnification": 150,
            "MagnificationMode": 3
        }
    }]
>>>>>>> 43bf4374
}<|MERGE_RESOLUTION|>--- conflicted
+++ resolved
@@ -18,122 +18,33 @@
                     "value": true
                 }
             }
-<<<<<<< HEAD
         }],
         "http://registry.gpii.org/applications/com.microsoft.windows.cursors": [{
             "value": {
-                "No": {
-                    "value": "%SystemRoot%\\cursors\\aero_unavail_xl.cur",
-                    "dataType": "REG_SZ"
-                },
-                "Hand": {
-                    "value": "%SystemRoot%\\cursors\\aero_link_xl.cur",
-                    "dataType": "REG_SZ"
-                },
-                "Help": {
-                    "value": "%SystemRoot%\\cursors\\aero_helpsel_xl.cur",
-                    "dataType": "REG_SZ"
-                },
-                "Wait": {
-                    "value": "%SystemRoot%\\cursors\\aero_busy_xl.ani",
-                    "dataType": "REG_SZ"
-                },
-                "Arrow": {
-                    "value": "%SystemRoot%\\cursors\\aero_arrow_xl.cur",
-                    "dataType": "REG_SZ"
-                },
-                "NWPen": {
-                    "value": "%SystemRoot%\\cursors\\aero_pen_xl.cur",
-                    "dataType": "REG_SZ"
-                },
-                "SizeNS": {
-                    "value": "%SystemRoot%\\cursors\\aero_ns_xl.cur",
-                    "dataType": "REG_SZ"
-                },
-                "SizeWE": {
-                    "value": "%SystemRoot%\\cursors\\aero_ew_xl.cur",
-                    "dataType": "REG_SZ"
-                },
-                "SizeAll": {
-                    "value": "%SystemRoot%\\cursors\\aero_move_xl.cur",
-                    "dataType": "REG_SZ"
-                },
-                "UpArrow": {
-                    "value": "%SystemRoot%\\cursors\\aero_up_xl.cur",
-                    "dataType": "REG_SZ"
-                },
-                "SizeNESW": {
-                    "value": "%SystemRoot%\\cursors\\aero_nesw_xl.cur",
-                    "dataType": "REG_SZ"
-                },
-                "SizeNWSE": {
-                    "value": "%SystemRoot%\\cursors\\aero_nwse_xl.cur",
-                    "dataType": "REG_SZ"
-                },
-                "AppStarting": {
-                    "value": "%SystemRoot%\\cursors\\aero_working_xl.ani",
-                    "dataType": "REG_SZ"
-                }
+                "No": "%SystemRoot%\\cursors\\aero_unavail_xl.cur",
+                "Hand": "%SystemRoot%\\cursors\\aero_link_xl.cur",
+                "Help": "%SystemRoot%\\cursors\\aero_helpsel_xl.cur",
+                "Wait": "%SystemRoot%\\cursors\\aero_busy_xl.ani",
+                "Arrow": "%SystemRoot%\\cursors\\aero_arrow_xl.cur",
+                "NWPen": "%SystemRoot%\\cursors\\aero_pen_xl.cur",
+                "SizeNS": "%SystemRoot%\\cursors\\aero_ns_xl.cur",
+                "SizeWE": "%SystemRoot%\\cursors\\aero_ew_xl.cur",
+                "SizeAll": "%SystemRoot%\\cursors\\aero_move_xl.cur",
+                "UpArrow": "%SystemRoot%\\cursors\\aero_up_xl.cur",
+                "SizeNESW": "%SystemRoot%\\cursors\\aero_nesw_xl.cur",
+                "SizeNWSE": "%SystemRoot%\\cursors\\aero_nwse_xl.cur",
+                "AppStarting": "%SystemRoot%\\cursors\\aero_working_xl.ani"
             }
         }],
         "http://registry.gpii.org/applications/com.microsoft.windows.magnifier": [{
             "value": {
-                "FollowFocus": {
-                    "value": 0,
-                    "dataType": "REG_DWORD"
-                },
-                "FollowCaret": {
-                    "value": 1,
-                    "dataType": "REG_DWORD"
-                },
-                "FollowMouse": {
-                    "value": 1,
-                    "dataType": "REG_DWORD"
-                },
-                "Invert": {
-                    "value": true,
-                    "dataType": "REG_DWORD"
-                },
-                "Magnification": {
-                    "value": 150,
-                    "dataType": "REG_DWORD"
-                },
-                "MagnificationMode": {
-                    "value": 3,
-                    "dataType": "REG_DWORD"
-                }
+                "FollowFocus": 0,
+                "FollowCaret": 1,
+                "FollowMouse": 1,
+                "Invert": true,
+                "Magnification": 150,
+                "MagnificationMode": 3
             }
         }]
     }
-=======
-        }
-    }],
-    "http://registry.gpii.org/applications/com.microsoft.windows.cursors": [{
-        "value": {
-            "No": "%SystemRoot%\\cursors\\aero_unavail_xl.cur",
-            "Hand": "%SystemRoot%\\cursors\\aero_link_xl.cur",
-            "Help": "%SystemRoot%\\cursors\\aero_helpsel_xl.cur",
-            "Wait": "%SystemRoot%\\cursors\\aero_busy_xl.ani",
-            "Arrow": "%SystemRoot%\\cursors\\aero_arrow_xl.cur",
-            "NWPen": "%SystemRoot%\\cursors\\aero_pen_xl.cur",
-            "SizeNS": "%SystemRoot%\\cursors\\aero_ns_xl.cur",
-            "SizeWE": "%SystemRoot%\\cursors\\aero_ew_xl.cur",
-            "SizeAll": "%SystemRoot%\\cursors\\aero_move_xl.cur",
-            "UpArrow": "%SystemRoot%\\cursors\\aero_up_xl.cur",
-            "SizeNESW": "%SystemRoot%\\cursors\\aero_nesw_xl.cur",
-            "SizeNWSE": "%SystemRoot%\\cursors\\aero_nwse_xl.cur",
-            "AppStarting": "%SystemRoot%\\cursors\\aero_working_xl.ani"
-        }
-    }],
-    "http://registry.gpii.org/applications/com.microsoft.windows.magnifier": [{
-        "value": {
-            "FollowFocus": 0,
-            "FollowCaret": 1,
-            "FollowMouse": 1,
-            "Invert": true,
-            "Magnification": 150,
-            "MagnificationMode": 3
-        }
-    }]
->>>>>>> 43bf4374
 }