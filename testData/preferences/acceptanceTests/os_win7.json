{
    "flat": {
        "contexts": {
            "gpii-default": {
                "name": "Default preferences",
                "preferences": {
                    "http://registry.gpii.net/applications/com.microsoft.windows.mouseTrailing": {
                        "MouseTrails": {
                            "path": {
                                "get": "pvParam",
                                "set": "uiParam"
                            },
                            "value": 10
                        }
                    },
                    "http://registry.gpii.net/applications/com.microsoft.windows.mouseKeys": {
                        "MouseKeysOn": {
                            "path": "pvParam.dwFlags.MKF_MOUSEKEYSON",
                            "value": true
                        },
                        "MaxSpeed": {
                            "path": "pvParam.iMaxSpeed",
                            "value": 100
                        },
                        "Acceleration": {
                            "path": "pvParam.iTimeToMaxSpeed",
                            "value": 1000
                        }
                    },
                    "http://registry.gpii.net/applications/com.microsoft.windows.stickyKeys": {
                        "StickyKeysOn": {
                            "path": "pvParam.dwFlags.SKF_STICKYKEYSON",
                            "value": true
                        }
                    },
                    "http://registry.gpii.net/applications/com.microsoft.windows.filterKeys": {
                        "FilterKeysEnable": {
                            "path": "pvParam.dwFlags.FKF_FILTERKEYSON",
                            "value": true
                        },
                        "BounceKeysInterval": {
                            "path": "pvParam.iBounceMSec",
                            "value": 1000
                        }
                    },
                    "http://registry.gpii.net/applications/com.microsoft.windows.highContrast": {
                        "HighContrastOn": {
                            "path": "pvParam.dwFlags.HCF_HIGHCONTRASTON",
                            "value": true
                        }
                    },
                    "http://registry.gpii.net/applications/com.microsoft.windows.cursors": {
                        "No": "%SystemRoot%\\cursors\\aero_unavail_xl.cur",
                        "Hand": "%SystemRoot%\\cursors\\aero_link_xl.cur",
                        "Help": "%SystemRoot%\\cursors\\aero_helpsel_xl.cur",
                        "Wait": "%SystemRoot%\\cursors\\aero_busy_xl.ani",
                        "Arrow": "%SystemRoot%\\cursors\\aero_arrow_xl.cur",
                        "NWPen": "%SystemRoot%\\cursors\\aero_pen_xl.cur",
                        "SizeNS": "%SystemRoot%\\cursors\\aero_ns_xl.cur",
                        "SizeWE": "%SystemRoot%\\cursors\\aero_ew_xl.cur",
                        "SizeAll": "%SystemRoot%\\cursors\\aero_move_xl.cur",
                        "UpArrow": "%SystemRoot%\\cursors\\aero_up_xl.cur",
                        "SizeNESW": "%SystemRoot%\\cursors\\aero_nesw_xl.cur",
                        "SizeNWSE": "%SystemRoot%\\cursors\\aero_nwse_xl.cur",
                        "AppStarting": "%SystemRoot%\\cursors\\aero_working_xl.ani"
                    },
                    "http://registry.gpii.net/applications/com.microsoft.windows.magnifier": {
                        "FollowFocus": 0,
                        "FollowCaret": 1,
                        "FollowMouse": 1,
                        "Invert": 1,
                        "Magnification": 150,
                        "MagnificationMode": 3
                    },
                    "http://registry.gpii.net/applications/com.microsoft.windows.screenResolution": {
                        "screen-resolution": {
                            "width": 800,
                            "height": 600
                        }
                    },
<<<<<<< HEAD
                    "http://registry.gpii.net/applications/com.microsoft.windows.screenDPI": {
                        "screen-dpi": {
                            "configured": 1,
                            "maximum": 1,
                            "actual": 1
                        }
=======
                    "http://registry.gpii.net/applications/com.microsoft.windows.narrator": {
                        "SpeechSpeed": 11,
                        "SpeechPitch": 4,
                        "CoupleNarratorCursorKeyboard": 1,
                        "FollowInsertion": 0,
                        "InteractionMouse": 1,
                        "EchoWords": 1,
                        "EchoChars": 0
>>>>>>> 184db091
                    }
                }
            }
        }
    }
}<|MERGE_RESOLUTION|>--- conflicted
+++ resolved
@@ -78,14 +78,13 @@
                             "height": 600
                         }
                     },
-<<<<<<< HEAD
                     "http://registry.gpii.net/applications/com.microsoft.windows.screenDPI": {
                         "screen-dpi": {
                             "configured": 1,
                             "maximum": 1,
                             "actual": 1
                         }
-=======
+                    },
                     "http://registry.gpii.net/applications/com.microsoft.windows.narrator": {
                         "SpeechSpeed": 11,
                         "SpeechPitch": 4,
@@ -94,7 +93,6 @@
                         "InteractionMouse": 1,
                         "EchoWords": 1,
                         "EchoChars": 0
->>>>>>> 184db091
                     }
                 }
             }
