--- conflicted
+++ resolved
@@ -1,22 +1,15 @@
 {
-<<<<<<< HEAD
     "flat": {
         "contexts": {
             "gpii-default": {
                 "name": "Default preferences",
                 "preferences": {
                    "http://registry.gpii.net/common/language": "en",
-                   "http://registry.gpii.net/common/volume": "30",
+                   "http://registry.gpii.net/common/volume": 1,
                    "http://registry.gpii.net/common/highContrastTheme": "defaultTheme",
-                   "http://registry.gpii.net/common/fontSize": "25"
+                   "http://registry.gpii.net/common/fontSize": 14
                 }
             }
         }
     }
-=======
-   "http://registry.gpii.org/common/language": [{ "value": "en"}],
-   "http://registry.gpii.org/common/volume": [{"value": 1.0}],
-   "http://registry.gpii.org/common/highContrastTheme": [{"value": "defaultTheme"}],
-   "http://registry.gpii.org/common/fontSize": [{"value": 14}]
->>>>>>> 473269f1
 }