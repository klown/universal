--- conflicted
+++ resolved
@@ -1,14 +1,8 @@
 {
-<<<<<<< HEAD
     "flat": {
-        "http://registry.gpii.org/common/cursorSize": [{"value": "extralarge"}],
+        "http://registry.gpii.org/common/cursorSize": [{"value": 0.9}],
         "http://registry.gpii.org/common/fontSize": [{"value": 20}],
         "http://registry.gpii.org/common/mouseTrailing": [{"value": 16}],
-=======
-    "http://registry.gpii.org/common/cursorSize": [{"value": 0.9}],
-    "http://registry.gpii.org/common/fontSize": [{"value": 20}],
-    "http://registry.gpii.org/common/mouseTrailing": [{"value": 16}],
->>>>>>> 43bf4374
 
         "http://registry.gpii.org/common/magnification": [{"value": 2.0}],
         "http://registry.gpii.org/common/tracking": [{"value": ["focus"]}],
