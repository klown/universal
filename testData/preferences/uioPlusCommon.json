{
    "flat": {
        "contexts": {
            "gpii-default": {
                "name": "Default preferences",
                "preferences": {
                    "http://registry.gpii.net/common/lineSpace": 2,
                    "http://registry.gpii.net/common/fontSize": 24,
<<<<<<< HEAD
                    "http://registry.gpii.net/common/characterSpace": 0.2,
                    "http://registry.gpii.net/common/selfVoicingEnabled": true,
                    "http://registry.gpii.net/common/inputsLargerEnabled": true,
                    "http://registry.gpii.net/common/highContrastEnabled": true,
=======
                    "http://registry.gpii.net/common/characterSpace": 0,
                    "http://registry.gpii.net/common/selfVoicing/enabled": true,
                    "http://registry.gpii.net/common/inputsLarger/enabled": true,
                    "http://registry.gpii.net/common/highContrast/enabled": true,
>>>>>>> 6f809b61
                    "http://registry.gpii.net/common/highContrastTheme": "white-black",
                    "http://registry.gpii.net/common/highlightColor": "green",
                    "http://registry.gpii.net/common/tableOfContents": true,
                    "http://registry.gpii.net/common/supportTool": ["dictionary"],
                    "http://registry.gpii.net/common/simplifiedUi/enabled": true,
                    "http://registry.gpii.net/common/syllabification/enabled": false
                }
            }
        }
    }
}<|MERGE_RESOLUTION|>--- conflicted
+++ resolved
@@ -6,17 +6,10 @@
                 "preferences": {
                     "http://registry.gpii.net/common/lineSpace": 2,
                     "http://registry.gpii.net/common/fontSize": 24,
-<<<<<<< HEAD
                     "http://registry.gpii.net/common/characterSpace": 0.2,
-                    "http://registry.gpii.net/common/selfVoicingEnabled": true,
-                    "http://registry.gpii.net/common/inputsLargerEnabled": true,
-                    "http://registry.gpii.net/common/highContrastEnabled": true,
-=======
-                    "http://registry.gpii.net/common/characterSpace": 0,
                     "http://registry.gpii.net/common/selfVoicing/enabled": true,
                     "http://registry.gpii.net/common/inputsLarger/enabled": true,
                     "http://registry.gpii.net/common/highContrast/enabled": true,
->>>>>>> 6f809b61
                     "http://registry.gpii.net/common/highContrastTheme": "white-black",
                     "http://registry.gpii.net/common/highlightColor": "green",
                     "http://registry.gpii.net/common/tableOfContents": true,
