[
    {
<<<<<<< HEAD
=======
        "_id": "client-1",
        "type": "webPrefsConsumerClient",
        "name": "Service A",
        "oauth2ClientId": "org.chrome.cloud4chrome",
        "oauth2ClientSecret": "client_secret_1",
        "redirectUri": "http://localhost:3002/authorize_callback"
    },
    {
        "_id": "client-2",
        "type": "webPrefsConsumerClient",
        "name": "Service Passport Client",
        "oauth2ClientId": "client_id_pp",
        "oauth2ClientSecret": "client_secret_pp",
        "redirectUri": "http://localhost:3003/authorize_callback"
    },
    {
        "_id": "client-3",
        "type": "webPrefsConsumerClient",
        "name": "Easit4all",
        "oauth2ClientId": "com.bdigital.easit4all",
        "oauth2ClientSecret": "client_secret_easit4all",
        "redirectUri": "http://www.easit4all.com/oauth_signin/authorize_callback"
    },
    {
        "_id": "client-4",
        "type": "onboardedSolutionClient",
        "name": "GNOME Magnifier",
        "solutionId": "org.gnome.desktop.a11y.magnifier"
    },
    {
        "_id": "client-6",
        "type": "onboardedSolutionClient",
        "name": "Windows Magnifier",
        "solutionId": "com.microsoft.windows.magnifier"
    },
    {
        "_id": "client-7",
        "type": "onboardedSolutionClient",
        "name": "NVDA Screen Reader",
        "solutionId": "org.nvda-project"
    },
    {
        "_id": "client-8",
        "type": "privilegedPrefsCreatorClient",
        "name": "First Discovery",
        "oauth2ClientId": "net.gpii.prefsEditors.firstDiscovery",
        "oauth2ClientSecret": "client_secret_firstDiscovery"
    },
    {
        "_id": "client-9",
        "type": "gpiiAppInstallationClient",
        "name": "Pilot Computers",
        "oauth2ClientId": "pilot-computer",
        "oauth2ClientSecret": "pilot-computer-secret",
        "userId": null
    },
    {
        "_id": "user-1",
        "type": "user",
        "name": "chromehc",
        "password": "chromehc",
        "defaultGpiiToken": "review3_chrome_high_contrast"
    },
    {
        "_id": "user-2",
        "type": "user",
        "name": "ma1",
        "password": "ma1",
        "defaultGpiiToken": "review3_ma1"
    },
    {
        "_id": "user-3",
        "type": "user",
        "name": "ma2",
        "password": "ma2",
        "defaultGpiiToken": "review3_ma2"
    },
    {
        "_id": "user-4",
        "type": "user",
        "name": "li",
        "password": "li",
        "defaultGpiiToken": "li"
    },
    {
>>>>>>> 08db8a68
        "_id": "gpiiToken-1",
        "type": "gpiiToken",
        "gpiiToken": "review3_chrome_high_contrast"
    },
    {
        "_id": "gpiiToken-2",
        "type": "gpiiToken",
        "gpiiToken": "review3_ma1"
    },
    {
        "_id": "gpiiToken-3",
        "type": "gpiiToken",
        "gpiiToken": "review3_ma2"
    },
    {
        "_id": "gpiiToken-4",
        "type": "gpiiToken",
        "gpiiToken": "li"
    },
    {
<<<<<<< HEAD
        "_id": "client-1",
        "type": "gpiiAppInstallationClient",
        "name": "Pilot Computers",
        "oauth2ClientId": "pilot-computer",
        "oauth2ClientSecret": "pilot-computer-secret"
=======
        "_id": "gpiiToken-5",
        "type": "gpiiToken",
        "gpiiToken": "alice",
        "userId": null
    },
    {
        "_id": "gpiiToken-6",
        "type": "gpiiToken",
        "gpiiToken": "alsa",
        "userId": null
    },
    {
        "_id": "gpiiToken-7",
        "type": "gpiiToken",
        "gpiiToken": "andrei",
        "userId": null
    },
    {
        "_id": "gpiiToken-8",
        "type": "gpiiToken",
        "gpiiToken": "audio",
        "userId": null
    },
    {
        "_id": "gpiiToken-9",
        "type": "gpiiToken",
        "gpiiToken": "carla_24751",
        "userId": null
    },
    {
        "_id": "gpiiToken-10",
        "type": "gpiiToken",
        "gpiiToken": "chris",
        "userId": null
    },
    {
        "_id": "gpiiToken-11",
        "type": "gpiiToken",
        "gpiiToken": "chromeDefault",
        "userId": null
    },
    {
        "_id": "gpiiToken-12",
        "type": "gpiiToken",
        "gpiiToken": "condTest",
        "userId": null
    },
    {
        "_id": "gpiiToken-13",
        "type": "gpiiToken",
        "gpiiToken": "condTest2",
        "userId": null
    },
    {
        "_id": "gpiiToken-14",
        "type": "gpiiToken",
        "gpiiToken": "davey",
        "userId": null
    },
    {
        "_id": "gpiiToken-15",
        "type": "gpiiToken",
        "gpiiToken": "david",
        "userId": null
    },
    {
        "_id": "gpiiToken-16",
        "type": "gpiiToken",
        "gpiiToken": "debbie",
        "userId": null
    },
    {
        "_id": "gpiiToken-17",
        "type": "gpiiToken",
        "gpiiToken": "easit1",
        "userId": null
    },
    {
        "_id": "gpiiToken-18",
        "type": "gpiiToken",
        "gpiiToken": "easit2",
        "userId": null
    },
    {
        "_id": "gpiiToken-19",
        "type": "gpiiToken",
        "gpiiToken": "elaine",
        "userId": null
    },
    {
        "_id": "gpiiToken-20",
        "type": "gpiiToken",
        "gpiiToken": "elmer",
        "userId": null
    },
    {
        "_id": "gpiiToken-21",
        "type": "gpiiToken",
        "gpiiToken": "elmerv",
        "userId": null
    },
    {
        "_id": "gpiiToken-22",
        "type": "gpiiToken",
        "gpiiToken": "elod",
        "userId": null
    },
    {
        "_id": "gpiiToken-23",
        "type": "gpiiToken",
        "gpiiToken": "franklin",
        "userId": null
    },
    {
        "_id": "gpiiToken-24",
        "type": "gpiiToken",
        "gpiiToken": "gert",
        "userId": null
    },
    {
        "_id": "gpiiToken-25",
        "type": "gpiiToken",
        "gpiiToken": "jme_app",
        "userId": null
    },
    {
        "_id": "gpiiToken-26",
        "type": "gpiiToken",
        "gpiiToken": "jme_common",
        "userId": null
    },
    {
        "_id": "gpiiToken-27",
        "type": "gpiiToken",
        "gpiiToken": "livia",
        "userId": null
    },
    {
        "_id": "gpiiToken-28",
        "type": "gpiiToken",
        "gpiiToken": "maavis1",
        "userId": null
    },
    {
        "_id": "gpiiToken-29",
        "type": "gpiiToken",
        "gpiiToken": "maavis2",
        "userId": null
    },
    {
        "_id": "gpiiToken-30",
        "type": "gpiiToken",
        "gpiiToken": "maggie",
        "userId": null
    },
    {
        "_id": "gpiiToken-31",
        "type": "gpiiToken",
        "gpiiToken": "maguro",
        "userId": null
    },
    {
        "_id": "gpiiToken-32",
        "type": "gpiiToken",
        "gpiiToken": "manuel",
        "userId": null
    },
    {
        "_id": "gpiiToken-33",
        "type": "gpiiToken",
        "gpiiToken": "mary",
        "userId": null
    },
    {
        "_id": "gpiiToken-34",
        "type": "gpiiToken",
        "gpiiToken": "mickey",
        "userId": null
    },
    {
        "_id": "gpiiToken-35",
        "type": "gpiiToken",
        "gpiiToken": "mobileaccessibility1",
        "userId": null
    },
    {
        "_id": "gpiiToken-36",
        "type": "gpiiToken",
        "gpiiToken": "mobileaccessibility2",
        "userId": null
    },
    {
        "_id": "gpiiToken-37",
        "type": "gpiiToken",
        "gpiiToken": "multi_context",
        "userId": null
    },
    {
        "_id": "gpiiToken-38",
        "type": "gpiiToken",
        "gpiiToken": "nisha",
        "userId": null
    },
    {
        "_id": "gpiiToken-39",
        "type": "gpiiToken",
        "gpiiToken": "olb_Alicia_app",
        "userId": null
    },
    {
        "_id": "gpiiToken-40",
        "type": "gpiiToken",
        "gpiiToken": "olb_Alicia_cmn",
        "userId": null
    },
    {
        "_id": "gpiiToken-41",
        "type": "gpiiToken",
        "gpiiToken": "olb_Carla",
        "userId": null
    },
    {
        "_id": "gpiiToken-42",
        "type": "gpiiToken",
        "gpiiToken": "olb_KimCallahan",
        "userId": null
    },
    {
        "_id": "gpiiToken-43",
        "type": "gpiiToken",
        "gpiiToken": "olb_Lara",
        "userId": null
    },
    {
        "_id": "gpiiToken-44",
        "type": "gpiiToken",
        "gpiiToken": "olb_applicationSpecific_01",
        "userId": null
    },
    {
        "_id": "gpiiToken-45",
        "type": "gpiiToken",
        "gpiiToken": "omar",
        "userId": null
    },
    {
        "_id": "gpiiToken-46",
        "type": "gpiiToken",
        "gpiiToken": "omnitor1",
        "userId": null
    },
    {
        "_id": "gpiiToken-47",
        "type": "gpiiToken",
        "gpiiToken": "omnitor2",
        "userId": null
    },
    {
        "_id": "gpiiToken-48",
        "type": "gpiiToken",
        "gpiiToken": "os_android",
        "userId": null
    },
    {
        "_id": "gpiiToken-49",
        "type": "gpiiToken",
        "gpiiToken": "os_android_common",
        "userId": null
    },
    {
        "_id": "gpiiToken-50",
        "type": "gpiiToken",
        "gpiiToken": "phil",
        "userId": null
    },
    {
        "_id": "gpiiToken-51",
        "type": "gpiiToken",
        "gpiiToken": "randy",
        "userId": null
    },
    {
        "_id": "gpiiToken-52",
        "type": "gpiiToken",
        "gpiiToken": "review3_user_1",
        "userId": null
    },
    {
        "_id": "gpiiToken-53",
        "type": "gpiiToken",
        "gpiiToken": "review3_user_2",
        "userId": null
    },
    {
        "_id": "gpiiToken-54",
        "type": "gpiiToken",
        "gpiiToken": "review3_user_3",
        "userId": null
    },
    {
        "_id": "gpiiToken-55",
        "type": "gpiiToken",
        "gpiiToken": "review3_user_4",
        "userId": null
    },
    {
        "_id": "gpiiToken-56",
        "type": "gpiiToken",
        "gpiiToken": "roger",
        "userId": null
    },
    {
        "_id": "gpiiToken-57",
        "type": "gpiiToken",
        "gpiiToken": "rwg1",
        "userId": null
    },
    {
        "_id": "gpiiToken-58",
        "type": "gpiiToken",
        "gpiiToken": "rwg2",
        "userId": null
    },
    {
        "_id": "gpiiToken-59",
        "type": "gpiiToken",
        "gpiiToken": "salem",
        "userId": null
    },
    {
        "_id": "gpiiToken-60",
        "type": "gpiiToken",
        "gpiiToken": "sammy",
        "userId": null
    },
    {
        "_id": "gpiiToken-61",
        "type": "gpiiToken",
        "gpiiToken": "slater",
        "userId": null
    },
    {
        "_id": "gpiiToken-62",
        "type": "gpiiToken",
        "gpiiToken": "snapset_1a",
        "userId": null
    },
    {
        "_id": "gpiiToken-63",
        "type": "gpiiToken",
        "gpiiToken": "snapset_1b",
        "userId": null
    },
    {
        "_id": "gpiiToken-64",
        "type": "gpiiToken",
        "gpiiToken": "snapset_1c",
        "userId": null
    },
    {
        "_id": "gpiiToken-65",
        "type": "gpiiToken",
        "gpiiToken": "snapset_2a",
        "userId": null
    },
    {
        "_id": "gpiiToken-66",
        "type": "gpiiToken",
        "gpiiToken": "snapset_2b",
        "userId": null
    },
    {
        "_id": "gpiiToken-67",
        "type": "gpiiToken",
        "gpiiToken": "snapset_2c",
        "userId": null
    },
    {
        "_id": "gpiiToken-68",
        "type": "gpiiToken",
        "gpiiToken": "snapset_3",
        "userId": null
    },
    {
        "_id": "gpiiToken-69",
        "type": "gpiiToken",
        "gpiiToken": "snapset_3a",
        "userId": null
    },
    {
        "_id": "gpiiToken-70",
        "type": "gpiiToken",
        "gpiiToken": "snapset_3b",
        "userId": null
    },
    {
        "_id": "gpiiToken-71",
        "type": "gpiiToken",
        "gpiiToken": "snapset_3c",
        "userId": null
    },
    {
        "_id": "gpiiToken-72",
        "type": "gpiiToken",
        "gpiiToken": "snapset_4a",
        "userId": null
    },
    {
        "_id": "gpiiToken-73",
        "type": "gpiiToken",
        "gpiiToken": "snapset_4b",
        "userId": null
    },
    {
        "_id": "gpiiToken-74",
        "type": "gpiiToken",
        "gpiiToken": "snapset_4c",
        "userId": null
    },
    {
        "_id": "gpiiToken-75",
        "type": "gpiiToken",
        "gpiiToken": "snapset_4d",
        "userId": null
    },
    {
        "_id": "gpiiToken-76",
        "type": "gpiiToken",
        "gpiiToken": "snapset_5",
        "userId": null
    },
    {
        "_id": "gpiiToken-77",
        "type": "gpiiToken",
        "gpiiToken": "sociable1",
        "userId": null
    },
    {
        "_id": "gpiiToken-78",
        "type": "gpiiToken",
        "gpiiToken": "sociable2",
        "userId": null
    },
    {
        "_id": "gpiiToken-79",
        "type": "gpiiToken",
        "gpiiToken": "talkback1",
        "userId": null
    },
    {
        "_id": "gpiiToken-80",
        "type": "gpiiToken",
        "gpiiToken": "talkback2",
        "userId": null
    },
    {
        "_id": "gpiiToken-81",
        "type": "gpiiToken",
        "gpiiToken": "testUser1",
        "userId": null
    },
    {
        "_id": "gpiiToken-82",
        "type": "gpiiToken",
        "gpiiToken": "timothy",
        "userId": null
    },
    {
        "_id": "gpiiToken-83",
        "type": "gpiiToken",
        "gpiiToken": "tvm_applicationSpecific_01",
        "userId": null
    },
    {
        "_id": "gpiiToken-84",
        "type": "gpiiToken",
        "gpiiToken": "tvm_jasmin",
        "userId": null
    },
    {
        "_id": "gpiiToken-85",
        "type": "gpiiToken",
        "gpiiToken": "tvm_sammy",
        "userId": null
    },
    {
        "_id": "gpiiToken-86",
        "type": "gpiiToken",
        "gpiiToken": "tvm_vladimir",
        "userId": null
    },
    {
        "_id": "gpiiToken-87",
        "type": "gpiiToken",
        "gpiiToken": "uioPlusCommon",
        "userId": null
    },
    {
        "_id": "gpiiToken-88",
        "type": "gpiiToken",
        "gpiiToken": "uioPlus_character_space",
        "userId": null
    },
    {
        "_id": "gpiiToken-89",
        "type": "gpiiToken",
        "gpiiToken": "uioPlus_defaults",
        "userId": null
    },
    {
        "_id": "gpiiToken-90",
        "type": "gpiiToken",
        "gpiiToken": "uioPlus_font_size",
        "userId": null
    },
    {
        "_id": "gpiiToken-91",
        "type": "gpiiToken",
        "gpiiToken": "uioPlus_high_contrast",
        "userId": null
    },
    {
        "_id": "gpiiToken-92",
        "type": "gpiiToken",
        "gpiiToken": "uioPlus_highlight_colour",
        "userId": null
    },
    {
        "_id": "gpiiToken-93",
        "type": "gpiiToken",
        "gpiiToken": "uioPlus_inputs_larger",
        "userId": null
    },
    {
        "_id": "gpiiToken-94",
        "type": "gpiiToken",
        "gpiiToken": "uioPlus_line_space",
        "userId": null
    },
    {
        "_id": "gpiiToken-95",
        "type": "gpiiToken",
        "gpiiToken": "uioPlus_multiple_settings",
        "userId": null
    },
    {
        "_id": "gpiiToken-96",
        "type": "gpiiToken",
        "gpiiToken": "uioPlus_multiple_support_tool",
        "userId": null
    },
    {
        "_id": "gpiiToken-97",
        "type": "gpiiToken",
        "gpiiToken": "uioPlus_self_voicing",
        "userId": null
    },
    {
        "_id": "gpiiToken-98",
        "type": "gpiiToken",
        "gpiiToken": "uioPlus_simplified",
        "userId": null
    },
    {
        "_id": "gpiiToken-99",
        "type": "gpiiToken",
        "gpiiToken": "uioPlus_support_tool",
        "userId": null
    },
    {
        "_id": "gpiiToken-100",
        "type": "gpiiToken",
        "gpiiToken": "uioPlus_syllabification",
        "userId": null
    },
    {
        "_id": "gpiiToken-101",
        "type": "gpiiToken",
        "gpiiToken": "uioPlus_toc",
        "userId": null
    },
    {
        "_id": "gpiiToken-102",
        "type": "gpiiToken",
        "gpiiToken": "uioPlus_unhandled_support_tool",
        "userId": null
    },
    {
        "_id": "gpiiToken-103",
        "type": "gpiiToken",
        "gpiiToken": "vicky",
        "userId": null
    },
    {
        "_id": "gpiiToken-104",
        "type": "gpiiToken",
        "gpiiToken": "vladimir",
        "userId": null
    },
    {
        "_id": "gpiiToken-105",
        "type": "gpiiToken",
        "gpiiToken": "wayne",
        "userId": null
>>>>>>> 08db8a68
    }
]<|MERGE_RESOLUTION|>--- conflicted
+++ resolved
@@ -1,120 +1,32 @@
 [
     {
-<<<<<<< HEAD
-=======
-        "_id": "client-1",
-        "type": "webPrefsConsumerClient",
-        "name": "Service A",
-        "oauth2ClientId": "org.chrome.cloud4chrome",
-        "oauth2ClientSecret": "client_secret_1",
-        "redirectUri": "http://localhost:3002/authorize_callback"
-    },
-    {
-        "_id": "client-2",
-        "type": "webPrefsConsumerClient",
-        "name": "Service Passport Client",
-        "oauth2ClientId": "client_id_pp",
-        "oauth2ClientSecret": "client_secret_pp",
-        "redirectUri": "http://localhost:3003/authorize_callback"
-    },
-    {
-        "_id": "client-3",
-        "type": "webPrefsConsumerClient",
-        "name": "Easit4all",
-        "oauth2ClientId": "com.bdigital.easit4all",
-        "oauth2ClientSecret": "client_secret_easit4all",
-        "redirectUri": "http://www.easit4all.com/oauth_signin/authorize_callback"
-    },
-    {
-        "_id": "client-4",
-        "type": "onboardedSolutionClient",
-        "name": "GNOME Magnifier",
-        "solutionId": "org.gnome.desktop.a11y.magnifier"
-    },
-    {
-        "_id": "client-6",
-        "type": "onboardedSolutionClient",
-        "name": "Windows Magnifier",
-        "solutionId": "com.microsoft.windows.magnifier"
-    },
-    {
-        "_id": "client-7",
-        "type": "onboardedSolutionClient",
-        "name": "NVDA Screen Reader",
-        "solutionId": "org.nvda-project"
-    },
-    {
-        "_id": "client-8",
-        "type": "privilegedPrefsCreatorClient",
-        "name": "First Discovery",
-        "oauth2ClientId": "net.gpii.prefsEditors.firstDiscovery",
-        "oauth2ClientSecret": "client_secret_firstDiscovery"
-    },
-    {
-        "_id": "client-9",
-        "type": "gpiiAppInstallationClient",
-        "name": "Pilot Computers",
-        "oauth2ClientId": "pilot-computer",
-        "oauth2ClientSecret": "pilot-computer-secret",
-        "userId": null
-    },
-    {
-        "_id": "user-1",
-        "type": "user",
-        "name": "chromehc",
-        "password": "chromehc",
-        "defaultGpiiToken": "review3_chrome_high_contrast"
-    },
-    {
-        "_id": "user-2",
-        "type": "user",
-        "name": "ma1",
-        "password": "ma1",
-        "defaultGpiiToken": "review3_ma1"
-    },
-    {
-        "_id": "user-3",
-        "type": "user",
-        "name": "ma2",
-        "password": "ma2",
-        "defaultGpiiToken": "review3_ma2"
-    },
-    {
-        "_id": "user-4",
-        "type": "user",
-        "name": "li",
-        "password": "li",
-        "defaultGpiiToken": "li"
-    },
-    {
->>>>>>> 08db8a68
-        "_id": "gpiiToken-1",
-        "type": "gpiiToken",
-        "gpiiToken": "review3_chrome_high_contrast"
-    },
-    {
-        "_id": "gpiiToken-2",
-        "type": "gpiiToken",
-        "gpiiToken": "review3_ma1"
-    },
-    {
-        "_id": "gpiiToken-3",
-        "type": "gpiiToken",
-        "gpiiToken": "review3_ma2"
-    },
-    {
-        "_id": "gpiiToken-4",
-        "type": "gpiiToken",
-        "gpiiToken": "li"
-    },
-    {
-<<<<<<< HEAD
         "_id": "client-1",
         "type": "gpiiAppInstallationClient",
         "name": "Pilot Computers",
         "oauth2ClientId": "pilot-computer",
         "oauth2ClientSecret": "pilot-computer-secret"
-=======
+    },
+    {
+        "_id": "gpiiToken-1",
+        "type": "gpiiToken",
+        "gpiiToken": "review3_chrome_high_contrast"
+    },
+    {
+        "_id": "gpiiToken-2",
+        "type": "gpiiToken",
+        "gpiiToken": "review3_ma1"
+    },
+    {
+        "_id": "gpiiToken-3",
+        "type": "gpiiToken",
+        "gpiiToken": "review3_ma2"
+    },
+    {
+        "_id": "gpiiToken-4",
+        "type": "gpiiToken",
+        "gpiiToken": "li"
+    },
+    {
         "_id": "gpiiToken-5",
         "type": "gpiiToken",
         "gpiiToken": "alice",
@@ -719,6 +631,5 @@
         "type": "gpiiToken",
         "gpiiToken": "wayne",
         "userId": null
->>>>>>> 08db8a68
     }
 ]