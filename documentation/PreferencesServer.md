## Preferences Server:

The Preferences Server is responsible for providing APIs for consumers of preferences. Its main purpose is to be able to present a filtered view of the user preferences based on the requirements of the consumer - i.e. the preferences shown in a specific ontology, filtered according to a specific set of contexts.

The main types of filtering provided by the Preferences Server are the following:

* **view** - the ontology the preferences is given/required in. For each REST API call, there is the option of providing desired 'view' or 'ontology' of the preferences. If none is given the _'flat'_ view is defaulted to. The Preferences Server draws on the ontologyHandler component to take care of the bulk of this filtering, merging, etc., of the prefs and metadata sections.

### APIs

#### getPreferences(gpiiKey, view)
* **description**: Retrieves the preferences sets for the GPII key. This API returns an error if the GPII key is not provided.
* **parameters:**
    * gpiiKey: String. Required. A GPII key.
    * view: String. Optional. The view (ontology) that the preferences is retrieved in. If no `view` is specified, the 'flat' ontology will be defaulted to.
* **return:**
    * A promise object whose resolved value is the user preferences, for example:
```
{
    "contexts": {
        "gpii-default": {
            "name": "Default preferences",
            "preferences": {
                "http://registry.gpii.net/common/onScreenKeyboard/enabled": true,
                "http://registry.gpii.net/common/initDelay": 0.120,
                "http://registry.gpii.net/common/cursorSpeed": 0.850,
                "http://registry.gpii.net/common/cursorAcceleration": 0.800,
                "http://registry.gpii.net/common/mouseEmulation/enabled": true,
                "http://registry.gpii.net/common/unknown": true,
                "http://registry.gpii.net/applications/org.alsa-project": {
                    "volume": 14,
                    "pitch": 100
                }
            }
        }
    }
}
```

<<<<<<< HEAD
#### createPreferences(preferences, view, gpiiKey)
* **description**: Create new preferences for a GPII key. This API handles these scenarios:
    1. If the GPII key is not provided, first auto generate and create a GPII key, then create a new prefs safe with the given preferences and associate this prefs safe with the new GPII key;
    2. If the GPII key is provided but not yet exists, create it first, then create a new prefs safe with the given preferences and associate the prefs safe with the GPII key;
    3. If the GPII key is provided and already exists, reject with an error;
    4. If preferences is not provided, reject with an error.
* **parameters:**
    * preferences: Object. Required. The preferences to be saved.
    * view: String. Optional. The view (ontology) denoting the ontology of the provided preferences. If no `view` is provided, the preferences will be stored and interpreted as being in the `flat` format.
    * gpiiKey: String. Optional. The GPII key to be created.
* **return:**
    * A promise object whose resolved value is:
=======

##### Example of GET request with view parameter

An example of a GET request (given that the Preferences Server is located on preferences.gpii.net):

`http://preferences.gpii.net/preferences/mytoken?view=ISO24751`

Return payload:

```
{
    "contexts": {
        "gpii-default": {
            "name": "Default preferences",
            "preferences": {
                "control": {
                    "onscreenKeyboard": true,
                    "mouseEmulation": {
                        "cursorSpeed": 0.85,
                        "cursorAcceleration": 0.8,
                        "-provisional-initDelay": 0.12,
                        "-provisional-mouseEmulation/enabled": true
                    }
                },
                "applications": {
                    "org.alsa-project": {
                        "parameters": {
                            "volume": 14,
                            "pitch": 100
                        }
                    }
                }
            }
        }
    }
}
```


#### POST /preferences/[?view=:view]

This is used to post new preferences to the Preferences Server. A new token will automatically be generated and returned in the payload along with the saved preferences.

As with GET, this takes an optional `view` parameter denoting the ontology of the provided settings. If no `view` is provided, the preferences will be stored and interpreted as being in the `flat` format.

##### Example POST query

Below is an example of a post query to the following url (given that a Preferences Server is available at preferences.gpii.net):

`http://preferences.gpii.net/preferences/?view=flat`

The body of the POST should contain the preferences to be stored. They should be in the format specified by `view` or, if no `view` is provided, in the flat format.

Example POST body:

```
{
    "contexts": {
        "gpii-default": {
            "name": "Default preferences",
            "preferences": {
                "http://registry.gpii.net/common/onScreenKeyboard/enabled": true,
                "http://registry.gpii.net/common/initDelay": 0.120,
                "http://registry.gpii.net/common/cursorSpeed": 0.850,
                "http://registry.gpii.net/common/cursorAcceleration": 0.800,
                "http://registry.gpii.net/common/mouseEmulation/enabled": true,
                "http://registry.gpii.net/common/unknown": true,
                "http://registry.gpii.net/applications/org.alsa-project": {
                    "volume": 14,
                    "pitch": 100
                }
            }
        }
    }
}
```

The return payload will contain the stored preferences (keyed by `preferences`) and the newly generated token (keyed by `token`) under which the preferences set is stored.

Given that the above payload was stored with the token `123e4567-e89b-12d3-a456-426655440000` the return payload would be:

```
{
    "userToken": "123e4567-e89b-12d3-a456-426655440000",
    "preferences": {
        "contexts": {
            "gpii-default": {
                "name": "Default preferences",
                "preferences": {
                    "http://registry.gpii.net/common/onScreenKeyboard/enabled": true,
                    "http://registry.gpii.net/common/initDelay": 0.120,
                    "http://registry.gpii.net/common/cursorSpeed": 0.850,
                    "http://registry.gpii.net/common/cursorAcceleration": 0.800,
                    "http://registry.gpii.net/common/mouseEmulation/enabled": true,
                    "http://registry.gpii.net/common/unknown": true,
                    "http://registry.gpii.net/applications/org.alsa-project": {
                        "volume": 14,
                        "pitch": 100
                    }
                }
            }
        }
    }
}
```


#### PUT /preferences/:token[?view=:view]

This is used to update an existing preferences set to the Preferences Server. In case no preferences set exists associated with that token, a new one will be created.

As with GET and POST, this takes an optional `view` parameter denoting the ontology of the settings provided in the payload of the request body. If no `view` is provided, the preferences will be stored and interpreted as being in the `flat` format.

When settings are PUT to the preferences server, all the settings in that view will be overwritten. In other words, if I have some settings A, B and C already existing in my preference set (in a given view), and a put request is made containing only settings B and D, the resulting preferences set will contain only settings B and D.

As described earlier in the introduction to the preferences framework, underlying the preferences server, there is the raw preferences server allowing the preferences to be stored in different ontologies. A (transformable) user preference will only be stored once in the preference set. This also means that if a put request is make containing a preference A1, which already exists in the preference set, but in a different ontology (lets call this same setting in a different ontology Ax), the preference A1 will be stored in the provided ontology, while Ax will be removed from the preference set. An example will be given below to help make this clearer.

##### Example PUT query

Below is an example of a put query to the following url (given that a Preferences Server is available at preferences.gpii.net):

`http://preferences.gpii.net/preferences/mytoken?view=flat`

Note that here, we store preferences to the token 'mytoken'. The body of the PUT should contain the preferences to be stored. They should be in the format specified by `view` or in the flat format if no `view` is provided.

putBody:

>>>>>>> 6f809b61
```
{
    "gpiiKey": {the-input-gpiiKey},
    "preferences": {the-input-preferences}
}
```

#### updatePreferences(gpiiKey, preferences, view)
* **description**: Update an existing preferences associated with a GPII key. Before the update, this API merges the incoming preferences with the existing user preferences. This API handles these scenarios:
    1. If the GPII key exists and associates with a prefs safe, update the prefs safe with the new preferences;
    2. If the GPII key exists but not associates with a prefs safe, create a new prefs safe with the preferences and associate it with the GPII key;
    3. If the GPII key does not exist in the db, reject with an error;
    4. If the GPII key or the preferences value is not provided, reject with an error.
* **parameters:**
    * gpiiKey: String. The GPII key whose associated preferences need to be updated.
    * preferences: The preferences to be updated.
    * view: String. The view (ontology) denoting the ontology of the provided preferences. If no `view` is provided, the preferences will be stored and interpreted as being in the `flat` format.
* **return:**
    * A promise object whose resolved value is:
```
{
    "gpiiKey": {the-input-gpiiKey},
    "preferences": {the-merged-preferences}
}
```

### Other relevant documentation:

* [The Preferences Server Framework](PreferencesServerFramework.md)
<|MERGE_RESOLUTION|>--- conflicted
+++ resolved
@@ -1,210 +1,80 @@
-## Preferences Server:
-
-The Preferences Server is responsible for providing APIs for consumers of preferences. Its main purpose is to be able to present a filtered view of the user preferences based on the requirements of the consumer - i.e. the preferences shown in a specific ontology, filtered according to a specific set of contexts.
-
-The main types of filtering provided by the Preferences Server are the following:
-
-* **view** - the ontology the preferences is given/required in. For each REST API call, there is the option of providing desired 'view' or 'ontology' of the preferences. If none is given the _'flat'_ view is defaulted to. The Preferences Server draws on the ontologyHandler component to take care of the bulk of this filtering, merging, etc., of the prefs and metadata sections.
-
-### APIs
-
-#### getPreferences(gpiiKey, view)
-* **description**: Retrieves the preferences sets for the GPII key. This API returns an error if the GPII key is not provided.
-* **parameters:**
-    * gpiiKey: String. Required. A GPII key.
-    * view: String. Optional. The view (ontology) that the preferences is retrieved in. If no `view` is specified, the 'flat' ontology will be defaulted to.
-* **return:**
-    * A promise object whose resolved value is the user preferences, for example:
-```
-{
-    "contexts": {
-        "gpii-default": {
-            "name": "Default preferences",
-            "preferences": {
-                "http://registry.gpii.net/common/onScreenKeyboard/enabled": true,
-                "http://registry.gpii.net/common/initDelay": 0.120,
-                "http://registry.gpii.net/common/cursorSpeed": 0.850,
-                "http://registry.gpii.net/common/cursorAcceleration": 0.800,
-                "http://registry.gpii.net/common/mouseEmulation/enabled": true,
-                "http://registry.gpii.net/common/unknown": true,
-                "http://registry.gpii.net/applications/org.alsa-project": {
-                    "volume": 14,
-                    "pitch": 100
-                }
-            }
-        }
-    }
-}
-```
-
-<<<<<<< HEAD
-#### createPreferences(preferences, view, gpiiKey)
-* **description**: Create new preferences for a GPII key. This API handles these scenarios:
-    1. If the GPII key is not provided, first auto generate and create a GPII key, then create a new prefs safe with the given preferences and associate this prefs safe with the new GPII key;
-    2. If the GPII key is provided but not yet exists, create it first, then create a new prefs safe with the given preferences and associate the prefs safe with the GPII key;
-    3. If the GPII key is provided and already exists, reject with an error;
-    4. If preferences is not provided, reject with an error.
-* **parameters:**
-    * preferences: Object. Required. The preferences to be saved.
-    * view: String. Optional. The view (ontology) denoting the ontology of the provided preferences. If no `view` is provided, the preferences will be stored and interpreted as being in the `flat` format.
-    * gpiiKey: String. Optional. The GPII key to be created.
-* **return:**
-    * A promise object whose resolved value is:
-=======
-
-##### Example of GET request with view parameter
-
-An example of a GET request (given that the Preferences Server is located on preferences.gpii.net):
-
-`http://preferences.gpii.net/preferences/mytoken?view=ISO24751`
-
-Return payload:
-
-```
-{
-    "contexts": {
-        "gpii-default": {
-            "name": "Default preferences",
-            "preferences": {
-                "control": {
-                    "onscreenKeyboard": true,
-                    "mouseEmulation": {
-                        "cursorSpeed": 0.85,
-                        "cursorAcceleration": 0.8,
-                        "-provisional-initDelay": 0.12,
-                        "-provisional-mouseEmulation/enabled": true
-                    }
-                },
-                "applications": {
-                    "org.alsa-project": {
-                        "parameters": {
-                            "volume": 14,
-                            "pitch": 100
-                        }
-                    }
-                }
-            }
-        }
-    }
-}
-```
-
-
-#### POST /preferences/[?view=:view]
-
-This is used to post new preferences to the Preferences Server. A new token will automatically be generated and returned in the payload along with the saved preferences.
-
-As with GET, this takes an optional `view` parameter denoting the ontology of the provided settings. If no `view` is provided, the preferences will be stored and interpreted as being in the `flat` format.
-
-##### Example POST query
-
-Below is an example of a post query to the following url (given that a Preferences Server is available at preferences.gpii.net):
-
-`http://preferences.gpii.net/preferences/?view=flat`
-
-The body of the POST should contain the preferences to be stored. They should be in the format specified by `view` or, if no `view` is provided, in the flat format.
-
-Example POST body:
-
-```
-{
-    "contexts": {
-        "gpii-default": {
-            "name": "Default preferences",
-            "preferences": {
-                "http://registry.gpii.net/common/onScreenKeyboard/enabled": true,
-                "http://registry.gpii.net/common/initDelay": 0.120,
-                "http://registry.gpii.net/common/cursorSpeed": 0.850,
-                "http://registry.gpii.net/common/cursorAcceleration": 0.800,
-                "http://registry.gpii.net/common/mouseEmulation/enabled": true,
-                "http://registry.gpii.net/common/unknown": true,
-                "http://registry.gpii.net/applications/org.alsa-project": {
-                    "volume": 14,
-                    "pitch": 100
-                }
-            }
-        }
-    }
-}
-```
-
-The return payload will contain the stored preferences (keyed by `preferences`) and the newly generated token (keyed by `token`) under which the preferences set is stored.
-
-Given that the above payload was stored with the token `123e4567-e89b-12d3-a456-426655440000` the return payload would be:
-
-```
-{
-    "userToken": "123e4567-e89b-12d3-a456-426655440000",
-    "preferences": {
-        "contexts": {
-            "gpii-default": {
-                "name": "Default preferences",
-                "preferences": {
-                    "http://registry.gpii.net/common/onScreenKeyboard/enabled": true,
-                    "http://registry.gpii.net/common/initDelay": 0.120,
-                    "http://registry.gpii.net/common/cursorSpeed": 0.850,
-                    "http://registry.gpii.net/common/cursorAcceleration": 0.800,
-                    "http://registry.gpii.net/common/mouseEmulation/enabled": true,
-                    "http://registry.gpii.net/common/unknown": true,
-                    "http://registry.gpii.net/applications/org.alsa-project": {
-                        "volume": 14,
-                        "pitch": 100
-                    }
-                }
-            }
-        }
-    }
-}
-```
-
-
-#### PUT /preferences/:token[?view=:view]
-
-This is used to update an existing preferences set to the Preferences Server. In case no preferences set exists associated with that token, a new one will be created.
-
-As with GET and POST, this takes an optional `view` parameter denoting the ontology of the settings provided in the payload of the request body. If no `view` is provided, the preferences will be stored and interpreted as being in the `flat` format.
-
-When settings are PUT to the preferences server, all the settings in that view will be overwritten. In other words, if I have some settings A, B and C already existing in my preference set (in a given view), and a put request is made containing only settings B and D, the resulting preferences set will contain only settings B and D.
-
-As described earlier in the introduction to the preferences framework, underlying the preferences server, there is the raw preferences server allowing the preferences to be stored in different ontologies. A (transformable) user preference will only be stored once in the preference set. This also means that if a put request is make containing a preference A1, which already exists in the preference set, but in a different ontology (lets call this same setting in a different ontology Ax), the preference A1 will be stored in the provided ontology, while Ax will be removed from the preference set. An example will be given below to help make this clearer.
-
-##### Example PUT query
-
-Below is an example of a put query to the following url (given that a Preferences Server is available at preferences.gpii.net):
-
-`http://preferences.gpii.net/preferences/mytoken?view=flat`
-
-Note that here, we store preferences to the token 'mytoken'. The body of the PUT should contain the preferences to be stored. They should be in the format specified by `view` or in the flat format if no `view` is provided.
-
-putBody:
-
->>>>>>> 6f809b61
-```
-{
-    "gpiiKey": {the-input-gpiiKey},
-    "preferences": {the-input-preferences}
-}
-```
-
-#### updatePreferences(gpiiKey, preferences, view)
-* **description**: Update an existing preferences associated with a GPII key. Before the update, this API merges the incoming preferences with the existing user preferences. This API handles these scenarios:
-    1. If the GPII key exists and associates with a prefs safe, update the prefs safe with the new preferences;
-    2. If the GPII key exists but not associates with a prefs safe, create a new prefs safe with the preferences and associate it with the GPII key;
-    3. If the GPII key does not exist in the db, reject with an error;
-    4. If the GPII key or the preferences value is not provided, reject with an error.
-* **parameters:**
-    * gpiiKey: String. The GPII key whose associated preferences need to be updated.
-    * preferences: The preferences to be updated.
-    * view: String. The view (ontology) denoting the ontology of the provided preferences. If no `view` is provided, the preferences will be stored and interpreted as being in the `flat` format.
-* **return:**
-    * A promise object whose resolved value is:
-```
-{
-    "gpiiKey": {the-input-gpiiKey},
-    "preferences": {the-merged-preferences}
-}
-```
-
-### Other relevant documentation:
-
-* [The Preferences Server Framework](PreferencesServerFramework.md)
+## Preferences Server:
+
+The Preferences Server is responsible for providing APIs for consumers of preferences. Its main purpose is to be able to present a filtered view of the user preferences based on the requirements of the consumer - i.e. the preferences shown in a specific ontology, filtered according to a specific set of contexts.
+
+The main types of filtering provided by the Preferences Server are the following:
+
+* **view** - the ontology the preferences is given/required in. For each REST API call, there is the option of providing desired 'view' or 'ontology' of the preferences. If none is given the _'flat'_ view is defaulted to. The Preferences Server draws on the ontologyHandler component to take care of the bulk of this filtering, merging, etc., of the prefs and metadata sections.
+
+### APIs
+
+#### getPreferences(gpiiKey, view)
+* **description**: Retrieves the preferences sets for the GPII key. This API returns an error if the GPII key is not provided.
+* **parameters:**
+    * gpiiKey: String. Required. A GPII key.
+    * view: String. Optional. The view (ontology) that the preferences is retrieved in. If no `view` is specified, the 'flat' ontology will be defaulted to.
+* **return:**
+    * A promise object whose resolved value is the user preferences, for example:
+```
+{
+    "contexts": {
+        "gpii-default": {
+            "name": "Default preferences",
+            "preferences": {
+                "http://registry.gpii.net/common/onScreenKeyboard/enabled": true,
+                "http://registry.gpii.net/common/initDelay": 0.120,
+                "http://registry.gpii.net/common/cursorSpeed": 0.850,
+                "http://registry.gpii.net/common/cursorAcceleration": 0.800,
+                "http://registry.gpii.net/common/mouseEmulation/enabled": true,
+                "http://registry.gpii.net/common/unknown": true,
+                "http://registry.gpii.net/applications/org.alsa-project": {
+                    "volume": 14,
+                    "pitch": 100
+                }
+            }
+        }
+    }
+}
+```
+
+#### createPreferences(preferences, view, gpiiKey)
+* **description**: Create new preferences for a GPII key. This API handles these scenarios:
+    1. If the GPII key is not provided, first auto generate and create a GPII key, then create a new prefs safe with the given preferences and associate this prefs safe with the new GPII key;
+    2. If the GPII key is provided but not yet exists, create it first, then create a new prefs safe with the given preferences and associate the prefs safe with the GPII key;
+    3. If the GPII key is provided and already exists, reject with an error;
+    4. If preferences is not provided, reject with an error.
+* **parameters:**
+    * preferences: Object. Required. The preferences to be saved.
+    * view: String. Optional. The view (ontology) denoting the ontology of the provided preferences. If no `view` is provided, the preferences will be stored and interpreted as being in the `flat` format.
+    * gpiiKey: String. Optional. The GPII key to be created.
+* **return:**
+    * A promise object whose resolved value is:
+```
+{
+    "gpiiKey": {the-input-gpiiKey},
+    "preferences": {the-input-preferences}
+}
+```
+
+#### updatePreferences(gpiiKey, preferences, view)
+* **description**: Update an existing preferences associated with a GPII key. Before the update, this API merges the incoming preferences with the existing user preferences. This API handles these scenarios:
+    1. If the GPII key exists and associates with a prefs safe, update the prefs safe with the new preferences;
+    2. If the GPII key exists but not associates with a prefs safe, create a new prefs safe with the preferences and associate it with the GPII key;
+    3. If the GPII key does not exist in the db, reject with an error;
+    4. If the GPII key or the preferences value is not provided, reject with an error.
+* **parameters:**
+    * gpiiKey: String. The GPII key whose associated preferences need to be updated.
+    * preferences: The preferences to be updated.
+    * view: String. The view (ontology) denoting the ontology of the provided preferences. If no `view` is provided, the preferences will be stored and interpreted as being in the `flat` format.
+* **return:**
+    * A promise object whose resolved value is:
+```
+{
+    "gpiiKey": {the-input-gpiiKey},
+    "preferences": {the-merged-preferences}
+}
+```
+
+### Other relevant documentation:
+
+* [The Preferences Server Framework](PreferencesServerFramework.md)