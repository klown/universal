# Canopy Match Maker

The canopy matchmaker uses three different metrics to decide the best configuration of the device
* Explicit priorities from NP set, and implicit priorities from application specific settings
* Canopy matching based on how closely the user's preferences matches the capabilities of a solution.
* Solution types

Broadly, the match making algorithm used by the canopy match maker is as follows:
1. Augmentation of the payload:
    * Add inferred common terms to the preferences set
    * Add information about solution types/categories to each solution
    * Add an ontologized ISO24751 version of the NP set
    * In the ISO-24751 ontology, calculate and add leaves (EL-paths) of preferences and of the capabilities of solutions
3. Decide solution disposition for each context by:
    * Further augment solution entries with priority information:
        * Extract explicit solution priorities from user's NP set
        * Add implicit solution priorities based on the presence of application specific settings in the user NP set
    * Dispose solutions based on priority (see below for more details)
    * For tied solutions, dispose based on canopy matching (see below for more details)

More details are given below on solution types, as well as the two disposition methods used (priority and canopy).

## Solution Types:
To avoid that two conflicting solutions of the same time are run, the canopy matchmaker uses Solution Types, as described in [Match Maker Framework](MatchMakerFramework.md) under the section on utilities and concepts.

<<<<<<< HEAD
The apptology is described in more details here: [Apptology.md](Apptology.md).

## Dispositions
As described below, the matchmaker will assign a disposition to each solution based on priority and canopy matching. There are three dispositions available: "accept", "reject" and "deactivate". "accept" means that the solution will be accepted (and started, if relevant for that solution). "reject" means we do not do anything to the solution. "deactivate" means that we ensure that the solution is not running (i.e. running stop if required). The latter case is relevant for solutions that are conflicting with other solutions that the user might need.

## Disposing from prioriy:
Explicit priorities are declared in the NP sets metadata section and will always be a floating point value of 1024 or more. Implicit priorities are deduced from application specific settings. When a user has application specific settings for a solution a priority of 512 is set for that solution.

Goes through all solutions from high priority to low. If a solution already has a disposition, it is ignored. Else it will be selected (accepted). Any solution with the same type, but a lower priority (or no priority) will be rejected. If there are two or more solutions of the same priority _and_ the same type (even partly), these will be considered a "tie". All lower-priority solutions of this type will still be rejected. The tied solutions will have their current disposition and priority removed and left to be disposed by some other disposal algorithm.
=======
## Disposing from priority:
If the user explicitly or implicitly has specified priorities in terms of applications, this will be used to select the relevant solutions. Priorities can be inferred from application specific settings, or they can be explicitly stated by the user. More information on disposition from priority can be found in [Match Maker Framework](MatchMakerFramework.md) under the utilities and concepts section.
>>>>>>> 40965a55

## Disposing from Canopy
The Canopy matching strategy is used for deciding how to dispose solutions in case no priorities are available or there is a priority-tie between two applications of the same type.

* The canopy approach is based on a vectorial "fitness measure" of a solution plus a lexicographical ordering
* It is similar to the strategy used in resolving CSS rules.
* It depends on a hierarchical ontology for the user's preferences (and solution capability).

 For each user preference, we calculate how "deeply" a solution is able to accommodate it - i.e. a "prefix-depth". For example, a user preference in some fictive ontology could be "VisualAlternatives.ScreenReader.SpeechSettings.PitchOnCapitals", and a screenreader might be able to support some settings within "VisualAlternatives.ScreenReader.SpeechSettings", but not "PitchOnCapitals" in particular. So for this particular preference, the solution matches with a prefix-depth of -1 (falls 1 short of fully matching the preference el-path). The general strategy of the Canopy Match Maker is then, based on how deeply the solution is able to accomodate each of the user preferences, to calculate a "canopy" of best coverage and select solutions based on that.

### The canopy algorithm:
*Calculating fitness vector for a solution*
* Convert user preferences to leaves (array of el-paths)
* Compute capabilities of solution
* Compute vector of prefix depths for each leaf el path from NP set
* Sort vector in descending order of fitness ("fitness vector")
* Rank solutions by fitness using lexicographic ordering

*The canopy matching*
* Compute fitness vectors for each solution and sort in rank order
* Initialise “canopy” giving value –Infinity to each profile leaf path
* For each solution, “raise the canopy” by setting the canopy value to the maximum of its old value and solution value
  * For each solution which “raised the canopy” at any leaf, accept it. Reject any solution of the same type.
  * For each solution which did not raise the canopy, reject it<|MERGE_RESOLUTION|>--- conflicted
+++ resolved
@@ -23,20 +23,8 @@
 ## Solution Types:
 To avoid that two conflicting solutions of the same time are run, the canopy matchmaker uses Solution Types, as described in [Match Maker Framework](MatchMakerFramework.md) under the section on utilities and concepts.
 
-<<<<<<< HEAD
-The apptology is described in more details here: [Apptology.md](Apptology.md).
-
-## Dispositions
-As described below, the matchmaker will assign a disposition to each solution based on priority and canopy matching. There are three dispositions available: "accept", "reject" and "deactivate". "accept" means that the solution will be accepted (and started, if relevant for that solution). "reject" means we do not do anything to the solution. "deactivate" means that we ensure that the solution is not running (i.e. running stop if required). The latter case is relevant for solutions that are conflicting with other solutions that the user might need.
-
-## Disposing from prioriy:
-Explicit priorities are declared in the NP sets metadata section and will always be a floating point value of 1024 or more. Implicit priorities are deduced from application specific settings. When a user has application specific settings for a solution a priority of 512 is set for that solution.
-
-Goes through all solutions from high priority to low. If a solution already has a disposition, it is ignored. Else it will be selected (accepted). Any solution with the same type, but a lower priority (or no priority) will be rejected. If there are two or more solutions of the same priority _and_ the same type (even partly), these will be considered a "tie". All lower-priority solutions of this type will still be rejected. The tied solutions will have their current disposition and priority removed and left to be disposed by some other disposal algorithm.
-=======
 ## Disposing from priority:
 If the user explicitly or implicitly has specified priorities in terms of applications, this will be used to select the relevant solutions. Priorities can be inferred from application specific settings, or they can be explicitly stated by the user. More information on disposition from priority can be found in [Match Maker Framework](MatchMakerFramework.md) under the utilities and concepts section.
->>>>>>> 40965a55
 
 ## Disposing from Canopy
 The Canopy matching strategy is used for deciding how to dispose solutions in case no priorities are available or there is a priority-tie between two applications of the same type.
