# Flow Manager

The flow manager is the central point of coordination in the system for managing flow between different architecture
components. For example, it coordinates the steps involved during logging in which require retrieving preferences,
solutions, device data, etc. and passing these to the [MatchMaker Framework](MatchMakerFramework.md). Following those
steps, the payload is sent via the [Context Manager](ContextManager.md) and then to the [Lifecycle
Manager](LifecycleManager.md).

## Important flows

Depending on what the usage of the system is, the flows will be different. For example user login, user log off, and
retrieving settings from the system in "cloud based flowmanager" mode are all different. Each "flow" is managed in a
different file, with the common events, functions, etc., located in `FlowManager.js` and `FlowManagerRequests.js`. The
different kinds of flows are:

* **User Login** (UserLogonStateChange.js) - the flow for a user keying in to the system. The flow is described in
  details in the [loginAndLogoutFlow](LoginAndLogoutFlow.md) document
* **User Logout** (UserLogonStateChange.js) - the flow for a user keying out of the system
* **Retrieving Settings** (CloudBasedFlowManager.js) - used to retrieve the settings when the system is running in
  cloud-based mode. See [CloudBasedFlow](CloudBasedFlow.md) for more details
* **Get GPII Key** (`GetGpiiKey.js`) - retrieval of the GPII key of the currently logged in user.

## Important events:

There are a few notification events on the flowmanager related to the key-in and key-out process.

* userLoginInitiated: fired when the process of keying in a user (ie. configuring the system) starts,
* userLogoutInitiated: fired when the process of keying out a user (ie. restoring the system) has started,
* userLoginComplete: fired when the process of keying in a user (ie. configuring the system) has completed,
* userLogoutComplete: fired when the process of keying out a user (ie. restoring the system) has completed,

## APIs

### User Logon state change (GET /user/:gpiiKey/proximityTriggered)

* **description**: Change the logon state for the user with the given `:gpiiKey`. Note that there is a debounce
  functionality implemented following these rules: any RFID actions is ignored for <myGpiiKey> if a login/logout for
  <myGpiiKey> is in progress OR if the last login/logout process for <myGpiiKey> finished less than 1.5 seconds ago. For
  more details for rules on keying and out, see [LoginAndLogoutFlow](LoginAndLogoutFlow.md)
* **route:** `/user/:gpiiKey/proximityTriggered` where `:gpiiKey` should be the GPII key of the user for which to change
  the logon state
* **return:** Message on success or failure of the login/logout

### User Login (GET /user/:gpiiKey/login)

* **description**: Log in a user to the system
* **Supported modes**: works only with a locally installed GPII framework (i.e. non-cloud-based flowmanager)
* **route:** `/user/:gpiiKey/login` where :gpiiKey should be the GPII key of the user
* **method:** `GET`
* **return:** Message saying that user successfully logged into the system or an error message.

### User Logout (GET /user/:gpiiKey/logout)

* **description**: Log out a user of the system
* **Supported modes**: works only with a locally installed GPII framework (i.e. non-cloud-based flowmanager)
* **route:** `/user/:gpiiKey/logout` where `:gpiiKey` should be the GPII key of the user
* **method:** `GET`
* **return:** Message saying that user successfully logged out of the system or an error message.

### Retrieve GPII key (GET /gpiiKey)

* **description**: Get the GPII key of the user(s) who is (are) currently logged into the system
* **Supported modes**: works only with a locally installed GPII framework (i.e. non-cloud-based flowmanager)
* **route:** `/gpiiKey`
* **method:** `GET`
* **return:** A JSON array with a string entry for each user

### Save new preference set (POST /user/preferences)

* **description**: Save a preference set to a new GPII key
* **Supported modes**: works with Flow Manager that includes "gpii.flowManager.save" grade
* **route:** `/user/preferences`
* **method:** `POST`
* **body:** The preferences to save as a JSON structure
* **return:** A payload with the newly generated GPII key (keyed by `gpiiKey`) and the stored preferences (keyed by
  `preferences`).
* **note:** This endpoint is implemented via "gpii.flowManager.save" grade that is not included in the default flow
  manager configs due to the security consideration.

### Save preference set to existing GPII key (PUT /user/preferences/:gpiiKey)

* **description**: Save a preference set to an existing GPII key
* **Supported modes**: works with Flow Manager that includes "gpii.flowManager.save" grade
* **route:** `/user/preferences/:gpiiKey` where `:gpiiKey` is the GPII key to save the preferences for
* **method:** `PUT`
* **body:** The preferences to save as a JSON structure
* **return:** A payload with the GPII key (keyed by `gpiiKey`) and the stored preferences (keyed by `preferences`).
* **note:** This endpoint is implemented via "gpii.flowManager.save" grade that is not included in the default flow
  manager configs due to the security consideration.

### Get settings from Cloud Based Flow Manager (GET /:gpiiKey/settings/:device)

* **description**: Get settings from the cloud based flow manager
* **Supported modes**: Cloud Based Flow Manager only
* **route:** `/:gpiiKey/settings/:device` where:
  * `:gpiiKey` should be the GPII key of the user for which the settings are requested
  * `:device` should be a device reporter payload - for example:
    `{"OS":{"id":"linux"},"solutions":[{"id":"org.gnome.desktop.a11y.magnifier"}]}` would retrieve the settings for
    the solution with ID `org.gnome.desktop.a11y.magnifier` which is a solution for `linux`.
* **method:** `GET`
* **return:** An object, keyed by solution ID, with each block containing the relevant settings in a format
  understandable by the solution. For example:

```json
{
    "org.gnome.desktop.a11y.magnifier": {
        "mag-factor": 2,
        "mouse-tracking": "centered",
        "screen-position": "full-screen"
    }
}
```

* **Notes:** Currently the payloads of the cloud based flow manager does **not** take contexts into account. The current
  payloads are simplified (and there for legacy purposes). In the future we could easily imagine that users would want
  the context information.

### Get lifecycle instructions from Cloud Based Flow Manager (GET /:gpiiKey/untrusted-settings/:device)

* **description**: Get settings in the ontology of preferences from the cloud based flow manager. These settings are
  untransformed lifecycle instructions. See [an example of the return payload of this
  endpoint.](https://github.com/GPII/gpii-payloads/blob/master/CloudBasedFlowManagerUntrustedSettings.md#user-content-return-payload)
* **Supported modes**: Cloud Based Flow Manager only
* **route:** `/:gpiiKey/untrusted-settings/:device` where:
  * `:gpiiKey` should be the GPII key of the user for which the settings are requested
  * `:device` should be a device reporter payload - for example:
    `{"OS":{"id":"linux"},"solutions":[{"id":"org.gnome.desktop.a11y.magnifier"}]}` would retrieve the settings for
    the solution with ID `org.gnome.desktop.a11y.magnifier` which is a solution for `linux`.
* **header:** Authorization: Bearer < access_token >
  * `access_token` The access token can be first requested via /access_token endpoint. It represents the authorization
    that grants a GPII app to access settings associated with a GPII key. Refer to [GPII OAuth2
    Guide](https://wiki.gpii.net/w/GPII_OAuth_2_Guide#Resource_Owner_GPII_Key_Grant) about the detail steps.
* **method:** `GET`
* **return:** An object, containing the GPII key and solution registry entries. Each block in the solution registry
  entries contains the relevant lifecycle instructions in a format understandable by the solution. For example:

```json5
{
    "gpiiKey": "li",
    "solutionsRegistryEntries": {
        "org.nvda-project": {
            "name": "NVDA Screen Reader",
            "contexts": {
                "OS": [
                    {
                        "id": "win32",
                        "version": ">=5.0"
                    }
                ]
            },
            "settingsHandlers": {
                "configs": {
                    "type": "gpii.settingsHandlers.INISettingsHandler",
                    "options": {
                        "filename": "${{environment}.APPDATA}\\nvda\\nvda.ini",
                        "allowNumberSignComments": true,
                        "allowSubSections": true
                    },
                    // ...
                }
            },
            "configure": [
                "settings.configs"
            ],
            "restore": [
                "settings.configs"
            ],
            "start": [
                {
                    "type": "gpii.launch.exec",
                    "command": "\"${{registry}.HKEY_LOCAL_MACHINE\\SOFTWARE\\Microsoft\\Windows\\CurrentVersion\\App Paths\\nvda.exe\\}\""
                }
            ],
            "stop": [
                {
                    "type": "gpii.windows.closeProcessByName",
                    "filename": "nvda_service.exe"
                },
                {
                    "type": "gpii.windows.closeProcessByName",
                    "filename": "nvda.exe"
                }
            ],
            "isInstalled": [
                {
                    "type": "gpii.deviceReporter.registryKeyExists",
                    "hKey": "HKEY_LOCAL_MACHINE",
                    "path": "Software\\Microsoft\\Windows\\CurrentVersion\\App Paths\\nvda.exe",
                    "subPath": "",
                    "dataType": "REG_SZ"
                }
            ],
            "isRunning": [
                {
                    "type": "gpii.processReporter.find",
                    "command": "nvda"
                }
            ]
        }
        // ...
    },
    "matchMakerOutput": {
        "inferredConfiguration": {
            "gpii-default": {
                "applications": {}
            },
            "turn-down-light": {
                "applications": {},
                "conditions": [
                    {
                        "type": "http://registry.gpii.net/conditions/inRange",
                        "min": 400,
                        "inputPath": "http://registry\\.gpii\\.net/common/environment/illuminance"
                    }
                ]
            }
        }
    }
}
```

<<<<<<< HEAD
#### Update preferences on Cloud Based Flow Manager (PUT /:gpiiKey/untrusted-settings)
* **description**: Call the preferences server API to update user preferences. This endpoint will request the preferences server API to merge the incoming preferences with the existing user preferences and update the merged preferences on the cloud based flow manager.
=======
### Update preferences on Cloud Based Flow Manager (PUT /:gpiiKey/untrusted-settings)

* **description**: Call the preferences server API to update user preferences. The preferences server API merges the
  incoming preferences with the existing user preferences and update the merged preferences on the cloud based flow
  manager.
>>>>>>> 2b56e761
* **Supported modes**: Cloud Based Flow Manager only
* **route:** `/:gpiiKey/untrusted-settings` where:
  * `:gpiiKey` should be the GPII key of the user for which the preferences are updated
* **header:** Authorization: Bearer < access_token >
  * `access_token` The access token can be first requested via /access_token endpoint. It represents the authorization
    that grants a GPII app to update settings associated with a GPII key. Refer to [GPII OAuth2
    Guide](https://wiki.gpii.net/w/GPII_OAuth_2_Guide#Resource_Owner_GPII_Key_Grant) about the detail steps.
* **method:** `PUT`
* **request body:** An object, containing a subset of to-be-updated preferences. For example:

```json
{
    "contexts": {
        "gpii-default": {
            "name": "Default preferences",
            "preferences": {
                "http://registry.gpii.net/common/onScreenKeyboard/enabled": true,
                "http://registry.gpii.net/common/initDelay": 0.120,
                "http://registry.gpii.net/common/cursorSpeed": 0.850
            }
        }
    }
}
```

* **return:** An object, containing the GPII key and a status message. For example:

```json
{
    "gpiiKey": "li",
    "message": "Successfully updated."
}
```<|MERGE_RESOLUTION|>--- conflicted
+++ resolved
@@ -219,16 +219,9 @@
 }
 ```
 
-<<<<<<< HEAD
-#### Update preferences on Cloud Based Flow Manager (PUT /:gpiiKey/untrusted-settings)
+### Update preferences on Cloud Based Flow Manager (PUT /:gpiiKey/untrusted-settings)
+
 * **description**: Call the preferences server API to update user preferences. This endpoint will request the preferences server API to merge the incoming preferences with the existing user preferences and update the merged preferences on the cloud based flow manager.
-=======
-### Update preferences on Cloud Based Flow Manager (PUT /:gpiiKey/untrusted-settings)
-
-* **description**: Call the preferences server API to update user preferences. The preferences server API merges the
-  incoming preferences with the existing user preferences and update the merged preferences on the cloud based flow
-  manager.
->>>>>>> 2b56e761
 * **Supported modes**: Cloud Based Flow Manager only
 * **route:** `/:gpiiKey/untrusted-settings` where:
   * `:gpiiKey` should be the GPII key of the user for which the preferences are updated
