--- conflicted
+++ resolved
@@ -14,16 +14,9 @@
   * An example of the returned object:
     ```json
     {
-<<<<<<< HEAD
         accessToken: "the_input_accessToken",
         gpiiKey: "bob_gpii_key",
         allowSettingsGet: true,
         allowSettingsPut: true
-=======
-        "accessToken": "the_input_accessToken",
-        "gpiiKey": "bob_gpii_key",
-        "allowUntrustedSettingsGet": true,
-        "allowUntrustedSettingsPut": true
->>>>>>> 4467c878
     }
     ```