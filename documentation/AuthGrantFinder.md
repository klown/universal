## Authorization Grant Finder

The authorization grant finder provides API that allows users to use access tokens to retrieve their corresponding authorization information. The access tokens can be requested via [Resource Owner GPII key Grant](https://wiki.gpii.net/w/GPII_OAuth_2_Guide#Resource_Owner_GPII_Key_Grant).

#### getGrantForAccessToken(accessToken)
* **description**: Retrieve the authorization information of an access token.
* **parameters:**
    * accessToken: String. A string representing an authorization issued to the
    client.
<<<<<<< HEAD
* **return:** A promise object. Once resolved, this object contains the authorization information for the access token. The object can have a different data structure when the access token is requested via different OAuth2 grant methods for different client types. Return `undefined` when the access token is not found.
    - An example of the returned object when the access token is granted to GPII app installations via [resource owner GPII key grant](https://wiki.gpii.net/w/GPII_OAuth_2_Guide#Resource_Owner_GPII_Key_Grant):
=======
* **return:** A promise object. Once resolved, this object contains the authorization information for the access token. Return `undefined` when the access token is not found.
    - An example of the returned object:
>>>>>>> 8e2ebbfb
    ```
    {
        accessToken: "the_input_accessToken",
        gpiiKey: "bob_gpii_key",
        allowUntrustedSettingsGet: true,
        allowUntrustedSettingsPut: true
    }
    ```<|MERGE_RESOLUTION|>--- conflicted
+++ resolved
@@ -7,13 +7,8 @@
 * **parameters:**
     * accessToken: String. A string representing an authorization issued to the
     client.
-<<<<<<< HEAD
-* **return:** A promise object. Once resolved, this object contains the authorization information for the access token. The object can have a different data structure when the access token is requested via different OAuth2 grant methods for different client types. Return `undefined` when the access token is not found.
-    - An example of the returned object when the access token is granted to GPII app installations via [resource owner GPII key grant](https://wiki.gpii.net/w/GPII_OAuth_2_Guide#Resource_Owner_GPII_Key_Grant):
-=======
 * **return:** A promise object. Once resolved, this object contains the authorization information for the access token. Return `undefined` when the access token is not found.
     - An example of the returned object:
->>>>>>> 8e2ebbfb
     ```
     {
         accessToken: "the_input_accessToken",
