--- conflicted
+++ resolved
@@ -143,119 +143,4 @@
 A promise is returned, which will contain the original matchmaker input along with the matchmaker response in a block
 keyed by matchMakerOutput
 
-<<<<<<< HEAD
-The dispatching happens in the function `gpii.matchMakerFramework.matchMakerDispatcher`.
-=======
-The dispatching happens in the function `gpii.matchMakerFramework.matchMakerDispatcher`.
-
-## API:
-
-The matchmakers that can be called from the Matchmaker Framework need to adhere to the following API.
-
-### URL: `/match`
-
-They need to have a path called `/match` which accepts POST requests. If the matchmaker lives at the URL
-`http://my.matchmaker.org`, it should expose the URL: `http://my.matchmaker.org/match`
-
-### Input format
-
-The input for these POST requests will be in the following format. Note that it will be JSON - the comments in the below
-document is just to explain the format
-
-```snippet
-{
-    "activeContexts": [],
-    "environmentReporter": {},
-    "inferredCommonTerms": {
-        "gpii-default": {
-            "com.microsoft.windows.highContrast": {
-              "http://registry.gpii.net/common/highContrast/enabled": true,
-              "http://registry.gpii.net/common/highContrastTheme": "white-black"
-            },
-            (...),
-            "org.gnome.desktop.a11y.magnifier": { ... },
-        }
-    },
-    "specialPreferences": {
-        "gpii-default": {}
-    },
-    "gpiiKey": "carla",
-    "preferences": { ... } // unmodified preference set
-    "deviceContext": {
-        "solutions": [
-            { "id": "com.texthelp.readWriteGold" },
-            (...),
-            { "id": "org.gnome.desktop.a11y.magnifier" }
-        ],
-        "OS": {
-            "id": "win32",
-            "version": "6.1.7601"
-        }
-    },
-    "solutionsRegistryEntries": {
-        "com.texthelp.readWriteGold": { ... },
-        (..)
-        "org.gnome.desktop.a11y.magnifier": { ... }
-    },
-    "solutionCapabilities": {
-        "com.texthelp.readWriteGold": [ ... ],
-        (...),
-        "org.gnome.desktop.a11y.magnifier": [ ... ]
-    },
-    "specialCapabilities": {
-        "com.microsoft.windows.filterKeys": [
-            "http://registry\\.gpii\\.net/common/debounce/enabled",
-            "http://registry\\.gpii\\.net/common/slowKeys/enabled",
-            "http://registry\\.gpii\\.net/common/slowKeys/enabled",
-            "http://registry\\.gpii\\.net/common/debounce/enabled",
-            "http://registry\\.gpii\\.net/common/slowKeys/enabled"
-        ],
-        (...),
-        "com.microsoft.windows.mouseKeys": [ ... ]
-    }
-}
-
-```
-
-### Return payload
-
-The return payload from at call to `/match` should be in the following format. The "active" key expresses whether the
-application should be set to running. A `true` value means that it should be running, `undefined` means we leave it in
-its current run state and `false` mean we should actively ensure that it is not running.
-
-```json
-{
-    "inferredConfiguration": {
-        "gpii-default": {
-            "applications": {
-                "com.microsoft.windows.magnifier": {
-                    "active": true,
-                    "settings": {
-                        "http://registry.gpii.net/common/tracking": ["mouse", "mouse", "caret"],
-                        "http://registry.gpii.net/common/magnification": 2,
-                        "http://registry.gpii.net/common/invertColours": true,
-                        "http://registry.gpii.net/common/magnifierPosition": "RightHalf",
-                        "http://registry.gpii.net/applications/com.microsoft.windows.magnifier": {
-                            "Magnification": 200,
-                            "ZoomIncrement": 50,
-                            "Invert": 0,
-                            "FollowMouse": 1,
-                            "FollowFocus": 1,
-                            "FollowCaret": 1,
-                            "MagnificationMode": 1
-                        }
-                    }
-                },
-                "net.gpii.uioPlus": {
-                    "active": true,
-                    "settings": {
-                        "http://registry.gpii.net/common/fontSize": 24,
-                        "http://registry.gpii.net/common/tableOfContents": false
-                    }
-                }
-            }
-        }
-    }
-}
-```
->>>>>>> 4467c878
+The dispatching happens in the function `gpii.matchMakerFramework.matchMakerDispatcher`.