## Old Preferences Server:

* **URL: `/oldPreferences`**

This server serves preferences in the 'old' format. That is, without contexts, metadata, etc. It should *only* be used by existing services to ensure they do not break. All services currently using this style of preferences should be updated to use the `/preferences` URL (via the [Preferences Server](PreferencesServer.md) instead.

### API

#### GET /oldPreferences/:token

Retrieves the preferences sets for the token (`:token`).

##### Example of GET request

Example of a basic GET request to the P;d Preferences Server (given that the Preferences Server is located on preferences.gpii.net):

`http://preferences.gpii.net/oldPreferences/sammy`

Return payload:
```
{
<<<<<<< HEAD
    "http://registry.gpii.net/common/onscreenKeyboard": true,
    "http://registry.gpii.net/common/initDelay": 0.120,
    "http://registry.gpii.net/common/cursorSpeed": 0.850,
    "http://registry.gpii.net/common/cursorAcceleration": 0.800,
    "http://registry.gpii.net/common/mouseEmulationEnabled": true,
    "http://registry.gpii.net/common/unknown": true,
    "http://registry.gpii.net/applications/org.alsa-project": {
=======
    "http://registry.gpii.net/common/onscreenKeyboard": [{ "value": true }],
    "http://registry.gpii.net/common/-provisional-initDelay": [{ "value": 0.120 }],
    "http://registry.gpii.net/common/cursorSpeed": [{ "value": 0.850 }],
    "http://registry.gpii.net/common/cursorAcceleration": [{ "value": 0.800 }],
    "http://registry.gpii.net/common/-provisional-mouseEmulationEnabled": [{ "value": true }],
    "http://registry.gpii.net/common/unknown": [{ "value": true }],
    "http://registry.gpii.net/applications/org.alsa-project": [{ "value": {
>>>>>>> cc1971de
        "volume": 14,
        "pitch": 100
    }}]
}
```


#### POST /oldPreferences/:token?

Following the API of the old preferences server, no PUT functionality is supporte, so both updating and creation of a preferences set should be done as a POST call. If no `:token` is given A new token will automatically be generated and returned in the payload along with the saved preferences.

##### Example POST query - no token

Below is an example of a post query where no token is provided (given that a Preferences Server is available at preferences.gpii.net):

`http://preferences.gpii.net/oldPreferences/`

The body of the POST should contain the preferences to be stored. 

Example POST body:

```
{
<<<<<<< HEAD
    "http://registry.gpii.net/common/onscreenKeyboard": true,
    "http://registry.gpii.net/common/initDelay": 0.120,
    "http://registry.gpii.net/common/cursorSpeed": 0.850,
    "http://registry.gpii.net/common/cursorAcceleration": 0.800,
    "http://registry.gpii.net/common/mouseEmulationEnabled": true,
    "http://registry.gpii.net/common/unknown": true,
    "http://registry.gpii.net/applications/org.alsa-project": {
=======
    "http://registry.gpii.net/common/onscreenKeyboard": [{ "value": true }],
    "http://registry.gpii.net/common/-provisional-initDelay": [{ "value": 0.120 }],
    "http://registry.gpii.net/common/cursorSpeed": [{ "value": 0.850 }],
    "http://registry.gpii.net/common/cursorAcceleration": [{ "value": 0.800 }],
    "http://registry.gpii.net/common/-provisional-mouseEmulationEnabled": [{ "value": true }],
    "http://registry.gpii.net/common/unknown": [{ "value": true }],
    "http://registry.gpii.net/applications/org.alsa-project": [{ "value": {
>>>>>>> cc1971de
        "volume": 14,
        "pitch": 100
    } }]
}
```

The return payload will contain the stored preferences (keyed by `preferences`) and the newly generated token (keyed by `token`) under which the preferences set is stored.

Given that the above payload was stored with the token `123e4567-e89b-12d3-a456-426655440000` the return payload would be:

```
{
    "token": "123e4567-e89b-12d3-a456-426655440000",
    "preferences": {
<<<<<<< HEAD
        "http://registry.gpii.net/common/onscreenKeyboard": true,
        "http://registry.gpii.net/common/initDelay": 0.120,
        "http://registry.gpii.net/common/cursorSpeed": 0.850,
        "http://registry.gpii.net/common/cursorAcceleration": 0.800,
        "http://registry.gpii.net/common/mouseEmulationEnabled": true,
        "http://registry.gpii.net/common/unknown": true,
        "http://registry.gpii.net/applications/org.alsa-project": {
=======
        "http://registry.gpii.net/common/onscreenKeyboard": [{ "value": true }],
        "http://registry.gpii.net/common/-provisional-initDelay": [{ "value": 0 }].120,
        "http://registry.gpii.net/common/cursorSpeed": [{ "value": 0.850 }],
        "http://registry.gpii.net/common/cursorAcceleration": [{ "value": 0.800 }],
        "http://registry.gpii.net/common/-provisional-mouseEmulationEnabled": [{ "value": true }],
        "http://registry.gpii.net/common/unknown": [{ "value": true }],
        "http://registry.gpii.net/applications/org.alsa-project": [{ "value": {
>>>>>>> cc1971de
            "volume": 14,
            "pitch": 100
        } }]
    }
}
```


##### Example POST query - no token

Below is an example of a post query where no token is provided (given that a Preferences Server is available at preferences.gpii.net):

`http://preferences.gpii.net/oldPreferences/mytoken`

The body of the POST should contain the preferences to be stored. 

Example POST body:

```
{
<<<<<<< HEAD
    "http://registry.gpii.net/common/onscreenKeyboard": true,
    "http://registry.gpii.net/common/initDelay": 0.120,
    "http://registry.gpii.net/common/cursorSpeed": 0.850,
    "http://registry.gpii.net/common/cursorAcceleration": 0.800,
    "http://registry.gpii.net/common/mouseEmulationEnabled": true,
    "http://registry.gpii.net/common/unknown": true,
    "http://registry.gpii.net/applications/org.alsa-project": {
=======
    "http://registry.gpii.net/common/onscreenKeyboard": [{ "value": true }],
    "http://registry.gpii.net/common/-provisional-initDelay": [{ "value": 0.120 }],
    "http://registry.gpii.net/common/cursorSpeed": [{ "value": 0.850 }],
    "http://registry.gpii.net/common/cursorAcceleration": [{ "value": 0.800 }],
    "http://registry.gpii.net/common/-provisional-mouseEmulationEnabled": [{ "value": true }],
    "http://registry.gpii.net/common/unknown": [{ "value": true }],
    "http://registry.gpii.net/applications/org.alsa-project": [{ "value": {
>>>>>>> cc1971de
        "volume": 14,
        "pitch": 100
    } }]
}
```

The return payload will contain the stored preferences (keyed by `preferences`) and the token (keyed by `token`) under which the preferences set is stored.

Given that the above body was sent to the `http://preferences.gpii.net/oldPreferences/mytoken` URL, the return payload would be:

```
{
    "token": "mytoken",
    "preferences": {
<<<<<<< HEAD
        "http://registry.gpii.net/common/onscreenKeyboard": true,
        "http://registry.gpii.net/common/initDelay": 0.120,
        "http://registry.gpii.net/common/cursorSpeed": 0.850,
        "http://registry.gpii.net/common/cursorAcceleration": 0.800,
        "http://registry.gpii.net/common/mouseEmulationEnabled": true,
        "http://registry.gpii.net/common/unknown": true,
        "http://registry.gpii.net/applications/org.alsa-project": {
=======
        "http://registry.gpii.net/common/onscreenKeyboard": [{ "value": true }],
        "http://registry.gpii.net/common/-provisional-initDelay": [{ "value": 0.120 }],
        "http://registry.gpii.net/common/cursorSpeed": [{ "value": 0.850 }],
        "http://registry.gpii.net/common/cursorAcceleration": [{ "value": 0.800 }],
        "http://registry.gpii.net/common/-provisional-mouseEmulationEnabled": [{ "value": true }],
        "http://registry.gpii.net/common/unknown": [{ "value": true }],
        "http://registry.gpii.net/applications/org.alsa-project": [{ "value": {
>>>>>>> cc1971de
            "volume": 14,
            "pitch": 100
        } }]
    }
}
```


#### PUT

As described above, the old preferences server did not support PUT calls - instead both updating and creating new NP sets was done via POST.


### Other relevant documentation:

* [The Preferences Server Framework](PreferencesServerFramework.md)
* [The Preferences Server](PreferencesServer.md)
* [The Raw Preferences Server](RawPreferencesServer.md)<|MERGE_RESOLUTION|>--- conflicted
+++ resolved
@@ -1,195 +1,145 @@
-## Old Preferences Server:
-
-* **URL: `/oldPreferences`**
-
-This server serves preferences in the 'old' format. That is, without contexts, metadata, etc. It should *only* be used by existing services to ensure they do not break. All services currently using this style of preferences should be updated to use the `/preferences` URL (via the [Preferences Server](PreferencesServer.md) instead.
-
-### API
-
-#### GET /oldPreferences/:token
-
-Retrieves the preferences sets for the token (`:token`).
-
-##### Example of GET request
-
-Example of a basic GET request to the P;d Preferences Server (given that the Preferences Server is located on preferences.gpii.net):
-
-`http://preferences.gpii.net/oldPreferences/sammy`
-
-Return payload:
-```
-{
-<<<<<<< HEAD
-    "http://registry.gpii.net/common/onscreenKeyboard": true,
-    "http://registry.gpii.net/common/initDelay": 0.120,
-    "http://registry.gpii.net/common/cursorSpeed": 0.850,
-    "http://registry.gpii.net/common/cursorAcceleration": 0.800,
-    "http://registry.gpii.net/common/mouseEmulationEnabled": true,
-    "http://registry.gpii.net/common/unknown": true,
-    "http://registry.gpii.net/applications/org.alsa-project": {
-=======
-    "http://registry.gpii.net/common/onscreenKeyboard": [{ "value": true }],
-    "http://registry.gpii.net/common/-provisional-initDelay": [{ "value": 0.120 }],
-    "http://registry.gpii.net/common/cursorSpeed": [{ "value": 0.850 }],
-    "http://registry.gpii.net/common/cursorAcceleration": [{ "value": 0.800 }],
-    "http://registry.gpii.net/common/-provisional-mouseEmulationEnabled": [{ "value": true }],
-    "http://registry.gpii.net/common/unknown": [{ "value": true }],
-    "http://registry.gpii.net/applications/org.alsa-project": [{ "value": {
->>>>>>> cc1971de
-        "volume": 14,
-        "pitch": 100
-    }}]
-}
-```
-
-
-#### POST /oldPreferences/:token?
-
-Following the API of the old preferences server, no PUT functionality is supporte, so both updating and creation of a preferences set should be done as a POST call. If no `:token` is given A new token will automatically be generated and returned in the payload along with the saved preferences.
-
-##### Example POST query - no token
-
-Below is an example of a post query where no token is provided (given that a Preferences Server is available at preferences.gpii.net):
-
-`http://preferences.gpii.net/oldPreferences/`
-
-The body of the POST should contain the preferences to be stored. 
-
-Example POST body:
-
-```
-{
-<<<<<<< HEAD
-    "http://registry.gpii.net/common/onscreenKeyboard": true,
-    "http://registry.gpii.net/common/initDelay": 0.120,
-    "http://registry.gpii.net/common/cursorSpeed": 0.850,
-    "http://registry.gpii.net/common/cursorAcceleration": 0.800,
-    "http://registry.gpii.net/common/mouseEmulationEnabled": true,
-    "http://registry.gpii.net/common/unknown": true,
-    "http://registry.gpii.net/applications/org.alsa-project": {
-=======
-    "http://registry.gpii.net/common/onscreenKeyboard": [{ "value": true }],
-    "http://registry.gpii.net/common/-provisional-initDelay": [{ "value": 0.120 }],
-    "http://registry.gpii.net/common/cursorSpeed": [{ "value": 0.850 }],
-    "http://registry.gpii.net/common/cursorAcceleration": [{ "value": 0.800 }],
-    "http://registry.gpii.net/common/-provisional-mouseEmulationEnabled": [{ "value": true }],
-    "http://registry.gpii.net/common/unknown": [{ "value": true }],
-    "http://registry.gpii.net/applications/org.alsa-project": [{ "value": {
->>>>>>> cc1971de
-        "volume": 14,
-        "pitch": 100
-    } }]
-}
-```
-
-The return payload will contain the stored preferences (keyed by `preferences`) and the newly generated token (keyed by `token`) under which the preferences set is stored.
-
-Given that the above payload was stored with the token `123e4567-e89b-12d3-a456-426655440000` the return payload would be:
-
-```
-{
-    "token": "123e4567-e89b-12d3-a456-426655440000",
-    "preferences": {
-<<<<<<< HEAD
-        "http://registry.gpii.net/common/onscreenKeyboard": true,
-        "http://registry.gpii.net/common/initDelay": 0.120,
-        "http://registry.gpii.net/common/cursorSpeed": 0.850,
-        "http://registry.gpii.net/common/cursorAcceleration": 0.800,
-        "http://registry.gpii.net/common/mouseEmulationEnabled": true,
-        "http://registry.gpii.net/common/unknown": true,
-        "http://registry.gpii.net/applications/org.alsa-project": {
-=======
-        "http://registry.gpii.net/common/onscreenKeyboard": [{ "value": true }],
-        "http://registry.gpii.net/common/-provisional-initDelay": [{ "value": 0 }].120,
-        "http://registry.gpii.net/common/cursorSpeed": [{ "value": 0.850 }],
-        "http://registry.gpii.net/common/cursorAcceleration": [{ "value": 0.800 }],
-        "http://registry.gpii.net/common/-provisional-mouseEmulationEnabled": [{ "value": true }],
-        "http://registry.gpii.net/common/unknown": [{ "value": true }],
-        "http://registry.gpii.net/applications/org.alsa-project": [{ "value": {
->>>>>>> cc1971de
-            "volume": 14,
-            "pitch": 100
-        } }]
-    }
-}
-```
-
-
-##### Example POST query - no token
-
-Below is an example of a post query where no token is provided (given that a Preferences Server is available at preferences.gpii.net):
-
-`http://preferences.gpii.net/oldPreferences/mytoken`
-
-The body of the POST should contain the preferences to be stored. 
-
-Example POST body:
-
-```
-{
-<<<<<<< HEAD
-    "http://registry.gpii.net/common/onscreenKeyboard": true,
-    "http://registry.gpii.net/common/initDelay": 0.120,
-    "http://registry.gpii.net/common/cursorSpeed": 0.850,
-    "http://registry.gpii.net/common/cursorAcceleration": 0.800,
-    "http://registry.gpii.net/common/mouseEmulationEnabled": true,
-    "http://registry.gpii.net/common/unknown": true,
-    "http://registry.gpii.net/applications/org.alsa-project": {
-=======
-    "http://registry.gpii.net/common/onscreenKeyboard": [{ "value": true }],
-    "http://registry.gpii.net/common/-provisional-initDelay": [{ "value": 0.120 }],
-    "http://registry.gpii.net/common/cursorSpeed": [{ "value": 0.850 }],
-    "http://registry.gpii.net/common/cursorAcceleration": [{ "value": 0.800 }],
-    "http://registry.gpii.net/common/-provisional-mouseEmulationEnabled": [{ "value": true }],
-    "http://registry.gpii.net/common/unknown": [{ "value": true }],
-    "http://registry.gpii.net/applications/org.alsa-project": [{ "value": {
->>>>>>> cc1971de
-        "volume": 14,
-        "pitch": 100
-    } }]
-}
-```
-
-The return payload will contain the stored preferences (keyed by `preferences`) and the token (keyed by `token`) under which the preferences set is stored.
-
-Given that the above body was sent to the `http://preferences.gpii.net/oldPreferences/mytoken` URL, the return payload would be:
-
-```
-{
-    "token": "mytoken",
-    "preferences": {
-<<<<<<< HEAD
-        "http://registry.gpii.net/common/onscreenKeyboard": true,
-        "http://registry.gpii.net/common/initDelay": 0.120,
-        "http://registry.gpii.net/common/cursorSpeed": 0.850,
-        "http://registry.gpii.net/common/cursorAcceleration": 0.800,
-        "http://registry.gpii.net/common/mouseEmulationEnabled": true,
-        "http://registry.gpii.net/common/unknown": true,
-        "http://registry.gpii.net/applications/org.alsa-project": {
-=======
-        "http://registry.gpii.net/common/onscreenKeyboard": [{ "value": true }],
-        "http://registry.gpii.net/common/-provisional-initDelay": [{ "value": 0.120 }],
-        "http://registry.gpii.net/common/cursorSpeed": [{ "value": 0.850 }],
-        "http://registry.gpii.net/common/cursorAcceleration": [{ "value": 0.800 }],
-        "http://registry.gpii.net/common/-provisional-mouseEmulationEnabled": [{ "value": true }],
-        "http://registry.gpii.net/common/unknown": [{ "value": true }],
-        "http://registry.gpii.net/applications/org.alsa-project": [{ "value": {
->>>>>>> cc1971de
-            "volume": 14,
-            "pitch": 100
-        } }]
-    }
-}
-```
-
-
-#### PUT
-
-As described above, the old preferences server did not support PUT calls - instead both updating and creating new NP sets was done via POST.
-
-
-### Other relevant documentation:
-
-* [The Preferences Server Framework](PreferencesServerFramework.md)
-* [The Preferences Server](PreferencesServer.md)
+## Old Preferences Server:
+
+* **URL: `/oldPreferences`**
+
+This server serves preferences in the 'old' format. That is, without contexts, metadata, etc. It should *only* be used by existing services to ensure they do not break. All services currently using this style of preferences should be updated to use the `/preferences` URL (via the [Preferences Server](PreferencesServer.md) instead.
+
+### API
+
+#### GET /oldPreferences/:token
+
+Retrieves the preferences sets for the token (`:token`).
+
+##### Example of GET request
+
+Example of a basic GET request to the P;d Preferences Server (given that the Preferences Server is located on preferences.gpii.net):
+
+`http://preferences.gpii.net/oldPreferences/sammy`
+
+Return payload:
+```
+{
+    "http://registry.gpii.net/common/onscreenKeyboard": [{ "value": true }],
+    "http://registry.gpii.net/common/-provisional-initDelay": [{ "value": 0.120 }],
+    "http://registry.gpii.net/common/cursorSpeed": [{ "value": 0.850 }],
+    "http://registry.gpii.net/common/cursorAcceleration": [{ "value": 0.800 }],
+    "http://registry.gpii.net/common/-provisional-mouseEmulationEnabled": [{ "value": true }],
+    "http://registry.gpii.net/common/unknown": [{ "value": true }],
+    "http://registry.gpii.net/applications/org.alsa-project": [{ "value": {
+        "volume": 14,
+        "pitch": 100
+    }}]
+}
+```
+
+
+#### POST /oldPreferences/:token?
+
+Following the API of the old preferences server, no PUT functionality is supporte, so both updating and creation of a preferences set should be done as a POST call. If no `:token` is given A new token will automatically be generated and returned in the payload along with the saved preferences.
+
+##### Example POST query - no token
+
+Below is an example of a post query where no token is provided (given that a Preferences Server is available at preferences.gpii.net):
+
+`http://preferences.gpii.net/oldPreferences/`
+
+The body of the POST should contain the preferences to be stored. 
+
+Example POST body:
+
+```
+{
+    "http://registry.gpii.net/common/onscreenKeyboard": [{ "value": true }],
+    "http://registry.gpii.net/common/-provisional-initDelay": [{ "value": 0.120 }],
+    "http://registry.gpii.net/common/cursorSpeed": [{ "value": 0.850 }],
+    "http://registry.gpii.net/common/cursorAcceleration": [{ "value": 0.800 }],
+    "http://registry.gpii.net/common/-provisional-mouseEmulationEnabled": [{ "value": true }],
+    "http://registry.gpii.net/common/unknown": [{ "value": true }],
+    "http://registry.gpii.net/applications/org.alsa-project": [{ "value": {
+        "volume": 14,
+        "pitch": 100
+    } }]
+}
+```
+
+The return payload will contain the stored preferences (keyed by `preferences`) and the newly generated token (keyed by `token`) under which the preferences set is stored.
+
+Given that the above payload was stored with the token `123e4567-e89b-12d3-a456-426655440000` the return payload would be:
+
+```
+{
+    "token": "123e4567-e89b-12d3-a456-426655440000",
+    "preferences": {
+        "http://registry.gpii.net/common/onscreenKeyboard": [{ "value": true }],
+        "http://registry.gpii.net/common/-provisional-initDelay": [{ "value": 0 }].120,
+        "http://registry.gpii.net/common/cursorSpeed": [{ "value": 0.850 }],
+        "http://registry.gpii.net/common/cursorAcceleration": [{ "value": 0.800 }],
+        "http://registry.gpii.net/common/-provisional-mouseEmulationEnabled": [{ "value": true }],
+        "http://registry.gpii.net/common/unknown": [{ "value": true }],
+        "http://registry.gpii.net/applications/org.alsa-project": [{ "value": {
+            "volume": 14,
+            "pitch": 100
+        } }]
+    }
+}
+```
+
+
+##### Example POST query - no token
+
+Below is an example of a post query where no token is provided (given that a Preferences Server is available at preferences.gpii.net):
+
+`http://preferences.gpii.net/oldPreferences/mytoken`
+
+The body of the POST should contain the preferences to be stored. 
+
+Example POST body:
+
+```
+{
+    "http://registry.gpii.net/common/onscreenKeyboard": [{ "value": true }],
+    "http://registry.gpii.net/common/-provisional-initDelay": [{ "value": 0.120 }],
+    "http://registry.gpii.net/common/cursorSpeed": [{ "value": 0.850 }],
+    "http://registry.gpii.net/common/cursorAcceleration": [{ "value": 0.800 }],
+    "http://registry.gpii.net/common/-provisional-mouseEmulationEnabled": [{ "value": true }],
+    "http://registry.gpii.net/common/unknown": [{ "value": true }],
+    "http://registry.gpii.net/applications/org.alsa-project": [{ "value": {
+        "volume": 14,
+        "pitch": 100
+    } }]
+}
+```
+
+The return payload will contain the stored preferences (keyed by `preferences`) and the token (keyed by `token`) under which the preferences set is stored.
+
+Given that the above body was sent to the `http://preferences.gpii.net/oldPreferences/mytoken` URL, the return payload would be:
+
+```
+{
+    "token": "mytoken",
+    "preferences": {
+        "http://registry.gpii.net/common/onscreenKeyboard": [{ "value": true }],
+        "http://registry.gpii.net/common/-provisional-initDelay": [{ "value": 0.120 }],
+        "http://registry.gpii.net/common/cursorSpeed": [{ "value": 0.850 }],
+        "http://registry.gpii.net/common/cursorAcceleration": [{ "value": 0.800 }],
+        "http://registry.gpii.net/common/-provisional-mouseEmulationEnabled": [{ "value": true }],
+        "http://registry.gpii.net/common/unknown": [{ "value": true }],
+        "http://registry.gpii.net/applications/org.alsa-project": [{ "value": {
+            "volume": 14,
+            "pitch": 100
+        } }]
+    }
+}
+```
+
+
+#### PUT
+
+As described above, the old preferences server did not support PUT calls - instead both updating and creating new NP sets was done via POST.
+
+
+### Other relevant documentation:
+
+* [The Preferences Server Framework](PreferencesServerFramework.md)
+* [The Preferences Server](PreferencesServer.md)
 * [The Raw Preferences Server](RawPreferencesServer.md)