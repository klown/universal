/*
 * Copyright 2014 OCAD University
 *
 * Licensed under the New BSD license. You may not use this file except in
 * compliance with this License.
 *
 * The research leading to these results has received funding from the European Union's
 * Seventh Framework Programme (FP7/2007-2013)
 * under grant agreement no. 289016.
 *
 * You may obtain a copy of the License at
 * https://github.com/GPII/universal/blob/master/LICENSE.txt
 */

"use strict";

var fluid = require("infusion"),
    gpii = fluid.registerNamespace("gpii");

fluid.registerNamespace("gpii.oauth2");

fluid.defaults("gpii.oauth2.easitSampleDataStore", {
    gradeNames: ["gpii.oauth2.inMemoryDataStore", "autoInit"],
    listeners: {
        onCreate: "gpii.oauth2.logEasitStartup"
    },
    model: {
        users: [
            { id: 1, username: "chromehc", password: "chromehc", gpiiToken: "review3_chrome_high_contrast" },
            { id: 2, username: "bob", password: "b", gpiiToken: "bob_gpii_token" },
            { id: 3, username: "review3_user_1", password: "test1234", gpiiToken: "review3_user_1" },
            { id: 4, username: "review3_user_2", password: "test1234", gpiiToken: "review3_user_2" },
            { id: 5, username: "review3_user_3", password: "test1234", gpiiToken: "review3_user_3" },
            { id: 6, username: "review3_user_4", password: "test1234", gpiiToken: "review3_user_4" },
            { id: 7, username: "ma1", password: "ma1", gpiiToken: "review3_ma1" },
            { id: 8, username: "ma2", password: "ma2", gpiiToken: "review3_ma2" },
            { id: 9, username: "chris", password: "chris", gpiiToken: "chris" },
            { id: 10, username: "li", password: "li", gpiiToken: "li" }
        ],
        clients: [
            {
                id: 1,
                name: "Service A",
                oauth2ClientId: "org.chrome.cloud4chrome",
                oauth2ClientSecret: "client_secret_1",
                redirectUri: "http://localhost:3002/authorize_callback",
                allowDirectGpiiTokenAccess: false
            },
            {
                id: 2,
                name: "Service Passport Client",
                oauth2ClientId: "client_id_pp",
                oauth2ClientSecret: "client_secret_pp",
                redirectUri: "http://localhost:3003/authorize_callback",
                allowDirectGpiiTokenAccess: false
            },
            {
                id: 3,
                name: "Easit4all",
                oauth2ClientId: "com.bdigital.easit4all",
                oauth2ClientSecret: "client_secret_easit4all",
                redirectUri: "http://www.easit4all.com/oauth_signin/authorize_callback",
                allowDirectGpiiTokenAccess: false
            },
            {
                id: 4,
                name: "Mobile Accessibility",
                oauth2ClientId: "es.codefactory.android.app.ma",
                oauth2ClientSecret: false,
                redirectUri: false,
                allowDirectGpiiTokenAccess: true
            },
            {
                id: 5,
<<<<<<< HEAD
                name: "First Discovery",
                oauth2ClientId: "client_first_discovery",
                oauth2ClientSecret: "client_secret_firstDiscovery",
                allowDirectGpiiTokenAccess: false,
                allowAddPrefs: true
=======
                name: "GNOME Magnifier",
                oauth2ClientId: "org.gnome.desktop.a11y.magnifier",
                oauth2ClientSecret: false,
                redirectUri: false,
                allowDirectGpiiTokenAccess: false
>>>>>>> 56a5b38e
            }
        ],
        authDecisionsIdSeq: 6,
        authDecisions: [
            {
                id: 1,
                userId: 7,
                clientId: 4,
                redirectUri: false,
                accessToken: "ma1_access_token",
                selectedPreferences: { "": true },
                revoked: false
            },
            {
                id: 2,
                userId: 8,
                clientId: 4,
                redirectUri: false,
                accessToken: "ma2_access_token",
                selectedPreferences: { "": true },
                revoked: false
            },
            {
                id: 3,
                userId: 9,
                clientId: 4,
                redirectUri: false,
                accessToken: "ma_chris_access_token",
                selectedPreferences: { "": true },
                revoked: false
            },
            {
                id: 4,
                userId: 10,
                clientId: 4,
                redirectUri: false,
                accessToken: "ma_li_access_token",
                selectedPreferences: { "": true },
                revoked: false
            },
            {
                id: 5,
                userId: 10,
                clientId: 5,
                redirectUri: false,
                accessToken: "li_magnifier_access_token",
                selectedPreferences: { "": true },
                revoked: false
            }
        ],
        credentialClientTokensIdSeq: 2,
        credentialClientTokens: [
            {
                id: 1,
                clientId: 5,
                accessToken: "first_discovery_access_token",
                revoked: false,
                allowAddPrefs: true
            }
        ]
    }
});

gpii.oauth2.logEasitStartup = function (that) {
    var instantiator = fluid.getInstantiator(that);
    console.log("Easit datastore starting up at path " + instantiator.idToPath(that.id));
};<|MERGE_RESOLUTION|>--- conflicted
+++ resolved
@@ -72,19 +72,11 @@
             },
             {
                 id: 5,
-<<<<<<< HEAD
-                name: "First Discovery",
-                oauth2ClientId: "client_first_discovery",
-                oauth2ClientSecret: "client_secret_firstDiscovery",
-                allowDirectGpiiTokenAccess: false,
-                allowAddPrefs: true
-=======
                 name: "GNOME Magnifier",
                 oauth2ClientId: "org.gnome.desktop.a11y.magnifier",
                 oauth2ClientSecret: false,
                 redirectUri: false,
                 allowDirectGpiiTokenAccess: false
->>>>>>> 56a5b38e
             }
         ],
         authDecisionsIdSeq: 6,
@@ -134,16 +126,6 @@
                 selectedPreferences: { "": true },
                 revoked: false
             }
-        ],
-        credentialClientTokensIdSeq: 2,
-        credentialClientTokens: [
-            {
-                id: 1,
-                clientId: 5,
-                accessToken: "first_discovery_access_token",
-                revoked: false,
-                allowAddPrefs: true
-            }
         ]
     }
 });
