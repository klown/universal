--- conflicted
+++ resolved
@@ -46,7 +46,7 @@
         "type": "ADD",
         "value": {
             "gpiiKey": "noUser",
-            "activeContextName": "gpii-default",
+            "activePrefsSetName": "gpii-default",
             "settingControls": {},
             "preferences": {}
         }
@@ -131,18 +131,14 @@
 
 Changing the preferences set via the psp is done with the following payload:
 
-<<<<<<< HEAD
 ```json
 {
     "type": "modelChanged",
     "value": {
-        "activeContextName": "bright"
+        "activePrefsSetName": "bright"
     }
 }
 ```
-=======
-`{"path": ["activePrefsSetName"], "value": "bright", type: "ADD"}`
->>>>>>> d141625c
 
 This will change the preferences set to that named by the key "bright". To change the set to something else, simply
 exchange "bright" with the name of the desired preferences set.
