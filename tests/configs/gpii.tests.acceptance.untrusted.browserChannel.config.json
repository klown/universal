{
    "type": "gpii.tests.acceptance.untrusted.browserChannel.config",
    "options": {
        "mainServerPort": 8081,
<<<<<<< HEAD
=======
        "configs": {
            "cloudBasedConfig": {
                "configName": "gpii.config.cloudBased.development",
                "configPath": "%gpii-universal/gpii/configs"
            }
        },
>>>>>>> 85fd8083
        "distributeOptions": {
            "browserChannel.tests.deviceReporter": {
                "record": "%flowManager/test/data/browserChannel_deviceReporter.json",
                "target": "{that localConfig deviceReporter installedSolutionsDataSource}.options.path",
                "priority": "after:development.installedSolutionsPath"
            },
            "browserChannel.tests.solutions": {
                "record": "%flowManager/test/data/browserChannel_solutionsRegistry.json",
                "target": "{that flowManager solutionsRegistryDataSource}.options.path",
                "priority": "after:flowManager.development.solutions"
            },
            "browserChannel.tests.osReporting": {
                "record": {
                    "funcName": "gpii.tests.flowManager.browserChannel.reportPlatform"
                },
                "target": "{that localConfig deviceReporter platformReporter}.options.invokers.reportPlatform"
            }
        }
    },
<<<<<<< HEAD
    "mergeConfigs": "%universal/gpii/configs/gpii.config.untrusted.development.local.json"
=======
    "mergeConfigs": "%gpii-universal/gpii/configs/gpii.config.untrusted.development.all.local.json"
>>>>>>> 85fd8083
}<|MERGE_RESOLUTION|>--- conflicted
+++ resolved
@@ -2,15 +2,6 @@
     "type": "gpii.tests.acceptance.untrusted.browserChannel.config",
     "options": {
         "mainServerPort": 8081,
-<<<<<<< HEAD
-=======
-        "configs": {
-            "cloudBasedConfig": {
-                "configName": "gpii.config.cloudBased.development",
-                "configPath": "%gpii-universal/gpii/configs"
-            }
-        },
->>>>>>> 85fd8083
         "distributeOptions": {
             "browserChannel.tests.deviceReporter": {
                 "record": "%flowManager/test/data/browserChannel_deviceReporter.json",
@@ -30,9 +21,5 @@
             }
         }
     },
-<<<<<<< HEAD
-    "mergeConfigs": "%universal/gpii/configs/gpii.config.untrusted.development.local.json"
-=======
-    "mergeConfigs": "%gpii-universal/gpii/configs/gpii.config.untrusted.development.all.local.json"
->>>>>>> 85fd8083
+    "mergeConfigs": "%gpii-universal/gpii/configs/gpii.config.untrusted.development.local.json"
 }