{
    "type": "gpii.tests.acceptance.localInstall.dynamicDeviceReporter.config",
<<<<<<< HEAD
    "mergeConfigs": "%universal/gpii/configs/gpii.config.all.development.dr.production.json"
=======
    "options": {
        "distributeOptions": {
            "acceptance.rawPreferencesDataSource": {
                "record": "%gpii-universal/testData/preferences/acceptanceTests/%userToken.json",
                "target": "{that rawPreferencesServer rawPreferencesDataSource}.options.path",
                "priority": "after:development.rawPreferencesDataSource"
            }
        }
    },
    "mergeConfigs": "%gpii-universal/gpii/configs/gpii.config.all.development.dr.production.json"
>>>>>>> 85fd8083
}<|MERGE_RESOLUTION|>--- conflicted
+++ resolved
@@ -1,17 +1,4 @@
 {
     "type": "gpii.tests.acceptance.localInstall.dynamicDeviceReporter.config",
-<<<<<<< HEAD
-    "mergeConfigs": "%universal/gpii/configs/gpii.config.all.development.dr.production.json"
-=======
-    "options": {
-        "distributeOptions": {
-            "acceptance.rawPreferencesDataSource": {
-                "record": "%gpii-universal/testData/preferences/acceptanceTests/%userToken.json",
-                "target": "{that rawPreferencesServer rawPreferencesDataSource}.options.path",
-                "priority": "after:development.rawPreferencesDataSource"
-            }
-        }
-    },
     "mergeConfigs": "%gpii-universal/gpii/configs/gpii.config.all.development.dr.production.json"
->>>>>>> 85fd8083
 }