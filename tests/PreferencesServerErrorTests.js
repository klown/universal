/*
 * GPII Tests to ensure that failing preferences source is handled properly
 *
 * Copyright 2015 Raising the FLoor - International
 *
 * Licensed under the New BSD license. You may not use this file except in
 * compliance with this License.
 *
 * The research leading to these results has received funding from the European Union's
 * Seventh Framework Programme (FP7/2007-2013)
 * under grant agreement no. 289016.
 *
 * You may obtain a copy of the License at
 * https://github.com/GPII/universal/blob/master/LICENSE.txt
 */

"use strict";

var fluid = require("infusion"),
    gpii = fluid.registerNamespace("gpii"),
    kettle = fluid.registerNamespace("kettle");

fluid.require("%gpii-universal");

gpii.loadTestingSupport();

fluid.registerNamespace("gpii.tests.preferencesServerErrorTests");

gpii.tests.preferencesServerErrorTests.testDefCommon = {
    config: {
<<<<<<< HEAD
        configName: "gpii.config.development.local",
        configPath: "%universal/gpii/configs"
=======
        configName: "gpii.config.development.all.local",
        configPath: "%gpii-universal/gpii/configs"
>>>>>>> 85fd8083
    },
    gradeNames: ["gpii.test.common.testCaseHolder", "gpii.test.pouch.pouchTestCaseHolder"]
};


gpii.tests.preferencesServerErrorTests.testDefs = [
    {
        name: "Login fails due to missing preference set and reports to login",
        expect: 4,
        gpiiKey: "idnotexist",

        sequence: [{
            func: "{loginRequest}.send"
        }, {
            event: "{loginRequest}.events.onComplete",
            listener: "kettle.test.assertErrorResponse",
            args: {
                message: "Received 404 error when logging in with missing preferences",
                errorTexts: ["Error when retrieving preferences", "idnotexist"],
                statusCode: 404,
                string: "{arguments}.0",
                request: "{loginRequest}"
            }
        }]
<<<<<<< HEAD
=======
    }, {
        name: "Login fails due to malformed preference set and reports to login",
        expect: 4,
        userToken: "malformed",

        "distributeOptions": {
            "acceptance.rawPreferencesDataSource": {
                "record": "%gpii-universal/testData/preferences/acceptanceTests/%userToken.jsonx",
                "target": "{that rawPreferencesServer rawPreferencesDataSource}.options.path",
                "priority": "after:development.rawPreferencesDataSource"
            }
        },

        sequence: [{
            func: "{loginRequest}.send"
        }, {
            event: "{loginRequest}.events.onComplete",
            listener: "kettle.test.assertErrorResponse",
            args: {
                message: "Received 500 error when logging in with corrupt preferences",
                errorTexts: ["Error when retrieving preferences", "Parse error on line 5"],
                string: "{arguments}.0",
                request: "{loginRequest}"
            }
        }]
>>>>>>> 85fd8083
    }];

gpii.tests.preferencesServerErrorTests.buildAllTestDefs = function () {
    return fluid.transform(gpii.tests.preferencesServerErrorTests.testDefs, function (testDef) {
        testDef.sequence = gpii.test.pouch.addConstructFixturesToSequence(testDef.sequence);
        return fluid.extend(true, {}, gpii.tests.preferencesServerErrorTests.testDefCommon, testDef);
    });
};

kettle.test.bootstrapServer(gpii.tests.preferencesServerErrorTests.buildAllTestDefs());<|MERGE_RESOLUTION|>--- conflicted
+++ resolved
@@ -28,13 +28,8 @@
 
 gpii.tests.preferencesServerErrorTests.testDefCommon = {
     config: {
-<<<<<<< HEAD
         configName: "gpii.config.development.local",
-        configPath: "%universal/gpii/configs"
-=======
-        configName: "gpii.config.development.all.local",
         configPath: "%gpii-universal/gpii/configs"
->>>>>>> 85fd8083
     },
     gradeNames: ["gpii.test.common.testCaseHolder", "gpii.test.pouch.pouchTestCaseHolder"]
 };
@@ -59,34 +54,6 @@
                 request: "{loginRequest}"
             }
         }]
-<<<<<<< HEAD
-=======
-    }, {
-        name: "Login fails due to malformed preference set and reports to login",
-        expect: 4,
-        userToken: "malformed",
-
-        "distributeOptions": {
-            "acceptance.rawPreferencesDataSource": {
-                "record": "%gpii-universal/testData/preferences/acceptanceTests/%userToken.jsonx",
-                "target": "{that rawPreferencesServer rawPreferencesDataSource}.options.path",
-                "priority": "after:development.rawPreferencesDataSource"
-            }
-        },
-
-        sequence: [{
-            func: "{loginRequest}.send"
-        }, {
-            event: "{loginRequest}.events.onComplete",
-            listener: "kettle.test.assertErrorResponse",
-            args: {
-                message: "Received 500 error when logging in with corrupt preferences",
-                errorTexts: ["Error when retrieving preferences", "Parse error on line 5"],
-                string: "{arguments}.0",
-                request: "{loginRequest}"
-            }
-        }]
->>>>>>> 85fd8083
     }];
 
 gpii.tests.preferencesServerErrorTests.buildAllTestDefs = function () {
