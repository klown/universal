/*
 * GPII Untrusted PSP Integration Tests
 *
 * Copyright 2017 Raising the floor - international
 * Copyright 2018 OCAD University
 *
 * Licensed under the New BSD license. You may not use this file except in
 * compliance with this License.
 *
 * The research leading to these results has received funding from the European Union's
 * Seventh Framework Programme (FP7/2007-2013)
 * under grant agreement no. 289016.
 *
 * You may obtain a copy of the License at
 * https://github.com/GPII/universal/blob/master/LICENSE.txt
 */

"use strict";

var fluid = require("infusion"),
    jqUnit = fluid.registerNamespace("jqUnit"),
    gpii = fluid.registerNamespace("gpii");

fluid.require("%gpii-universal");
require("./shared/PSPIntegrationTestDefs.js");

gpii.loadTestingSupport();

fluid.registerNamespace("gpii.tests.untrusted.pspIntegration");

// The test preferences server that adds an endpoint for verifying raw preferences on the cloud
fluid.defaults("gpii.tests.untrusted.pspIntegration.preferencesServer", {
    gradeNames: ["gpii.preferencesServer"],
    requestHandlers: {
        rawPreferencesGet: {
            route: "/rawPreferences/:gpiiKey",
            method: "get",
            type: "gpii.tests.untrusted.pspIntegration.preferencesServer.rawGet.handler"
        }
    }
});

fluid.defaults("gpii.tests.untrusted.pspIntegration.preferencesServer.rawGet.handler", {
    gradeNames: ["kettle.request.http"],
    invokers: {
        handleRequest: {
            funcName: "gpii.tests.untrusted.pspIntegration.preferencesServer.rawGet.handler.getRawPreferences",
            args: ["{preferencesServer}", "{that}", "{that}.req.params.gpiiKey"]
        }
    }
});

gpii.tests.untrusted.pspIntegration.preferencesServer.rawGet.handler.getRawPreferences = function (preferencesServer, request, gpiiKey) {
    var prefsPromise = preferencesServer.preferencesService.getPreferencesByGpiiKey(gpiiKey);
    prefsPromise.then(request.events.onSuccess.fire, request.events.onError.fire);
};

// Request component for retrieving raw preferences from the cloud
fluid.defaults("gpii.test.untrusted.pspIntegration.rawPrefsRequest", { // named oddly to avoid name conflicts with component whose member name is `loginRequest`
    gradeNames: "kettle.test.request.http",
    port: 8084,
    path: "/rawPreferences/%gpiiKey",
    termMap: {
        gpiiKey: "{testCaseHolder}.options.gpiiKey"
    }
});

// Add raw preferences request components to testCaseHolder
fluid.defaults("gpii.tests.untrusted.pspIntegration.testCaseHolder", {
    gradeNames: [
        "gpii.tests.pspIntegration.testCaseHolder.common.linux"
    ],
    distributeOptions: {
        "acceptance.defaultSettings": {
            record: "{that}.options.defaultSettings",
            target: "{that gpii.flowManager.local}.options.defaultSettings"
        }
    },
    components: {
        rawPrefsAtStart: {
            type: "gpii.test.untrusted.pspIntegration.rawPrefsRequest"
        },
        rawPrefsAtEnd: {
            type: "gpii.test.untrusted.pspIntegration.rawPrefsRequest"
        },
        rawPrefsAfterAutoSave: {
            type: "gpii.test.untrusted.pspIntegration.rawPrefsRequest"
        }
    }
});

// The expected preferences change after running each test sequence. The array indexes maps the array indexes of test sequences.
gpii.test.untrusted.pspIntegration.expectedPrefsChange = [
    // 0
    {
        "flat": {
            "contexts": {
                "gpii-default": {
                    "name": "Default preferences",
                    "preferences": {
                        "http://registry.gpii.net/common/magnification": 3
                    }
                }
            }
        }
    },
    // 1
    {
    },
    // 2
    {
        "flat": {
            "contexts": {
                "gpii-default": {
                    "name": "Default preferences",
                    "preferences": {
                        "http://registry.gpii.net/applications/org.gnome.desktop.a11y.magnifier": {
                            "http://registry.gpii.net/common/magnification": 3
                        }
                    }
                }
            }
        }
    },
    // 3
    {
        "flat": {
            "contexts": {
                "gpii-default": {
                    "name": "Default preferences",
                    "preferences": {
                        "http://registry.gpii.net/common/magnification": 3,
                        "http://registry.gpii.net/common/volume": 0.75
                    }
                }
            }
        }
    },
    // 4
    {
        "flat": {
            "contexts": {
                "gpii-default": {
                    "name": "Default preferences",
                    "preferences": {
                        "http://registry.gpii.net/common/magnification": 1.5,
                        "http://registry.gpii.net/common/volume": 0.5,
                        "http://registry.gpii.net/applications/org.gnome.desktop.a11y.magnifier": {
                            "http://registry.gpii.net/common/magnification": 3
                        }
                    }
                }
            }
        }
    },
    // 5
    {
    },
    // 6
    {
        "flat": {
            "contexts": {
                "gpii-default": {
                    "name": "Default preferences",
                    "preferences": {
                        "http://registry.gpii.net/common/magnification": 3
                    }
                }
            }
        }
    }
];

// The sequence to be added to the start of each test sequence to verify the initial raw preferences
gpii.test.untrusted.pspIntegration.startSequence = fluid.freezeRecursive([
    {
        func: "{rawPrefsAtStart}.send"
    }, {
        event: "{rawPrefsAtStart}.events.onComplete",
        listener: "gpii.test.untrusted.pspIntegration.verifyRawPrefsAtStart",
        args: ["{that}", "{arguments}.0"]
    }
]);

// The sequence to be appended to the end of each test sequence to verify the updated raw preferences
gpii.test.untrusted.pspIntegration.endSequence = [
    {
        func: "{rawPrefsAtEnd}.send"
    }, {
        event: "{rawPrefsAtEnd}.events.onComplete",
        listener: "gpii.test.untrusted.pspIntegration.verifyRawPrefsAtEnd"
        // "i" needs to be dynamically provided at constructing testDefs with the current sequence number to
        // match the expected prefs change for the current sequence from gpii.test.untrusted.pspIntegration.expectedPrefsChange[]
        // args: ["{that}", "{arguments}.0", i]
    }
];

gpii.test.untrusted.pspIntegration.verifyRawPrefsAtStart = function (that, preferences) {
    that.options.initialPrefs = JSON.parse(preferences);
    jqUnit.assertValue("The initial preferences has been received", preferences);
};

gpii.test.untrusted.pspIntegration.verifyRawPrefsAtEnd = function (that, preferences, sequenceNum, expectedChange) {
    fluid.log (that.options.name, ", number ", sequenceNum, " in the sequence");
    var expectedPrefsChange = expectedChange ? expectedChange : gpii.test.untrusted.pspIntegration.expectedPrefsChange[sequenceNum];

    var expected = fluid.extend(true, {}, that.options.initialPrefs, expectedPrefsChange);
    jqUnit.assertDeepEq("The updated preferences have been saved to the cloud", expected, JSON.parse(preferences));
};

gpii.test.untrusted.pspIntegration.verifyRawPrefsAfterAutoSave = function (that, preferences) {
    jqUnit.assertDeepEq("The preferences not in \"autosave\" metadata are not auto saved", that.options.initialPrefs, JSON.parse(preferences));
};

gpii.tests.pspIntegration.saveTestDefs = [
    {
        name: "Auto save and explicit save",
        expect: 13,
        sequence: [
            {
                func: "{rawPrefsAtStart}.send"
            }, {
                event: "{rawPrefsAtStart}.events.onComplete",
                listener: "gpii.test.untrusted.pspIntegration.verifyRawPrefsAtStart",
                args: ["{that}", "{arguments}.0"]
            }, {
                func: "gpii.test.expandSettings",
                args: [ "{tests}", [ "contexts" ]]
            }, {
                func: "gpii.test.snapshotSettings",
                args: [gpii.tests.pspIntegration.settingsHandlers.initial, "{tests}.settingsStore", "{nameResolver}", "{tests}.events.onSnapshotComplete.fire"]
            }, {
                event: "{tests}.events.onSnapshotComplete",
                listener: "fluid.identity"
            }, {
                func: "{loginRequest}.send"
            }, {
                event: "{loginRequest}.events.onComplete",
                listener: "gpii.test.loginRequestListen"
            }, {
                func: "gpii.test.checkConfiguration",
                args: [gpii.tests.pspIntegration.settingsHandlers.initial, "{nameResolver}", "{testCaseHolder}.events.onCheckConfigurationComplete.fire"]
            }, {
                event: "{testCaseHolder}.events.onCheckConfigurationComplete",
                listener: "fluid.identity"
            }, {
                func: "{pspClient}.connect"
            }, {
                event: "{pspClient}.events.onConnect",
                listener: "gpii.tests.pspIntegration.connectionSucceeded"
            }, {
                event: "{pspClient}.events.onReceiveMessage",
                listener: "gpii.tests.pspIntegration.checkPayload",
                args: ["{arguments}.0", "modelChanged"]
            }, {
                funcName: "gpii.tests.pspIntegration.sendMsg",
<<<<<<< HEAD
                args: [ "{pspClient}", "modelChanged", {
                    settingControls: {
                        "http://registry\\.gpii\\.net/common/pitch": {
                            value: 0.85
                        }
                    }
                }]
=======
                args: [ "{pspClient}", [ "preferences","http://registry\\.gpii\\.net/common/pitch"], 0.8]
>>>>>>> d141625c
            }, {
                event: "{pspClient}.events.onReceiveMessage",
                listener: "gpii.tests.pspIntegration.checkPayload",
                args: ["{arguments}.0", "modelChanged"]
            }, {
                event: "{pspClient}.events.onReceiveMessage",
                listener: "gpii.tests.pspIntegration.checkPayload",
                args: ["{arguments}.0", "preferencesApplied"]
            }, {
                func: "gpii.test.checkConfiguration",
                args: [gpii.tests.pspIntegration.settingsHandlers.initial, "{nameResolver}", "{testCaseHolder}.events.onCheckConfigurationComplete.fire"]
            }, {
                event: "{testCaseHolder}.events.onCheckConfigurationComplete",
                listener: "fluid.identity"
            }, {
                func: "{rawPrefsAfterAutoSave}.send"
            }, {
                event: "{rawPrefsAfterAutoSave}.events.onComplete",
                listener: "gpii.test.untrusted.pspIntegration.verifyRawPrefsAfterAutoSave",
                args: ["{that}", "{arguments}.0"]
            }, {
                funcName: "gpii.tests.pspIntegration.sendMsg",
                args: [ "{pspClient}", "modelChanged", {
                    saveButtonClickCount: 1
                }]
            }, {
                event: "{pspClient}.events.onReceiveMessage",
                listener: "gpii.tests.pspIntegration.checkPayload",
                args: ["{arguments}.0", "preferencesApplied"]
            }, {
                func: "{rawPrefsAtEnd}.send"
            }, {
                event: "{rawPrefsAtEnd}.events.onComplete",
                listener: "gpii.test.untrusted.pspIntegration.verifyRawPrefsAtEnd",
                args: ["{that}", "{arguments}.0", null, {
                    "flat": {
                        "contexts": {
                            "gpii-default": {
                                "name": "Default preferences",
                                "preferences": {
                                    "http://registry.gpii.net/common/pitch": 0.8
                                }
                            }
                        }
                    }
                }]
            }, {
                func: "{logoutRequest}.send"
            }, {
                event: "{logoutRequest}.events.onComplete",
                listener: "gpii.test.logoutRequestListen"
            }, {
                func: "gpii.test.checkRestoredConfiguration",
                args: [gpii.tests.pspIntegration.settingsHandlers.initial, "{tests}.settingsStore", "{nameResolver}", "{tests}.events.onCheckRestoredConfigurationComplete.fire"]
            }, {
                event: "{tests}.events.onCheckRestoredConfigurationComplete",
                listener: "fluid.identity"
            }
        ]
    }
];

gpii.tests.untrusted.pspIntegration.addConfig = function (testDefIn) {
    return fluid.extend(true, {}, testDefIn, {
        config: {
            configName: "gpii.tests.acceptance.untrusted.pspIntegration.config.json",
            configPath: "%gpii-universal/tests/configs"
        },
        gradeNames: [
            "gpii.tests.untrusted.pspIntegration.testCaseHolder",
            "gpii.test.common.lifecycleManagerReceiver"
        ]
    });
};

gpii.tests.untrusted.pspIntegration.testDefs = fluid.transform(gpii.tests.pspIntegration.applyPrefsTestDefs, function (testDefIn, i) {
    var testDef = gpii.tests.untrusted.pspIntegration.addConfig(testDefIn);

    testDef.expect = testDef.expect + 2;
    gpii.test.unshift(testDef.sequence, gpii.test.untrusted.pspIntegration.startSequence);

    var sequenceAtEnd = fluid.copy(gpii.test.untrusted.pspIntegration.endSequence);
    fluid.set(sequenceAtEnd[1], ["args"], ["{that}", "{arguments}.0", i]);
    gpii.test.push(testDef.sequence, sequenceAtEnd);

    return testDef;
});

// Test PSP integration with:
// 1. auto-save only saves preferences that are allowed to be autosaved to the cloud.
gpii.test.runCouchTestDefs(gpii.tests.untrusted.pspIntegration.testDefs);

// Test PSP integration with:
// 1. preferences that are not allowed to be autosaved should not be autosaved to the cloud;
// 2. explicit save, such as when the save button is clicked, saves all updated preferences to the cloud.
gpii.test.runCouchTestDefs(fluid.transform(gpii.tests.pspIntegration.saveTestDefs, function (testDefIn) {
    return gpii.tests.untrusted.pspIntegration.addConfig(testDefIn);
}));

gpii.test.runCouchTestDefs(fluid.transform(gpii.tests.pspIntegration.readPrefsTestDefs, function (testDefIn) {
    return gpii.tests.untrusted.pspIntegration.addConfig(testDefIn);
}));<|MERGE_RESOLUTION|>--- conflicted
+++ resolved
@@ -201,7 +201,7 @@
 };
 
 gpii.test.untrusted.pspIntegration.verifyRawPrefsAtEnd = function (that, preferences, sequenceNum, expectedChange) {
-    fluid.log (that.options.name, ", number ", sequenceNum, " in the sequence");
+    fluid.log(that.options.name, ", number ", sequenceNum, " in the sequence");
     var expectedPrefsChange = expectedChange ? expectedChange : gpii.test.untrusted.pspIntegration.expectedPrefsChange[sequenceNum];
 
     var expected = fluid.extend(true, {}, that.options.initialPrefs, expectedPrefsChange);
@@ -251,24 +251,20 @@
             }, {
                 event: "{pspClient}.events.onReceiveMessage",
                 listener: "gpii.tests.pspIntegration.checkPayload",
-                args: ["{arguments}.0", "modelChanged"]
+                args: ["{arguments}.0", "modelChanged", gpii.tests.pspIntegration.settingsHandlers.afterConnect]
             }, {
                 funcName: "gpii.tests.pspIntegration.sendMsg",
-<<<<<<< HEAD
                 args: [ "{pspClient}", "modelChanged", {
                     settingControls: {
                         "http://registry\\.gpii\\.net/common/pitch": {
-                            value: 0.85
+                            value: 0.8
                         }
                     }
                 }]
-=======
-                args: [ "{pspClient}", [ "preferences","http://registry\\.gpii\\.net/common/pitch"], 0.8]
->>>>>>> d141625c
             }, {
                 event: "{pspClient}.events.onReceiveMessage",
                 listener: "gpii.tests.pspIntegration.checkPayload",
-                args: ["{arguments}.0", "modelChanged"]
+                args: ["{arguments}.0", "modelChanged", gpii.tests.pspIntegration.settingsHandlers.afterChangePitch]
             }, {
                 event: "{pspClient}.events.onReceiveMessage",
                 listener: "gpii.tests.pspIntegration.checkPayload",
