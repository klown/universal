--- conflicted
+++ resolved
@@ -20,162 +20,6 @@
     gpii = fluid.registerNamespace("gpii"),
     kettle = fluid.registerNamespace("kettle");
 
-<<<<<<< HEAD
-require("../index.js");
-
-gpii.loadTestingSupport();
-
-fluid.defaults("gpii.tests.userLogonStateChange.testCaseHolder", {
-    gradeNames: ["gpii.test.common.testCaseHolder"],
-    components: {
-        resetRequest: {
-            type: "kettle.test.request.http",
-            options: {
-                path: "/user/reset/logonChange",
-                port: 8081
-            }
-        },
-        logonChangeRequest2: {
-            type: "kettle.test.request.http",
-            options: {
-                path: "/user/someotheruser/logonChange",
-                port: 8081
-            }
-        },
-        logoutRequest2: {
-            type: "kettle.test.request.http",
-            options: {
-                path: "/user/someotheruser/logout",
-                port: 8081
-            }
-        }
-    }
-});
-
-fluid.registerNamespace("gpii.tests.userLogonStateChange");
-
-gpii.tests.userLogonStateChange.userToken = "testUser1";
-
-gpii.tests.userLogonStateChange.testLoginResponse = function (data) {
-    jqUnit.assertEquals("Response is correct", "User with token " +
-        gpii.tests.userLogonStateChange.userToken + " was successfully logged in.", data);
-};
-
-gpii.tests.userLogonStateChange.testLogoutResponse = function (data) {
-    jqUnit.assertEquals("Response is correct", "User with token " +
-        gpii.tests.userLogonStateChange.userToken + " was successfully logged out.", data);
-};
-
-gpii.tests.userLogonStateChange.testErrorResponse = function (expMsg, expCode) {
-    return function (data) {
-        data = JSON.parse(data);
-        jqUnit.assertTrue("Received error as expected", data.isError);
-        jqUnit.assertEquals("Received message as expected", expMsg, data.message);
-        jqUnit.assertEquals("Received correct error code", expCode, data.statusCode);
-    };
-};
-
-gpii.tests.userLogonStateChange.buildTestDefs = function (testDefs) {
-    return fluid.transform(testDefs, function (testDef) {
-        return $.extend(true, {
-            config: {
-                configName: "development.all.local",
-                configPath: configPath
-            },
-            gradeNames: "gpii.tests.userLogonStateChange.testCaseHolder",
-            userToken: gpii.tests.userLogonStateChange.userToken
-        }, testDef);
-    });
-};
-
-gpii.tests.userLogonStateChange.testDefs = [{
-    name: "Testing standard logonChange login and logout",
-    expect: 2,
-    sequence: [{ // standard login
-        func: "{logonChangeRequest}.send"
-    }, {
-        event: "{logonChangeRequest}.events.onComplete",
-        listener: "gpii.tests.userLogonStateChange.testLoginResponse"
-    }, { // standard logout
-        func: "{logonChangeRequest}.send"
-    }, {
-        event: "{logonChangeRequest}.events.onComplete",
-        listener: "gpii.tests.userLogonStateChange.testLogoutResponse"
-    }]
-}, {
-    name: "Testing logonChange with 'reset' token",
-    expect: 5,
-    sequence: [{ // resetting with no user logged in
-        func: "{resetRequest}.send"
-    }, {
-        event: "{resetRequest}.events.onComplete",
-        listenerMaker: "gpii.tests.userLogonStateChange.testErrorResponse",
-        makerArgs: [ "No users currently logged in - nothing to reset", 409 ]
-    }, { // resetting with user logged in (part 1: login)
-        func: "{logonChangeRequest}.send"
-    }, {
-        event: "{logonChangeRequest}.events.onComplete",
-        listener: "gpii.tests.userLogonStateChange.testLoginResponse"
-    }, { // resetting with user logged in (part 2: reset and check that user is logged out)
-        func: "{resetRequest}.send"
-    }, {
-        event: "{resetRequest}.events.onComplete",
-        listener: "gpii.tests.userLogonStateChange.testLogoutResponse"
-    }]
-}, {
-    name: "Testing standard logonChange with another user already logged in",
-    expect: 4,
-    sequence: [{ // standard login
-        func: "{logonChangeRequest}.send"
-    }, {
-        event: "{logonChangeRequest}.events.onComplete",
-        listener: "gpii.tests.userLogonStateChange.testLoginResponse"
-    }, { // logout of different user
-        func: "{logonChangeRequest2}.send"
-    }, {
-        event: "{logonChangeRequest2}.events.onComplete",
-        // listener: "gpii.tests.userLogonStateChange.testOtherUserLoggedInResponse"
-        listenerMaker: "gpii.tests.userLogonStateChange.testErrorResponse",
-        makerArgs: [ "Got logon change request from user someotheruser, but the user testUser1 is " +
-        "already logged in. So ignoring request.", 409]
-    }]
-}, {
-    name: "Testing standard user/<token>/login and /user/<token>/logout URLs",
-    expect: 11,
-    sequence: [{ // standard login
-        func: "{loginRequest}.send"
-    }, {
-        event: "{loginRequest}.events.onComplete",
-        listener: "gpii.tests.userLogonStateChange.testLoginResponse"
-    }, { // standard login with an already logged in user:
-        func: "{loginRequest}.send"
-    }, {
-        event: "{loginRequest}.events.onComplete",
-        listenerMaker: "gpii.tests.userLogonStateChange.testErrorResponse",
-        makerArgs: [ "Got log in request from user testUser1, but the user testUser1 is already " +
-        "logged in. So ignoring login request.", 409]
-    }, { // logout of different user
-        func: "{logoutRequest2}.send"
-    }, {
-        event: "{logoutRequest2}.events.onComplete",
-        listenerMaker: "gpii.tests.userLogonStateChange.testErrorResponse",
-        makerArgs: [ "Got logout request from user someotheruser, but the user testUser1 is logged " +
-        "in. So ignoring the request.", 409]
-    }, { // logout of the correct user
-        func: "{logoutRequest}.send"
-    }, {
-        event: "{logoutRequest}.events.onComplete",
-        listener: "gpii.tests.userLogonStateChange.testLogoutResponse"
-    }, { // logout of user when none is logged
-        func: "{logoutRequest}.send"
-    }, {
-        event: "{logoutRequest}.events.onComplete",
-        listenerMaker: "gpii.tests.userLogonStateChange.testErrorResponse",
-        makerArgs: [ "No user logged in, so ignoring logout action.", 409]
-    }]
-}];
-=======
 require("./UserLogonStateChangeTestDefs.js");
->>>>>>> 56a5b38e
 
 kettle.test.bootstrapServer(gpii.tests.userLogonStateChange.buildTestDefs(gpii.tests.userLogonStateChange.testDefs));