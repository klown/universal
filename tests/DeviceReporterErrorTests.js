/*
 * GPII Tests to ensure that failing device reporter is handled properly
 *
 * Copyright 2015 Raising the FLoor - International
 *
 * Licensed under the New BSD license. You may not use this file except in
 * compliance with this License.
 *
 * The research leading to these results has received funding from the European Union's
 * Seventh Framework Programme (FP7/2007-2013)
 * under grant agreement no. 289016.
 *
 * You may obtain a copy of the License at
 * https://github.com/GPII/universal/blob/master/LICENSE.txt
 */

"use strict";

var fluid = require("infusion"),
    gpii = fluid.registerNamespace("gpii"),
    kettle = fluid.registerNamespace("kettle");

<<<<<<< HEAD
fluid.require("%universal")
=======
fluid.require("%universal");
>>>>>>> 2add7b50

gpii.loadTestingSupport();

fluid.defaults("gpii.tests.deviceReporterErrorTests.testCaseHolder", {
    gradeNames: "gpii.test.common.testCaseHolder",
    distributeOptions: {
        "development.installedSolutionsPath": {
            "record": "%universal/tests/data/faultyDeviceReport.jsonx",
            "target": "{that deviceReporter installedSolutionsDataSource}.options.path"
        }
    },
    components: {
        deviceRequest: {
            type: "kettle.test.request.http",
            options: {
                path: "/device",
                port: 8081
            }
        }
    }
});

gpii.tests.deviceReporterErrorTests.userToken = "testUser1";

gpii.tests.deviceReporterErrorTests.testDefCommon = {
    config: {
        configName: "gpii.config.development.all.local",
        configPath: "%universal/gpii/configs"
    },
    gradeNames: "gpii.tests.deviceReporterErrorTests.testCaseHolder"
};

gpii.tests.deviceReporterErrorTests.testDefs = [
    {
        name: "Login fails on error in Device Reporter and reports to login",
        expect: 4,
        userToken: gpii.tests.deviceReporterErrorTests.userToken,
        sequence: [{
            func: "{loginRequest}.send"
        }, {
            event: "{loginRequest}.events.onComplete",
            listener: "kettle.test.assertErrorResponse",
            args: {
                message: "Received 500 error when logging in with corrupt device reporter",
                errorTexts: ["Failed to read deviceReporter", "Parse error"],
                string: "{arguments}.0",
                request: "{loginRequest}"
            }
        }]
    }, {
        name: "Device Reporter fails on corrupt JSON file",
        expect: 4,
        config: {
            configName: "gpii.config.development.all.local",
            configPath: "%universal/gpii/configs"
        },
        gradeNames: [ "gpii.tests.deviceReporterErrorTests.testCaseHolder" ],
        sequence: [{
            func: "{deviceRequest}.send"
        }, {
            event: "{deviceRequest}.events.onComplete",
            listener: "kettle.test.assertErrorResponse",
            args: {
                message: "Received 500 error from device reporter direct",
                errorTexts: ["Failed to read deviceReporter", "Parse error"],
                string: "{arguments}.0",
                request: "{deviceRequest}"
            }
        }]
    }];

gpii.tests.deviceReporterErrorTests.buildAllTestDefs = function () {
    return fluid.transform(gpii.tests.deviceReporterErrorTests.testDefs, function (testDef) {
        return fluid.extend(true, {}, gpii.tests.deviceReporterErrorTests.testDefCommon, testDef);
    });
};

kettle.test.bootstrapServer(gpii.tests.deviceReporterErrorTests.buildAllTestDefs());<|MERGE_RESOLUTION|>--- conflicted
+++ resolved
@@ -20,11 +20,7 @@
     gpii = fluid.registerNamespace("gpii"),
     kettle = fluid.registerNamespace("kettle");
 
-<<<<<<< HEAD
-fluid.require("%universal")
-=======
 fluid.require("%universal");
->>>>>>> 2add7b50
 
 gpii.loadTestingSupport();
 
