/**
GPII Context Integration Tests

Copyright 2016 Raising the Floor - International

Licensed under the New BSD license. You may not use this file except in
compliance with this License.

You may obtain a copy of the License at
https://github.com/GPII/universal/blob/master/LICENSE.txt
*/

"use strict";

var fluid = require("infusion");
var gpii = fluid.registerNamespace("gpii");

var jqUnit = require("node-jqunit");
var kettle = require("kettle");
kettle.loadTestingSupport();

fluid.require("%gpii-universal");

gpii.loadTestingSupport();

fluid.registerNamespace("gpii.tests.journal");

gpii.tests.journal.testSpec = fluid.require("%gpii-universal/tests/platform/windows/windows-builtIn-testSpec.js");

// The os_win7 entry forms the spine of our test. This user has 4 application-specific preferences encoded
// for Windows built-in a11y features - mouse trailing (SPI), high contrast (SPI), large cursors (registry), magnifier (registry)
// our test strategy involves overriding the mock implementation for the large cursors solutions registry entry to instead invoke an
// exploding settings handler
gpii.tests.journal.testDef = gpii.tests.windows.builtIn[0];

gpii.tests.journal.initialSettings = {
    "gpii.windows.spiSettingsHandler": {
        "com.microsoft.windows.mouseTrailing": [{
            "settings": {
                "MouseTrails": {
                    "value": 20
                }
            },
            "options": {
                "mockSync": true,
                "getAction": "SPI_GETMOUSETRAILS",
                "setAction": "SPI_SETMOUSETRAILS"
            }
        }]
    },
    "gpii.windows.registrySettingsHandler": {
        "com.microsoft.windows.magnifier": [{ // magnifier stuff
            "settings": {
                "Invert": 1,
                "Magnification": 200,
                "MagnificationMode": 4,
                "FollowFocus": 0,
                "FollowCaret": 1,
                "FollowMouse": 1
            },
            "options": {
                "mockSync": true,
                "hKey": "HKEY_CURRENT_USER",
                "path": "Software\\Microsoft\\ScreenMagnifier",
                "dataTypes": {
                    "Magnification": "REG_DWORD",
                    "Invert": "REG_DWORD",
                    "FollowFocus": "REG_DWORD",
                    "FollowCaret": "REG_DWORD",
                    "FollowMouse": "REG_DWORD",
                    "MagnificationMode": "REG_DWORD"
                }
            }
        }
    ]
    },
    "gpii.windows.displaySettingsHandler": {
        "com.microsoft.windows.screenResolution": [{
            "settings": {
                "screen-resolution": {
                    "width": 800,
                    "height": 600
                },
                "screen-dpi": 1
            }
        }]
    },
    "gpii.windows.systemSettingsHandler": {
        "com.microsoft.windows.nightScreen": [
            {
                "settings": {
                    "SystemSettings_Display_BlueLight_ManualToggleQuickAction": {
                        "value": false
                    }
                }
            }
        ],
        "com.microsoft.windows.touchPadSettings": [
            {
                "settings": {
                    "SystemSettings_Input_Touch_SetActivationTimeout": {
                        "value": "Medium sensitivity"
                    }
                }
            }
        ],
        "com.microsoft.windows.narrator": [
            {
                "settings": {
                    "SystemSettings_Accessibility_Narrator_IsAutoStartEnabled": {
                        "value": false
                    },
                    "SystemSettings_Accessibility_Narrator_IsAutoStartOnLogonDesktopEnabled": {
                        "value": false
                    }
                }
            }
        ]
    },
    "gpii.windows.wmiSettingsHandler": {
        "com.microsoft.windows.brightness": [
            {
                "settings": {
                    "Brightness": {
                        "value": null
                    }
                },
                "options": {
                    "Brightness": {
                        "namespace": "root\\WMI",
                        "get": { "query": "SELECT CurrentBrightness FROM WmiMonitorBrightness" },
                        "set": {
                            "className": "WmiMonitorBrightnessMethods",
                            "method": "WmiSetBrightness",
                            "params": [0xFFFFFFFF, "$value"],
                            "returnVal": ["uint", 0]
                        }
                    }
                }
            }
        ]
    },
    "gpii.windows.enableRegisteredAT": {
        "com.microsoft.windows.magnifier": [{
            "settings": {
                "running": false
            },
            "options": {
                "registryName": "magnifierpane",
                "getState": [
                    {
                        "type": "gpii.processReporter.find",
                        "command": "Magnify.exe"
                    }
                ]
            }
        }]
    },
    "gpii.windows.nativeSettingsHandler": {
        "com.microsoft.windows.mouseSettings": [
            {
                "settings": {
                    "DoubleClickTimeConfig": {
                        "value": 500
                    }
                },
                "options": {
                    "functionName": "DoubleClickTime"
                }
            }
        ]
    }
};

gpii.tests.journal.settingsAfterCrash = {
    "gpii.windows.enableRegisteredAT": {
        "com.microsoft.windows.magnifier": [{
            "settings": {
                "running": false
            },
            "options": {
                "registryName": "magnifierpane",
                "getState": [
                    {
                        "type": "gpii.processReporter.find",
                        "command": "Magnify.exe"
                    }
                ]
            }
        }]
    }
};

fluid.defaults("gpii.tests.journal.solutionsRegistryAdvisor", {
    gradeNames: "fluid.modelComponent",
    model: {
        throwOnNext: false,
        explodeOnNext: true
    },
    distributeOptions: {
        "tests.journal.solutionsRegistry": {
            record: {
                namespace: "journalFilter",
                priority: "after:encoding",
                funcName: "gpii.tests.journal.solutionsRegistryFilter"
            },
            target: "{testCaseHolder flowManager solutionsRegistryDataSource}.options.listeners.onRead"
        }
    }
});

fluid.defaults("gpii.tests.journal.listJournalsRequestComponent", {
    gradeNames: "kettle.test.request.http",
    path: "/journal/journals.html"
});

// A base holder which doesn't harbour the exploding settings handler. Derived from the standard integration
// testCaseHolder in testing/src/Integration.js.  Defines new requests and overrides of the solutions registry and mock
// settings handlers.
fluid.defaults("gpii.tests.journal.baseTestCaseHolder", {
    gradeNames: ["gpii.test.integration.testCaseHolder.windows"],
    gpiiKey: gpii.tests.journal.testDef.gpiiKey,
    settingsHandlers: gpii.tests.journal.testDef.settingsHandlers,
    config: {
        configName: gpii.tests.journal.testSpec.configName,
        configPath: gpii.tests.journal.testSpec.configPath
    },
    distributeOptions: {
        "tests.journal.fastSPI": {
            record: {
                "gpii.windows.spiSettingsHandler": {
                    delaying: false // defeat this annoying built-in mock behaviour so we can run these tests faster
                }
            },
            target: "{that mockSettingsHandlers}.options.settingsHandlers"
        }
    },
    components: {
        restoreJournalRequest: {
            type: "kettle.test.request.http",
            options: {
                path: "/journal/restore/%journalId"
            }
        },
        listJournalsRequest: {
            type: "gpii.tests.journal.listJournalsRequestComponent"
        },
        loginRequest2: {
            type: "gpii.test.common.loginRequestComponent"
        },
        logoutRequest2: {
            type: "gpii.test.common.logoutRequestComponent"
        },
        listJournalsRequest2: {
            type: "gpii.tests.journal.listJournalsRequestComponent"
        }
    }
});

fluid.defaults("gpii.tests.journal.testCaseHolder", {
    gradeNames: ["gpii.tests.journal.baseTestCaseHolder"],
    events: {
        FLUID5931wait: null,
        onInitialSettingsComplete: null
    },
    components: {
        solutionsRegistryAdvisor: {
            type: "gpii.tests.journal.solutionsRegistryAdvisor"
        },
        // Override this component from gpii.test.integration.testCaseHolder to include the exploding handler
        mockSettingsHandlers: {
            type: "gpii.tests.integration.mockSettingsHandlerRegistry.journal"
        }
    }
});

// Used on the first run where the settings handler crashes the whole system
gpii.tests.journal.solutionsRegistryOverlay = {
    win32: {
        "com.microsoft.windows.cursors": {
            settingsHandlers: {
                explode: {
                    type: "gpii.tests.journal.explodingSettingsHandler",
                    supportedSettings: {
                        cursorSize: {}
                    },
                    capabilitiesTransformations: {
                        AppStarting: {
                            transform: {
                                type: "fluid.transforms.value",
                                inputPath: "http://registry\\.gpii\\.net/common/cursorSize",
                                outputPath: "value"
                            }
                        }
                    }
                },
                maybeThrow: {
                    type: "gpii.tests.journal.throwingSettingsHandler",
                    supportedSettings: {
                        cursorSize: {}
                    },
                    capabilitiesTransformations: {
                        AppStarting: {
                            transform: {
                                type: "fluid.transforms.value",
                                inputPath: "http://registry\\.gpii\\.net/common/cursorSize",
                                outputPath: "value"
                            }
                        }
                    }
                },
                configure: {
                    supportedSettings: {
                        cursorSize: {}
                    }
                }
            },
            restore: ["settings.maybeThrow", "settings.configure"],
            // It's necessary to execute settings.maybeThrow otherwise its entry does not appear in the snapshotted solutions
            // registry block entered into the journal, and hence it cannot be found on the next turn
            configure: ["settings.configure", "settings.maybeThrow", "settings.explode"]
        }
    }
};

gpii.tests.journal.solutionsRegistryFilter = function (payload) {
    return fluid.extend(true, {}, payload, gpii.tests.journal.solutionsRegistryOverlay);
};

fluid.defaults("gpii.tests.integration.mockSettingsHandlerRegistry.journal", {
    gradeNames: "gpii.test.integration.mockSettingsHandlerRegistry.windows",
    components: {
        explodingSettingsHandler: {
            type: "gpii.tests.journal.explodingSettingsHandler"
        },
        throwingSettingsHandler: {
            type: "gpii.tests.journal.throwingSettingsHandler"
        }
    },
    listeners: {
        "onCreate.populateMocks": "gpii.tests.journal.populateMockSettingsHandlers"
    }
});

// A settings handler with its "set" action overridden to have a globally destructive side-effect -
// the entire Kettle server hosting the FlowManager, etc. will be destroyed
fluid.defaults("gpii.tests.journal.explodingSettingsHandler", {
    gradeNames: "gpii.test.integration.mockSettingsHandler",
    invokers: {
        set: {
            funcName: "gpii.tests.journal.settingsHandlerExplode",
            args: ["{gpii.test.configuration}", "{gpii.tests.journal.solutionsRegistryAdvisor}", "{that}", "{arguments}.0"]
        }
    }
});

// A settings handler which synchronously throws an Error during its "set" action
fluid.defaults("gpii.tests.journal.throwingSettingsHandler", {
    gradeNames: "gpii.test.integration.mockSettingsHandler",
    invokers: {
        set: {
            funcName: "gpii.tests.journal.settingsHandlerThrow",
            args: ["{gpii.tests.journal.solutionsRegistryAdvisor}", "{that}", "{arguments}.0"]
        }
    }
});

// Reach upwards into the global configuration's server and destroy it
gpii.tests.journal.settingsHandlerExplode = function (configuration, advisor, that, payload) {
    fluid.log("EXPLODING SETTINGS HANDLER EXECUTING with id " + that.id + " and payload ", payload);
    if (advisor.model.explodeOnNext) {
        fluid.invokeLater(function () { // invoke later so that we do not race with construction - TODO: framework bug
            configuration.server.destroy();
            fluid.log("Server destroyed");
        });
        advisor.applier.change("explodeOnNext", false);
    }
    // null out our payload, compensate for GPII-1223/GPII-1891
    payload["com.microsoft.windows.cursors"][0].settings = {};
    // Beat jqUnit's failure handler to ignore the various errors falling out from this process
    // kettle.test.pushInstrumentedErrors(function () {
    //    fluid.log("Received expected failure from destroying active server: ", arguments);
    //});
    // TODO: failure of Ungarism here - invokers need to be eliminated from the framework
    return gpii.settingsHandlers.invokeSettingsHandler(that.setImpl, payload);
};

gpii.tests.journal.settingsHandlerThrow = function (advisor, that, payload) {
    if (advisor.model.throwOnNext) {
        advisor.applier.change("throwOnNext", false);
        throw new Error("Failure triggered during settings handler action");
    };
    payload["com.microsoft.windows.cursors"][0].settings = {};
    return gpii.settingsHandlers.invokeSettingsHandler(that.setImpl, payload);
};

gpii.tests.journal.populateMockSettingsHandlers = function (that) {
    gpii.test.integration.mockSettingsHandlerRegistry.populateOne(that, that.explodingSettingsHandler,
        "gpii.tests.journal.explodingSettingsHandler");
    gpii.test.integration.mockSettingsHandlerRegistry.populateOne(that, that.throwingSettingsHandler,
        "gpii.tests.journal.throwingSettingsHandler");
};

gpii.tests.journal.logDestroyed = function (loginRequest, testCaseHolder) {
    fluid.log("Received expected server destroyed event");
    // Remove KettleTestUtils.http native handler to this which will trigger a test failure
    loginRequest.nativeRequest.removeAllListeners("error");
    loginRequest.nativeRequest.on("error", function (err) {
        fluid.log("Received expected hangup error from login request", err);
    });
    jqUnit.assert("Reached checkpoint for destruction of server");
    var mocks = fluid.queryIoCSelector(fluid.rootComponent, "gpii.test.integration.mockSettingsHandler", true);
    fluid.each(mocks, function (mock) {
        mock.settingsStore = {};
    });
    fluid.log("CLEARED " + mocks.length + " mock settingsHandlers");
    // Arbitrarily wait as a result of FLUID5931 bug preventing immediate reconstruction of the server
    fluid.invokeLater(testCaseHolder.events.FLUID5931wait.fire);
};

gpii.tests.journal.stashJournalId = function (component) {
    component.stashedStartTime = Date.now();
    component.stashedJournalId = ">" + new Date(component.stashedStartTime).toISOString();
};

gpii.tests.journal.checkJournalsList = function (markup, component, expectCrashed) {
    console.log("Got markup of " + markup);
    var match = /a href=".*\/%3E(.*)"/.exec(markup);
    console.log("Got " + match.length + " matches");
    var firstDate = decodeURIComponent(match[1]);
    // Relaxed requirements on GPII-2522 due to lack of control over CI environment - see https://github.com/GPII/gpii-app/pull/19
    var expectedStart = component.stashedStartTime, expectedEnd = Date.now();
    var firstTime = Date.parse(firstDate);
    // Add further diagnostics for GPII-2522
    fluid.log("Parsed link date " + firstDate + " to time " + firstTime + " expected to be in range ["
        + expectedStart + ", " + expectedEnd + "]");
    jqUnit.assertTrue("Received correct journal time in journal list markup",
        firstTime >= expectedStart && firstTime <= expectedEnd);
    // See: http://stackoverflow.com/questions/1979884/how-to-use-javascript-regex-over-multiple-lines
    var snapshots = markup.match(/<p class="fl-snapshot">([\s\S]*?)<\/p>/g);
    fluid.log("Acquired " + snapshots.length + " snapshots");
    var isCrashed = snapshots[0].indexOf("crashed session") !== -1;
    jqUnit.assertEquals("First snapshot has expected crashed status", expectCrashed, isCrashed);
};

// Stashes the special members used by gpii.test.checkConfiguration into the testCaseHolder
gpii.tests.journal.stashInitial = function (settingsHandlersPayload, settingsStore, testCaseHolder) {
    // Like the effect of gpii.test.snapshotSettings
    settingsStore.orig = fluid.transform(settingsHandlersPayload, gpii.settingsHandlers.extractSettingsBlocks);
    // Like the effect of gpii.test.expandSettings with 2 blocks missing
    var settingsHandlers = fluid.copy(testCaseHolder.options.settingsHandlers);
    // We eliminate the last blocks since our initial settings state does not include them, and the blocks
    // with values all `undefined` will confuse jqUnit.assertDeepEq in gpii.test.checkConfiguration
    settingsHandlers["gpii.windows.spiSettingsHandler"] = fluid.filterKeys(settingsHandlers["gpii.windows.spiSettingsHandler"], "com.microsoft.windows.mouseTrailing");
    settingsHandlers["gpii.windows.registrySettingsHandler"] = fluid.filterKeys(settingsHandlers["gpii.windows.registrySettingsHandler"], "com.microsoft.windows.magnifier");
    testCaseHolder.settingsHandlers = settingsHandlers;
};

fluid.defaults("gpii.tests.journal.normalLoginSequence", {
    gradeNames: ["fluid.test.sequenceElement"],
    sequence: [
        {   func: "gpii.tests.journal.stashJournalId",
            args: "{testCaseHolder}"
        },
        {
            func: "{loginRequest2}.send"
        },
        {
            event: "{loginRequest2}.events.onComplete",
            listener: "gpii.test.loginRequestListen"
        },
        { // TODO: As well as FLUID-5903, implement "parameterised grades" of some kind
            func: "{logoutRequest2}.send"
        },
        {
            event: "{logoutRequest2}.events.onComplete",
            listener: "gpii.test.logoutRequestListen"
        },
        {
            func: "{listJournalsRequest2}.send"
        },
        {
            event: "{listJournalsRequest2}.events.onComplete",
            listener: "gpii.tests.journal.checkJournalsList",
            args: ["{arguments}.0", "{testCaseHolder}", false]
        }
    ]
});

fluid.defaults("gpii.tests.journal.stashInitialJournalSequence", {
    gradeNames: ["fluid.test.sequenceElement"],
    sequence: [
        {   func: "gpii.tests.journal.stashJournalId",
            args: "{testCaseHolder}"
        },
        {
            func: "gpii.test.setSettings",
            args: [gpii.tests.journal.initialSettings, "{nameResolver}", "{testCaseHolder}.events.onInitialSettingsComplete.fire"]
        },
        {
            event: "{tests}.events.onInitialSettingsComplete",
            listener: "fluid.identity"
        },
        {
            func: "gpii.tests.journal.stashInitial",
            args: [gpii.tests.journal.initialSettings, "{testCaseHolder}.settingsStore", "{testCaseHolder}"]
        },
        {
            func: "{loginRequest}.send"
        },
        { // As a result of the exploding settings handler, the attempt to login will destroy the server
            event: "{configuration}.server.events.afterDestroy",
            listener: "gpii.tests.journal.logDestroyed",
            args: ["{loginRequest}", "{testCaseHolder}"]
        },
        {
            event: "{testCaseHolder}.events.FLUID5931wait",
            listener: "fluid.identity"
        }
    ]
});

fluid.defaults("gpii.tests.journal.journalRestorationSequence", {
    gradeNames: ["fluid.test.sequenceElement"],
    sequence: [
        {
            func: "gpii.test.setSettings",
            args: [gpii.tests.journal.settingsAfterCrash, "{nameResolver}", "{testCaseHolder}.events.onInitialSettingsComplete.fire"]
        },
        {
            event: "{tests}.events.onInitialSettingsComplete",
            listener: "fluid.identity"
        },
        {
            func: "{listJournalsRequest}.send"
        },
        {
            event: "{listJournalsRequest}.events.onComplete",
            listener: "gpii.tests.journal.checkJournalsList",
            args: ["{arguments}.0", "{testCaseHolder}", true]
        },
        {
            func: "{gpii.tests.journal.solutionsRegistryAdvisor}.applier.change",
            args: ["throwOnNext", true]
        },
        {
            func: "{restoreJournalRequest}.send",
            args: [null, {
                termMap: {
                    journalId: "{testCaseHolder}.stashedJournalId"
                }
            }]
        },
        {
            event: "{restoreJournalRequest}.events.onComplete",
            listener: "gpii.test.assertJSONResponseSubset",
            args: [{
                message: "Successful response from journal restoration",
                string: "{arguments}.0",
                request: "{restoreJournalRequest}",
                expected: {
                    message: "The system's settings were restored from a snapshot"
                }
            }]
        }
    ]
});

fluid.defaults("gpii.tests.journal.goodSequenceGrade", {
    gradeNames: ["gpii.test.couchSequenceGrade"],
    sequenceElements: {
        stashInitial: {
            priority: "after:startCouch",
            gradeNames: "gpii.tests.journal.stashInitialJournalSequence"
        },
        restartServer: {
            gradeNames: "gpii.test.startServerSequence",
            priority: "after:stashInitial"
        },
        journalRestore: {
            priority: "after:restartServer",
            gradeNames: "gpii.tests.journal.journalRestorationSequence"
        },
        checkSequence: {
            priority: "after:journalRestore",
            gradeNames: "gpii.test.checkSequence"
        },
        normalLogin: {
            priority: "after:checkSequence",
            gradeNames: "gpii.tests.journal.normalLoginSequence"
        }
    }
});
<<<<<<< HEAD

fluid.defaults("gpii.tests.journal.goodCaseHolder", {
    gradeNames: ["gpii.tests.journal.testCaseHolder"],
    modules: [{
        name: "Journal Restoration Tests",
        tests: [{
            name: "Journal state and restoration",
            expect: 11,
            sequenceGrade: "gpii.tests.journal.goodSequenceGrade",
            sequence: []
        }]
    }]
});

// A little stub that emulates some of the testdef unpacking that previously would have been handled by
// `kettle.test.bootstrapServer`.
fluid.defaults("gpii.tests.journal.baseEnvironment", {
    gradeNames: ["gpii.test.couchEnvironment"],
    configurationName: "@expand:kettle.config.createDefaults({that}.tests.options.config)"
});

=======

fluid.defaults("gpii.tests.journal.goodCaseHolder", {
    gradeNames: ["gpii.tests.journal.testCaseHolder"],
    modules: [{
        name: "Journal Restoration Tests",
        tests: [{
            name: "Journal state and restoration",
            expect: 11,
            sequenceGrade: "gpii.tests.journal.goodSequenceGrade",
            sequence: []
        }]
    }]
});

// A little stub that emulates some of the testdef unpacking that previously would have been handled by
// `kettle.test.bootstrapServer`.
fluid.defaults("gpii.tests.journal.baseEnvironment", {
    gradeNames: ["gpii.test.couchEnvironment"],
    configurationName: "@expand:kettle.config.createDefaults({that}.tests.options.config)"
});

>>>>>>> 9868781d
fluid.defaults("gpii.tests.journal.goodEnvironment", {
    gradeNames: ["gpii.tests.journal.baseEnvironment"],
    configurationName: "@expand:kettle.config.createDefaults({that}.tests.options.config)",
    components: {
        tests: {
            type: "gpii.tests.journal.goodCaseHolder"
        }
    }
});

fluid.defaults("gpii.tests.journal.badJournalRestorationSequence", {
    gradeNames: ["fluid.test.sequenceElement"],
    sequence: [
        {
            funcName: "kettle.test.pushInstrumentedErrors",
            args: "kettle.requestUncaughtExceptionHandler"
        },
        {
            func: "{restoreJournalRequest}.send",
            args: [null, {
                termMap: {
                    journalId: "Invalid journal ID"
                }
            }]
        },
        {
            event: "{restoreJournalRequest}.events.onComplete",
            listener: "kettle.test.assertErrorResponse",
            args: [{
                message: "Received 500 error when asking for bad journal file",
                errorTexts: "The only supported formats for journalId are",
                statusCode: 500,
                string: "{arguments}.0",
                request: "{restoreJournalRequest}"
            }]
        },
        {
            func: "kettle.test.popInstrumentedErrors"
        }
    ]
});

fluid.defaults("gpii.tests.journal.badSequenceGrade", {
    gradeNames: ["gpii.test.couchSequenceGrade"],
    sequenceElements: {
        badJournalRestore: {
            priority: "after:startCouch",
            gradeNames: "gpii.tests.journal.badJournalRestorationSequence"
        },
        normalLogin: {
            priority: "after:badJournalRestore",
            gradeNames: "gpii.tests.journal.normalLoginSequence"
        }
    }
});

fluid.defaults("gpii.tests.journal.badCaseHolder", {
    gradeNames: ["gpii.tests.journal.baseTestCaseHolder"],
    modules: [{
        name: "Bad Journal Restoration Tests",
        tests:[{
            name: "Restoration of bad journal file doesn't jam system",
            expect: 7,
            sequenceGrade: "gpii.tests.journal.badSequenceGrade",
            sequence: []
        }]
    }]
});

fluid.defaults("gpii.tests.journal.badEnvironment", {
    gradeNames: ["gpii.tests.journal.baseEnvironment"],
    components: {
        tests: {
            type: "gpii.tests.journal.badCaseHolder"
        }
    }
});

fluid.test.runTests([
    "gpii.tests.journal.goodEnvironment",
    "gpii.tests.journal.badEnvironment"
]);<|MERGE_RESOLUTION|>--- conflicted
+++ resolved
@@ -591,7 +591,6 @@
         }
     }
 });
-<<<<<<< HEAD
 
 fluid.defaults("gpii.tests.journal.goodCaseHolder", {
     gradeNames: ["gpii.tests.journal.testCaseHolder"],
@@ -613,29 +612,6 @@
     configurationName: "@expand:kettle.config.createDefaults({that}.tests.options.config)"
 });
 
-=======
-
-fluid.defaults("gpii.tests.journal.goodCaseHolder", {
-    gradeNames: ["gpii.tests.journal.testCaseHolder"],
-    modules: [{
-        name: "Journal Restoration Tests",
-        tests: [{
-            name: "Journal state and restoration",
-            expect: 11,
-            sequenceGrade: "gpii.tests.journal.goodSequenceGrade",
-            sequence: []
-        }]
-    }]
-});
-
-// A little stub that emulates some of the testdef unpacking that previously would have been handled by
-// `kettle.test.bootstrapServer`.
-fluid.defaults("gpii.tests.journal.baseEnvironment", {
-    gradeNames: ["gpii.test.couchEnvironment"],
-    configurationName: "@expand:kettle.config.createDefaults({that}.tests.options.config)"
-});
-
->>>>>>> 9868781d
 fluid.defaults("gpii.tests.journal.goodEnvironment", {
     gradeNames: ["gpii.tests.journal.baseEnvironment"],
     configurationName: "@expand:kettle.config.createDefaults({that}.tests.options.config)",
