--- conflicted
+++ resolved
@@ -22,47 +22,37 @@
 
 gpii.tests.uioPlus.testDefs = [
     {
-<<<<<<< HEAD
-        name: "Acceptance test for default preferences in Browser Extension",
-        gpiiKey: "uioPlus_defaults",
-=======
         name: "Acceptance test for default preferences for UIO+",
         userToken: "uioPlus_defaults",
->>>>>>> 44ee8777
-        settingsHandlers: {
-            "gpii.settingsHandlers.webSockets": {
-                "data": [
-                    {
-                        "settings": {
-                            "lineSpace": 1,
-                            "fontSize": 1,
-                            "characterSpace": 0,
-                            "inputsLargerEnabled": false,
-                            "contrastTheme": "default",
-                            "selfVoicingEnabled": false,
-                            "selectionTheme": "default",
-                            "tableOfContentsEnabled": false,
-                            "dictionaryEnabled": false,
-                            "simplifiedUiEnabled": false,
-                            "syllabificationEnabled": false
-                        },
-                        "options": {
-                            "path": "net.gpii.uioPlus"
-                        }
-                    }
-                ]
-            }
-        },
-        processes: []
-    },
-    {
-<<<<<<< HEAD
-        name: "Acceptance test for background color change in Browser Extension",
-        gpiiKey: "uioPlus_high_contrast",
-=======
+        settingsHandlers: {
+            "gpii.settingsHandlers.webSockets": {
+                "data": [
+                    {
+                        "settings": {
+                            "lineSpace": 1,
+                            "fontSize": 1,
+                            "characterSpace": 0,
+                            "inputsLargerEnabled": false,
+                            "contrastTheme": "default",
+                            "selfVoicingEnabled": false,
+                            "selectionTheme": "default",
+                            "tableOfContentsEnabled": false,
+                            "dictionaryEnabled": false,
+                            "simplifiedUiEnabled": false,
+                            "syllabificationEnabled": false
+                        },
+                        "options": {
+                            "path": "net.gpii.uioPlus"
+                        }
+                    }
+                ]
+            }
+        },
+        processes: []
+    },
+    {
         name: "Acceptance test for background color change for UIO+",
         userToken: "uioPlus_high_contrast",
->>>>>>> 44ee8777
         settingsHandlers: {
             "gpii.settingsHandlers.webSockets": {
                 "data": [
@@ -90,13 +80,8 @@
         processes: []
     },
     {
-<<<<<<< HEAD
-        name: "Acceptance test for font size transformation in Browser Extension",
-        gpiiKey: "uioPlus_font_size",
-=======
         name: "Acceptance test for font size transformation for UIO+",
         userToken: "uioPlus_font_size",
->>>>>>> 44ee8777
         settingsHandlers: {
             "gpii.settingsHandlers.webSockets": {
                 "data": [
@@ -124,13 +109,8 @@
         processes: []
     },
     {
-<<<<<<< HEAD
-        name: "Acceptance test for line space transformation in Browser Extension",
-        gpiiKey: "uioPlus_line_space",
-=======
         name: "Acceptance test for line space transformation for UIO+",
         userToken: "uioPlus_line_space",
->>>>>>> 44ee8777
         settingsHandlers: {
             "gpii.settingsHandlers.webSockets": {
                 "data": [
@@ -158,13 +138,8 @@
         processes: []
     },
     {
-<<<<<<< HEAD
-        name: "Acceptance test for highlight color transformation in Browser Extension",
-        gpiiKey: "uioPlus_highlight_colour",
-=======
         name: "Acceptance test for highlight color transformation for UIO+",
         userToken: "uioPlus_highlight_colour",
->>>>>>> 44ee8777
         settingsHandlers: {
             "gpii.settingsHandlers.webSockets": {
                 "data": [
@@ -192,13 +167,8 @@
         processes: []
     },
     {
-<<<<<<< HEAD
-        name: "Acceptance test for character space transformation in Browser Extension",
-        gpiiKey: "uioPlus_character_space",
-=======
         name: "Acceptance test for character space transformation for UIO+",
         userToken: "uioPlus_character_space",
->>>>>>> 44ee8777
         settingsHandlers: {
             "gpii.settingsHandlers.webSockets": {
                 "data": [
@@ -226,13 +196,8 @@
         processes: []
     },
     {
-<<<<<<< HEAD
-        name: "Acceptance test for inputs larger transformation in Browser Extension",
-        gpiiKey: "uioPlus_inputs_larger",
-=======
         name: "Acceptance test for inputs larger transformation for UIO+",
         userToken: "uioPlus_inputs_larger",
->>>>>>> 44ee8777
         settingsHandlers: {
             "gpii.settingsHandlers.webSockets": {
                 "data": [
@@ -260,13 +225,8 @@
         processes: []
     },
     {
-<<<<<<< HEAD
-        name: "Acceptance test for self voicing transformation in Browser Extension",
-        gpiiKey: "uioPlus_self_voicing",
-=======
         name: "Acceptance test for self voicing transformation for UIO+",
         userToken: "uioPlus_self_voicing",
->>>>>>> 44ee8777
         settingsHandlers: {
             "gpii.settingsHandlers.webSockets": {
                 "data": [
@@ -294,13 +254,8 @@
         processes: []
     },
     {
-<<<<<<< HEAD
-        name: "Acceptance test for table of contents transformation in Browser Extension",
-        gpiiKey: "uioPlus_toc",
-=======
         name: "Acceptance test for table of contents transformation for UIO+",
         userToken: "uioPlus_toc",
->>>>>>> 44ee8777
         settingsHandlers: {
             "gpii.settingsHandlers.webSockets": {
                 "data": [
@@ -328,13 +283,8 @@
         processes: []
     },
     {
-<<<<<<< HEAD
-        name: "Acceptance test for dictionary transformation in Browser Extension",
-        gpiiKey: "uioPlus_support_tool",
-=======
         name: "Acceptance test for dictionary transformation for UIO+",
         userToken: "uioPlus_support_tool",
->>>>>>> 44ee8777
         settingsHandlers: {
             "gpii.settingsHandlers.webSockets": {
                 "data": [
@@ -362,13 +312,8 @@
         processes: []
     },
     {
-<<<<<<< HEAD
-        name: "Acceptance test for support tool transformation in Browser Extension - multiple values",
-        gpiiKey: "uioPlus_multiple_support_tool",
-=======
         name: "Acceptance test for support tool transformation for UIO+ - multiple values",
         userToken: "uioPlus_multiple_support_tool",
->>>>>>> 44ee8777
         settingsHandlers: {
             "gpii.settingsHandlers.webSockets": {
                 "data": [
@@ -396,47 +341,37 @@
         processes: []
     },
     {
-<<<<<<< HEAD
-        name: "Acceptance test for support tool transformation in Browser Extension - unsupported values",
-        gpiiKey: "uioPlus_unhandled_support_tool",
-=======
         name: "Acceptance test for support tool transformation for UIO+ - unsupported values",
         userToken: "uioPlus_unhandled_support_tool",
->>>>>>> 44ee8777
-        settingsHandlers: {
-            "gpii.settingsHandlers.webSockets": {
-                "data": [
-                    {
-                        "settings": {
-                            "lineSpace": 1,
-                            "fontSize": 1,
-                            "characterSpace": 0,
-                            "inputsLargerEnabled": false,
-                            "contrastTheme": "default",
-                            "selfVoicingEnabled": false,
-                            "selectionTheme": "default",
-                            "tableOfContentsEnabled": false,
-                            "dictionaryEnabled": false,
-                            "simplifiedUiEnabled": false,
-                            "syllabificationEnabled": false
-                        },
-                        "options": {
-                            "path": "net.gpii.uioPlus"
-                        }
-                    }
-                ]
-            }
-        },
-        processes: []
-    },
-    {
-<<<<<<< HEAD
-        name: "Acceptance test for simplified UI transformation in Browser Extension",
-        gpiiKey: "uioPlus_simplified",
-=======
+        settingsHandlers: {
+            "gpii.settingsHandlers.webSockets": {
+                "data": [
+                    {
+                        "settings": {
+                            "lineSpace": 1,
+                            "fontSize": 1,
+                            "characterSpace": 0,
+                            "inputsLargerEnabled": false,
+                            "contrastTheme": "default",
+                            "selfVoicingEnabled": false,
+                            "selectionTheme": "default",
+                            "tableOfContentsEnabled": false,
+                            "dictionaryEnabled": false,
+                            "simplifiedUiEnabled": false,
+                            "syllabificationEnabled": false
+                        },
+                        "options": {
+                            "path": "net.gpii.uioPlus"
+                        }
+                    }
+                ]
+            }
+        },
+        processes: []
+    },
+    {
         name: "Acceptance test for simplified UI transformation for UIO+",
         userToken: "uioPlus_simplified",
->>>>>>> 44ee8777
         settingsHandlers: {
             "gpii.settingsHandlers.webSockets": {
                 "data": [
@@ -464,13 +399,8 @@
         processes: []
     },
     {
-<<<<<<< HEAD
-        name: "Acceptance test for syllabification UI transformation in Browser Extension",
-        gpiiKey: "uioPlus_syllabification",
-=======
         name: "Acceptance test for syllabification UI transformation for UIO+",
         userToken: "uioPlus_syllabification",
->>>>>>> 44ee8777
         settingsHandlers: {
             "gpii.settingsHandlers.webSockets": {
                 "data": [
@@ -498,13 +428,8 @@
         processes: []
     },
     {
-<<<<<<< HEAD
-        name: "Acceptance test for multiple transformations in Browser Extension",
-        gpiiKey: "uioPlus_multiple_settings",
-=======
         name: "Acceptance test for multiple transformations for UIO+",
         userToken: "uioPlus_multiple_settings",
->>>>>>> 44ee8777
         settingsHandlers: {
             "gpii.settingsHandlers.webSockets": {
                 "data": [
