--- conflicted
+++ resolved
@@ -104,14 +104,10 @@
 gpii.tests.deviceReporterAware.windows.testDefs = [
     {
         name: "Testing screenreader_nvda using Flat matchmaker",
-<<<<<<< HEAD
         gpiiKey: "screenreader_nvda",
-=======
-        userToken: "screenreader_nvda",
         initialState: {
             "gpii.launchHandlers.flexibleHandler": gpii.tests.deviceReporterAware.windows.flexibleHandlerEntries.nvda(false)
         },
->>>>>>> 6f809b61
         gradeNames: "gpii.test.integration.deviceReporterAware.windows",
         settingsHandlers: {
             "gpii.settingsHandlers.INISettingsHandler": {
