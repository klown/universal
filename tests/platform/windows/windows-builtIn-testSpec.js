--- conflicted
+++ resolved
@@ -253,14 +253,6 @@
                     }
                 }]
             },
-<<<<<<< HEAD
-            "gpii.windows.systemSettingsHandler": {
-                "some.app.id": [{
-                    "settings": {
-                        "SystemSettings_Display_BlueLight_ManualToggleQuickAction": {
-                            "value": false
-                        }
-=======
             "gpii.windows.enableRegisteredAT": {
                 "com.microsoft.windows.magnifier": [{
                     "settings": {
@@ -275,7 +267,15 @@
                         },
                         "registryName": "magnifierpane",
                         "queryProcess": "Magnify.exe"
->>>>>>> 70b78db6
+                    }
+                }]
+            },
+            "gpii.windows.systemSettingsHandler": {
+                "some.app.id": [{
+                    "settings": {
+                        "SystemSettings_Display_BlueLight_ManualToggleQuickAction": {
+                            "value": false
+                        }
                     }
                 }]
             }
