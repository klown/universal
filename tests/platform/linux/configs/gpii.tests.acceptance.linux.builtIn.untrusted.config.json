--- conflicted
+++ resolved
@@ -1,34 +1,13 @@
 {
     "type": "gpii.tests.acceptance.linux.builtIn.untrusted.config",
     "options": {
-<<<<<<< HEAD
-=======
-        "configs": {
-            "cloudBasedConfig": {
-                "configName": "gpii.config.cloudBased.development",
-                "configPath": "%gpii-universal/gpii/configs"
-            }
-        },
->>>>>>> 85fd8083
         "distributeOptions": {
             "acceptance.installedSolutionsPath": {
                 "record": "%gpii-universal/testData/deviceReporter/acceptanceTests/linux_builtIn.json",
                 "target": "{that localConfig deviceReporter installedSolutionsDataSource}.options.path",
                 "priority": "after:development.installedSolutionsPath"
-<<<<<<< HEAD
             }
         }
     },
-    "mergeConfigs": "%universal/gpii/configs/gpii.config.untrusted.development.local.json"
-=======
-            },
-            "acceptance.rawPreferencesDataSource": {
-                "record": "%gpii-universal/testData/preferences/acceptanceTests/%userToken.json",
-                "target": "{that cloudBasedConfig rawPreferencesServer rawPreferencesDataSource}.options.path",
-                "priority": "after:development.rawPreferencesDataSource"
-            }
-        }
-    },
-    "mergeConfigs": "%gpii-universal/gpii/configs/gpii.config.untrusted.development.all.local.json"
->>>>>>> 85fd8083
+    "mergeConfigs": "%gpii-universal/gpii/configs/gpii.config.untrusted.development.local.json"
 }