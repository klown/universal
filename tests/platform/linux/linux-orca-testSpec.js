/*
GPII Integration and Acceptance Testing

Copyright 2014 Emergya

Licensed under the New BSD license. You may not use this file except in
compliance with this License.

You may obtain a copy of the License at
https://github.com/GPII/universal/blob/master/LICENSE.txt

The research leading to these results has received funding from the European Union's
Seventh Framework Programme (FP7/2007-2013) under grant agreement no. 289016.
*/

"use strict";

var fluid = require("infusion"),
    gpii = fluid.registerNamespace("gpii");

fluid.require("%gpii-universal");

gpii.loadTestingSupport();

fluid.registerNamespace("gpii.tests.linux.orca");

gpii.tests.linux.orca.testDefs = [
    {
<<<<<<< HEAD
        name: "Testing screenreader_common using Flat matchmaker",
        gpiiKey: "screenreader_common",
=======
        name: "Testing screenreader_common",
        userToken: "screenreader_common",
        initialState: {
            "gpii.gsettings.launch": {
                "org.gnome.orca": [{
                    "settings": {
                        "running": false
                    },
                    "options": {
                        "schema": "org.gnome.desktop.a11y.applications",
                        "key": "screen-reader-enabled"
                    }
                }]
            }
        },
>>>>>>> 6f809b61
        settingsHandlers: {
            "gpii.orca": {
                "org.gnome.orca": [
                    {
                        "settings": {
                            "sayAllStyle": 1,
                            "enableSpeech": true,
                            "enableEchoByWord": true,
                            "enableEchoByCharacter": false,
                            "voices.default.rate": 102.27272727272727,
                            "voices.default.gain": 7.5,
                            "enableTutorialMessages": false,
                            "voices.default.family": {
                                "locale": "en",
                                "name": "en-westindies"
                            },
                            "verbalizePunctuationStyle": 0,
                            "voices.default.average-pitch": 1.5
                        },
                        "options": {
                            "user": "screenreader_common"
                        }
                    }
                ]
            },
            "gpii.gsettings.launch": {
                "org.gnome.orca": [{
                    "settings": {
                        "running": true
                    },
                    "options": {
                        "schema": "org.gnome.desktop.a11y.applications",
                        "key": "screen-reader-enabled"
                    }
                }]
            }
        }
    }, {
        name: "Testing screenreader_common with orca running on login",
        userToken: "screenreader_common",
        initialState: {
            "gpii.gsettings.launch": {
                "org.gnome.orca": [{
                    "settings": {
                        "running": true
                    },
                    "options": {
                        "schema": "org.gnome.desktop.a11y.applications",
                        "key": "screen-reader-enabled"
                    }
                }]
            }
        },
        settingsHandlers: {
            "gpii.orca": {
                "org.gnome.orca": [
                    {
                        "settings": {
                            "sayAllStyle": 1,
                            "enableSpeech": true,
                            "enableEchoByWord": true,
                            "enableEchoByCharacter": false,
                            "voices.default.rate": 102.27272727272727,
                            "voices.default.gain": 7.5,
                            "enableTutorialMessages": false,
                            "voices.default.family": {
                                "locale": "en",
                                "name": "en-westindies"
                            },
                            "verbalizePunctuationStyle": 0,
                            "voices.default.average-pitch": 1.5
                        },
                        "options": {
                            "user": "screenreader_common"
                        }
                    }
                ]
            },
            "gpii.gsettings.launch": {
                "org.gnome.orca": [{
                    "settings": {
                        "running": true
                    },
                    "options": {
                        "schema": "org.gnome.desktop.a11y.applications",
                        "key": "screen-reader-enabled"
                    }
                }]
            }
        }
    },
    {
<<<<<<< HEAD
        name: "Testing screenreader_orca using Flat matchmaker",
        gpiiKey: "screenreader_orca",
=======
        name: "Testing screenreader_orca",
        userToken: "screenreader_orca",
        initialState: {
            "gpii.gsettings.launch": {
                "org.gnome.orca": [{
                    "settings": {
                        "running": false
                    },
                    "options": {
                        "schema": "org.gnome.desktop.a11y.applications",
                        "key": "screen-reader-enabled"
                    }
                }]
            }
        },
>>>>>>> 6f809b61
        settingsHandlers: {
            "gpii.orca": {
                "org.gnome.orca": [
                    {
                        "settings": {
                            "sayAllStyle": 1,
                            "enableEchoByWord": true,
                            "enableEchoByCharacter": false,
                            "voices.default.rate": 102.27272727272727,
                            "voices.default.gain": 7.5,
                            "enableTutorialMessages": false,
                            "voices.default.family": {
                                "locale": "en",
                                "name": "en-westindies"
                            },
                            "verbalizePunctuationStyle": 0,
                            "voices.default.average-pitch": 1.5
                        },
                        "options": {
                            "user": "screenreader_orca"
                        }
                    }
                ]
            },
            "gpii.gsettings.launch": {
                "org.gnome.orca": [{
                    "settings": {
                        "running": true
                    },
                    "options": {
                        "schema": "org.gnome.desktop.a11y.applications",
                        "key": "screen-reader-enabled"
                    }
                }]
            }
        }
    },
    {
<<<<<<< HEAD
        name: "Testing screenreader_nvda using Flat matchmaker",
        gpiiKey: "screenreader_nvda",
=======
        name: "Testing screenreader_nvda",
        userToken: "screenreader_nvda",
        initialState: {
            "gpii.gsettings.launch": {
                "org.gnome.orca": [{
                    "settings": {
                        "running": false
                    },
                    "options": {
                        "schema": "org.gnome.desktop.a11y.applications",
                        "key": "screen-reader-enabled"
                    }
                }]
            }
        },
>>>>>>> 6f809b61
        settingsHandlers: {
            "gpii.orca": {
                "org.gnome.orca": [
                    {
                        "settings": {
                            "sayAllStyle": 1,
                            "enableSpeech": true,
                            "enableEchoByWord": true,
                            "enableEchoByCharacter": false,
                            "voices.default.rate": 101.84090909090908,
                            "enableTutorialMessages": false,
                            "voices.default.family": {
                                "locale": "en",
                                "name": "en-westindies"
                            },
                            "verbalizePunctuationStyle": 0
                        },
                        "options": {
                            "user": "screenreader_nvda"
                        }
                    }
                ]
            },
            "gpii.gsettings.launch": {
                "org.gnome.orca": [{
                    "settings": {
                        "running": true
                    },
                    "options": {
                        "schema": "org.gnome.desktop.a11y.applications",
                        "key": "screen-reader-enabled"
                    }
                }]
            }
        }
    }
];

module.exports = gpii.test.bootstrap({
    testDefs:  "gpii.tests.linux.orca.testDefs",
    configName: "gpii.tests.acceptance.linux.orca.config",
    configPath: "%gpii-universal/tests/platform/linux/configs"
}, ["gpii.test.integration.testCaseHolder.linux"],
    module, require, __dirname);<|MERGE_RESOLUTION|>--- conflicted
+++ resolved
@@ -26,12 +26,8 @@
 
 gpii.tests.linux.orca.testDefs = [
     {
-<<<<<<< HEAD
-        name: "Testing screenreader_common using Flat matchmaker",
+        name: "Testing screenreader_common",
         gpiiKey: "screenreader_common",
-=======
-        name: "Testing screenreader_common",
-        userToken: "screenreader_common",
         initialState: {
             "gpii.gsettings.launch": {
                 "org.gnome.orca": [{
@@ -45,7 +41,6 @@
                 }]
             }
         },
->>>>>>> 6f809b61
         settingsHandlers: {
             "gpii.orca": {
                 "org.gnome.orca": [
@@ -85,7 +80,7 @@
         }
     }, {
         name: "Testing screenreader_common with orca running on login",
-        userToken: "screenreader_common",
+        gpiiKey: "screenreader_common",
         initialState: {
             "gpii.gsettings.launch": {
                 "org.gnome.orca": [{
@@ -138,12 +133,8 @@
         }
     },
     {
-<<<<<<< HEAD
-        name: "Testing screenreader_orca using Flat matchmaker",
+        name: "Testing screenreader_orca",
         gpiiKey: "screenreader_orca",
-=======
-        name: "Testing screenreader_orca",
-        userToken: "screenreader_orca",
         initialState: {
             "gpii.gsettings.launch": {
                 "org.gnome.orca": [{
@@ -157,7 +148,6 @@
                 }]
             }
         },
->>>>>>> 6f809b61
         settingsHandlers: {
             "gpii.orca": {
                 "org.gnome.orca": [
@@ -196,12 +186,8 @@
         }
     },
     {
-<<<<<<< HEAD
-        name: "Testing screenreader_nvda using Flat matchmaker",
+        name: "Testing screenreader_nvda",
         gpiiKey: "screenreader_nvda",
-=======
-        name: "Testing screenreader_nvda",
-        userToken: "screenreader_nvda",
         initialState: {
             "gpii.gsettings.launch": {
                 "org.gnome.orca": [{
@@ -215,7 +201,6 @@
                 }]
             }
         },
->>>>>>> 6f809b61
         settingsHandlers: {
             "gpii.orca": {
                 "org.gnome.orca": [
