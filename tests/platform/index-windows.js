/*

GPII Testing Windows Architecture Configuration Index

Copyright 2014 Lucendo Development Ltd.

Licensed under the New BSD license. You may not use this file except in
compliance with this License.

The research leading to these results has received funding from the European Union's
Seventh Framework Programme (FP7/2007-2013) under grant agreement no. 289016.

You may obtain a copy of the License at
https://github.com/GPII/universal/blob/master/LICENSE.txt
*/

<<<<<<< HEAD
=======

>>>>>>> a33d805b
// This file lists the test fixtures for the GPII system which run in the Windows environment -
// this is used both for integration testing within the universal module and for acceptance
// testing within the windows module
// This is a useful site for manipulating which test fixtures will run during the development process

module.exports = [
    "windows/windows-builtIn-testSpec.js",
    "windows/windows-jaws-testSpec.js",
    "windows/windows-nvda-testSpec.js",
    "windows/windows-maavis-testSpec.js"
];<|MERGE_RESOLUTION|>--- conflicted
+++ resolved
@@ -14,10 +14,6 @@
 https://github.com/GPII/universal/blob/master/LICENSE.txt
 */
 
-<<<<<<< HEAD
-=======
-
->>>>>>> a33d805b
 // This file lists the test fixtures for the GPII system which run in the Windows environment -
 // this is used both for integration testing within the universal module and for acceptance
 // testing within the windows module
