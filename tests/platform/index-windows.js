--- conflicted
+++ resolved
@@ -29,12 +29,8 @@
     // TODO: Make the MAGic tests something other than a copy of the JAWS tests.
     //"windows/windows-magic-testSpec.js",
     "windows/windows-uioPlus-testSpec.js",
-<<<<<<< HEAD
-    "windows/windows-readWrite-testSpec.js",
     "windows/windows-zoomtext-testSpec.js",
-=======
     "windows/windows-readWrite12-testSpec.js",
->>>>>>> cae3d3e8
     "windows/windows-dynamicDeviceReporter-testSpec.js",
     "windows/windows-learningTools-testSpec.js"
 ];