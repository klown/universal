--- conflicted
+++ resolved
@@ -56,22 +56,10 @@
     untrustedSettingsRequest.send(null, securedHeader);
 };
 
-gpii.tests.cloud.oauth2.gpiiAppInstallation.verifyPayloadMatchMakerOutput = function (body, expectedSettings) {
+gpii.tests.cloud.oauth2.gpiiAppInstallation.verifyPayloadMatchMakerOutput = function (body, expectedMatchMakerOutput) {
     var payload = JSON.parse(body);
-    var lifecycleInstructions = fluid.get(payload, [ "matchMakerOutput", "inferredConfiguration", "gpii-default", "lifecycleInstructions" ]);
-    // remove all irrelevant chunks of the payload (i.e. keep only structure into settings blocks)
-    var filteredInstructions = fluid.copy(lifecycleInstructions);
-    filteredInstructions = fluid.transform(filteredInstructions, function (solutionEntry) {
-        return {
-            settingsHandlers: fluid.transform(solutionEntry.settingsHandlers, function (settingsHandlerBlock) {
-                return {
-                    settings: settingsHandlerBlock.settings
-                };
-            })
-        };
-    });
-
-    jqUnit.assertDeepEq("Verifying settings from matchmaker output", expectedSettings, filteredInstructions);
+    console.log("=== expectedMatchMakerOutput", expectedMatchMakerOutput)
+     jqUnit.assertDeepEq("Verify expected matchMakerOutput", expectedMatchMakerOutput, payload.matchMakerOutput);
 };
 
 fluid.defaults("gpii.tests.cloud.oauth2.gpiiAppInstallation.requests", {
@@ -142,7 +130,7 @@
     { // 5
         event: "{untrustedSettingsRequest}.events.onComplete",
         listener: "gpii.tests.cloud.oauth2.gpiiAppInstallation.verifyPayloadMatchMakerOutput",
-        args: ["{arguments}.0", "{testCaseHolder}.options.expectedSettings"]
+        args: ["{arguments}.0", "{testCaseHolder}.options.expectedMatchMakerOutput"]
     }
 ];
 
@@ -226,13 +214,8 @@
     },
     {
         event: "{untrustedSettingsRequest}.events.onComplete",
-<<<<<<< HEAD
         listener: "gpii.test.verifyStatusCodeResponse",
         args: ["{arguments}.0", "{untrustedSettingsRequest}", "{testCaseHolder}.options.expectedStatusCode"]
-=======
-        listener: "gpii.test.cloudBased.verifyPayloadMatchMakerOutput",
-        args: ["{arguments}.0", "{testCaseHolder}.options.expectedMatchMakerOutput"]
->>>>>>> c33e7ad6
     }
 ];
 
@@ -245,7 +228,6 @@
 // 2. rejected when requesting /untrusted-settings by providing a wrong access token
 gpii.tests.cloud.oauth2.gpiiAppInstallation.untrustedSettingsWrongAccessTokenSequence = [
     {
-<<<<<<< HEAD
         funcName: "gpii.tests.cloud.oauth2.gpiiAppInstallation.sendUntrustedSettingsRequest",
         args: ["{untrustedSettingsRequest}", "a_wrong_access_token"]
     },
@@ -277,7 +259,13 @@
 
             // The options below are required for sending /untrusted-settings
             userToken: "os_gnome",
-            expectedSettings: {}
+            expectedMatchMakerOutput: {
+                "inferredConfiguration": {
+                    "gpii-default": {
+                        "applications": { }
+                    }
+                }
+            }
         },
         disruptions: [{
             gradeName: "gpii.tests.cloud.oauth2.gpiiAppInstallation.disruption.mainSequence"
@@ -304,46 +292,16 @@
                     revoked: false
                 }
             ],
-            expectedSettings: {
-                "org.gnome.desktop.a11y.magnifier": {
-                    "settingsHandlers": {
-                        "configuration": {
-                            "settings": {
-                                "mag-factor": 1.5,
-                                "screen-position": "full-screen"
-=======
-        name: "No authorized solutions",
-        userToken: "os_gnome",
-        expectedMatchMakerOutput: {
-            "inferredConfiguration": {
-                "gpii-default": {
-                    "applications": { }
-                }
-            }
-        }
-    },
-    {
-        name: "Authorize magnifier (share magnifier settings)",
-        userToken: "os_gnome",
-        authorizations: [
-            {
-                type: "onboardedSolutionAuthorization",
-                gpiiToken: "os_gnome",
-                clientId: "client-3",
-                selectedPreferences: { "increase-size.magnifier": true },
-                revoked: false
-            }
-        ],
-        expectedMatchMakerOutput: {
-            "inferredConfiguration": {
-                "gpii-default": {
-                    "applications": {
-                        "org.gnome.desktop.a11y.magnifier": {
-                            "active": true,
-                            "settings": {
-                                "http://registry.gpii.net/common/magnification": 1.5,
-                                "http://registry.gpii.net/common/magnifierPosition": "FullScreen"
->>>>>>> c33e7ad6
+            expectedMatchMakerOutput: {
+                "inferredConfiguration": {
+                    "gpii-default": {
+                        "applications": {
+                            "org.gnome.desktop.a11y.magnifier": {
+                                "active": true,
+                                "settings": {
+                                    "http://registry.gpii.net/common/magnification": 1.5,
+                                    "http://registry.gpii.net/common/magnifierPosition": "FullScreen"
+                                }
                             }
                         }
                     }
@@ -355,7 +313,6 @@
         }]
     },
     {
-<<<<<<< HEAD
         testDef: {
             name: "A successful workflow for authorizing magnifier (share all) and desktop (share text size)",
 
@@ -383,62 +340,25 @@
                     revoked: false
                 }
             ],
-            expectedSettings: {
-                "org.gnome.desktop.a11y.magnifier": {
-                    "settingsHandlers": {
-                        "configuration": {
-                            "settings": {
-                                "mag-factor": 1.5,
-                                "screen-position": "full-screen"
+            expectedMatchMakerOutput: {
+                "inferredConfiguration": {
+                    "gpii-default": {
+                        "applications": {
+                            "org.gnome.desktop.a11y.magnifier": {
+                                "active": true,
+                                "settings": {
+                                    "http://registry.gpii.net/common/magnification": 1.5,
+                                    "http://registry.gpii.net/common/magnifierPosition": "FullScreen"
+                                }
+                            },
+                            "org.gnome.desktop.interface": {
+                                "active": true,
+                                "settings": {
+                                    "http://registry.gpii.net/common/fontSize": 9
+                                }
                             }
                         }
                     }
-                },
-                "org.gnome.desktop.interface": {
-                    "settingsHandlers": {
-                        "configuration": {
-                            "settings": {
-                                "text-scaling-factor": 0.75,
-                                "gtk-theme": "Adwaita", // added by default if high contrast isn't on
-                                "icon-theme": "gnome" // added by default if high contrast isn't on
-=======
-        name: "Authorize magnifier (share all) and desktop (share text size)",
-        userToken: "os_gnome",
-        authorizations: [
-            {
-                type: "onboardedSolutionAuthorization",
-                gpiiToken: "os_gnome",
-                clientId: "client-3",
-                selectedPreferences: { "": true },
-                revoked: false
-            },
-            {
-                type: "onboardedSolutionAuthorization",
-                gpiiToken: "os_gnome",
-                clientId: "client-4",
-                selectedPreferences: { "increase-size.appearance.text-size": true },
-                revoked: false
-            }
-        ],
-        expectedMatchMakerOutput: {
-            "inferredConfiguration": {
-                "gpii-default": {
-                    "applications": {
-                        "org.gnome.desktop.a11y.magnifier": {
-                            "active": true,
-                            "settings": {
-                                "http://registry.gpii.net/common/magnification": 1.5,
-                                "http://registry.gpii.net/common/magnifierPosition": "FullScreen"
-                            }
-                        },
-                        "org.gnome.desktop.interface": {
-                            "active": true,
-                            "settings": {
-                                "http://registry.gpii.net/common/fontSize": 9
->>>>>>> c33e7ad6
-                            }
-                        }
-                    }
                 }
             }
         },
@@ -447,7 +367,6 @@
         }]
     },
     {
-<<<<<<< HEAD
         testDef: {
             name: "A successful workflow for an anonymous token (token without a user account)",
 
@@ -460,72 +379,40 @@
             // The options below are required for sending /untrusted-settings
             userToken: "os_gnome",
             isAnonymousToken: true,
-            expectedSettings: {
-                "org.gnome.desktop.a11y.magnifier": {
-                    "settingsHandlers": {
-                        "configuration": {
-                            "settings": {
-                                "mag-factor": 1.5,
-                                "screen-position": "full-screen"
-                            }
-                        }
-                    }
-                },
-                "org.gnome.desktop.interface": {
-                    "settingsHandlers": {
-                        "configuration": {
-                            "settings": {
-                                "text-scaling-factor": 0.75,
-                                "cursor-size": 90,
-                                "gtk-theme": "Adwaita", // added by default if high contrast isn't on
-                                "icon-theme": "gnome" // added by default if high contrast isn't on
-=======
-        name: "Anonymous token (token without a user account)",
-        userToken: "os_gnome",
-        isAnonymousToken: true,
-        expectedMatchMakerOutput: {
-            "inferredConfiguration": {
-                "gpii-default": {
-                    "applications": {
-                        "org.gnome.desktop.a11y.magnifier": {
-                            "active": true,
-                            "settings": {
-                                "http://registry.gpii.net/common/magnification": 1.5,
-                                "http://registry.gpii.net/common/magnifierPosition": "FullScreen",
-                                "http://registry.gpii.net/applications/org.gnome.desktop.a11y.magnifier": {
-                                    "mag-factor": 1.5,
-                                    "screen-position": "full-screen"
-                                }
-                            }
-                        },
-                        "org.gnome.desktop.interface": {
-                            "active": true,
-                            "settings": {
-                                "http://registry.gpii.net/common/fontSize": 9,
-                                "http://registry.gpii.net/common/cursorSize": 0.9,
-                                "http://registry.gpii.net/applications/org.gnome.desktop.interface": {
-                                    "cursor-size": 90,
-                                    "text-scaling-factor": 0.75
-                                }
-                            }
-                        },
-                        "org.alsa-project": {
-                            "active": true,
-                            "settings": {
-                                "http://registry.gpii.net/common/volume": 0.5,
-                                "http://registry.gpii.net/applications/org.alsa-project": {
-                                    "masterVolume": 50
-                                }
->>>>>>> c33e7ad6
-                            }
-                        }
-                    }
-                },
-                "org.alsa-project": {
-                    "settingsHandlers": {
-                        "configuration": {
-                            "settings": {
-                                "masterVolume": 50
+            expectedMatchMakerOutput: {
+                "inferredConfiguration": {
+                    "gpii-default": {
+                        "applications": {
+                            "org.gnome.desktop.a11y.magnifier": {
+                                "active": true,
+                                "settings": {
+                                    "http://registry.gpii.net/common/magnification": 1.5,
+                                    "http://registry.gpii.net/common/magnifierPosition": "FullScreen",
+                                    "http://registry.gpii.net/applications/org.gnome.desktop.a11y.magnifier": {
+                                        "mag-factor": 1.5,
+                                        "screen-position": "full-screen"
+                                    }
+                                }
+                            },
+                            "org.gnome.desktop.interface": {
+                                "active": true,
+                                "settings": {
+                                    "http://registry.gpii.net/common/fontSize": 9,
+                                    "http://registry.gpii.net/common/cursorSize": 0.9,
+                                    "http://registry.gpii.net/applications/org.gnome.desktop.interface": {
+                                        "cursor-size": 90,
+                                        "text-scaling-factor": 0.75
+                                    }
+                                }
+                            },
+                            "org.alsa-project": {
+                                "active": true,
+                                "settings": {
+                                    "http://registry.gpii.net/common/volume": 0.5,
+                                    "http://registry.gpii.net/applications/org.alsa-project": {
+                                        "masterVolume": 50
+                                    }
+                                }
                             }
                         }
                     }
