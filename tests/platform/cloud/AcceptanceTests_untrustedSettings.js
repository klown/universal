/*!
Copyright 2015 OCAD university

Licensed under the New BSD license. You may not use this file except in
compliance with this License.

You may obtain a copy of the License at
https://github.com/GPII/universal/blob/master/LICENSE.txt

The research leading to these results has received funding from the European Union's
Seventh Framework Programme (FP7/2007-2013) under grant agreement no. 289016.
*/

"use strict";

var fluid = require("infusion"),
    gpii = fluid.registerNamespace("gpii"),
    jqUnit = fluid.registerNamespace("jqUnit");

fluid.require("%universal");

gpii.loadTestingSupport();

fluid.registerNamespace("gpii.tests.cloud.untrustedSettings");

gpii.test.cloudBased.verifyPayloadMatchMakerOutput = function (body, expectedMatchMakerOutput) {
    var payload = JSON.parse(body);
    jqUnit.assertDeepEq("Verify expected matchMakerOutput", expectedMatchMakerOutput, payload.matchMakerOutput);
};

gpii.tests.cloud.untrustedSettings.sequence = [
    {
        func: "{untrustedSettingsRequest}.send"
    },
    {
        event: "{untrustedSettingsRequest}.events.onComplete",
        listener: "gpii.test.cloudBased.verifyPayloadMatchMakerOutput",
        args: ["{arguments}.0", "{testCaseHolder}.options.expectedMatchMakerOutput"]
    }
];

gpii.tests.cloud.untrustedSettings.testDefs = [
    {
        name: "No authorized solutions",
        userToken: "os_gnome",
        expectedMatchMakerOutput: {
            "inferredConfiguration": {
                "gpii-default": {
                    "applications": { }
                }
            }
        }
    },
    {
        name: "Authorize magnifier (share magnifier settings)",
        userToken: "os_gnome",
        authorizations: [
            {
                type: "onboardedSolutionAuthorization",
                gpiiToken: "os_gnome",
                clientId: "client-3",
                selectedPreferences: { "increase-size.magnifier": true },
                revoked: false
            }
        ],
        expectedMatchMakerOutput: {
            "inferredConfiguration": {
                "gpii-default": {
                    "applications": {
                        "org.gnome.desktop.a11y.magnifier": {
                            "active": true,
                            "settings": {
                                "http://registry.gpii.net/common/magnification": 1.5,
                                "http://registry.gpii.net/common/magnifierPosition": "FullScreen"
                            }
                        }
                    },
                    "launcher": {
                        "settings": {}
                    }
                }
            }
        }
    },
    {
        name: "Authorize magnifier (share all) and desktop (share text size)",
        userToken: "os_gnome",
        authorizations: [
            {
                type: "onboardedSolutionAuthorization",
                gpiiToken: "os_gnome",
                clientId: "client-3",
                selectedPreferences: { "": true },
                revoked: false
            },
            {
                type: "onboardedSolutionAuthorization",
                gpiiToken: "os_gnome",
                clientId: "client-4",
                selectedPreferences: { "increase-size.appearance.text-size": true },
                revoked: false
            }
        ],
<<<<<<< HEAD
        expectedSettings: {
            "org.gnome.desktop.a11y.magnifier": {
                "settingsHandlers": {
                    "configuration": {
                        "settings": {
                            "mag-factor": 1.5,
                            "screen-position": "full-screen"
                        }
                    },
                    "launcher": {
                        "settings": {}
                    }
                }
            },
            "org.gnome.desktop.interface": {
                "settingsHandlers": {
                    "configuration": {
                        "settings": {
                            "gtk-theme": "Adwaita", // added by default if high contrast isn't on
                            "icon-theme": "gnome", // added by default if high contrast isn't on
                            "text-scaling-factor": 0.75
=======
        expectedMatchMakerOutput: {
            "inferredConfiguration": {
                "gpii-default": {
                    "applications": {
                        "org.gnome.desktop.a11y.magnifier": {
                            "active": true,
                            "settings": {
                                "http://registry.gpii.net/common/magnification": 1.5,
                                "http://registry.gpii.net/common/magnifierPosition": "FullScreen"
                            }
                        },
                        "org.gnome.desktop.interface": {
                            "active": true,
                            "settings": {
                                "http://registry.gpii.net/common/fontSize": 9
                            }
>>>>>>> d4a81201
                        }
                    }
                }
            }
        }
    },
    {
        name: "Anonymous token (token without a user account)",
        userToken: "os_gnome",
        isAnonymousToken: true,
<<<<<<< HEAD
        expectedSettings: {
            "org.gnome.desktop.a11y.magnifier": {
                "settingsHandlers": {
                    "configuration": {
                        "settings": {
                            "mag-factor": 1.5,
                            "screen-position": "full-screen"
                        }
                    },
                    "launcher": {
                        "settings": {}
                    }
                }
            },
            "org.gnome.desktop.interface": {
                "settingsHandlers": {
                    "configuration": {
                        "settings": {
                            "text-scaling-factor": 0.75,
                            "cursor-size": 90,
                            "gtk-theme": "Adwaita", // added by default if high contrast isn't on
                            "icon-theme": "gnome" // added by default if high contrast isn't on
                        }
                    }
                }
            },
            "org.alsa-project": {
                "settingsHandlers": {
                    "configuration": {
                        "settings": {
                            "masterVolume": 50
=======
        expectedMatchMakerOutput: {
            "inferredConfiguration": {
                "gpii-default": {
                    "applications": {
                        "org.gnome.desktop.a11y.magnifier": {
                            "active": true,
                            "settings": {
                                "http://registry.gpii.net/common/magnification": 1.5,
                                "http://registry.gpii.net/common/magnifierPosition": "FullScreen",
                                "http://registry.gpii.net/applications/org.gnome.desktop.a11y.magnifier": {
                                    "mag-factor": 1.5,
                                    "screen-position": "full-screen"
                                }
                            }
                        },
                        "org.gnome.desktop.interface": {
                            "active": true,
                            "settings": {
                                "http://registry.gpii.net/common/fontSize": 9,
                                "http://registry.gpii.net/common/cursorSize": 0.9,
                                "http://registry.gpii.net/applications/org.gnome.desktop.interface": {
                                    "cursor-size": 90,
                                    "text-scaling-factor": 0.75
                                }
                            }
                        },
                        "org.alsa-project": {
                            "active": true,
                            "settings": {
                                "http://registry.gpii.net/common/volume": 0.5,
                                "http://registry.gpii.net/applications/org.alsa-project": {
                                    "masterVolume": 50
                                }
                            }
>>>>>>> d4a81201
                        }
                    }
                }
            }
        }
    }
];

fluid.defaults("gpii.tests.cloud.untrustedSettingsRequests", {
    gradeNames: "fluid.component",
    components: {
        untrustedSettingsRequest: {
            type: "kettle.test.request.http",
            options: {
                path: "/%userToken/untrusted-settings/%device",
                port: 8081,
                termMap: {
                    userToken: "{testCaseHolder}.options.userToken",
                    device: {
                        expander: {
                            func: "gpii.test.cloudBased.computeDevice",
                            args: [
                                [
                                    "org.gnome.desktop.a11y.magnifier",
                                    "org.gnome.desktop.interface",
                                    "org.alsa-project"
                                ],
                                "linux"
                            ]
                        }
                    }
                }
            }
        }
    }
});

fluid.defaults("gpii.tests.disruption.untrustedSettingsSequence", {
    gradeNames: ["gpii.test.disruption"],
    testCaseGradeNames: "gpii.tests.cloud.untrustedSettingsRequests",
    sequenceName: "gpii.tests.cloud.untrustedSettings.sequence"
});

gpii.tests.cloud.untrustedSettings.disruptions = [{
    gradeName: "gpii.tests.disruption.untrustedSettingsSequence"
}];

gpii.test.cloudBased.oauth2.bootstrapDisruptedTest(
    gpii.tests.cloud.untrustedSettings.testDefs,
    {},
    gpii.tests.cloud.untrustedSettings.disruptions,
    __dirname
);<|MERGE_RESOLUTION|>--- conflicted
+++ resolved
@@ -74,9 +74,6 @@
                                 "http://registry.gpii.net/common/magnifierPosition": "FullScreen"
                             }
                         }
-                    },
-                    "launcher": {
-                        "settings": {}
                     }
                 }
             }
@@ -101,29 +98,6 @@
                 revoked: false
             }
         ],
-<<<<<<< HEAD
-        expectedSettings: {
-            "org.gnome.desktop.a11y.magnifier": {
-                "settingsHandlers": {
-                    "configuration": {
-                        "settings": {
-                            "mag-factor": 1.5,
-                            "screen-position": "full-screen"
-                        }
-                    },
-                    "launcher": {
-                        "settings": {}
-                    }
-                }
-            },
-            "org.gnome.desktop.interface": {
-                "settingsHandlers": {
-                    "configuration": {
-                        "settings": {
-                            "gtk-theme": "Adwaita", // added by default if high contrast isn't on
-                            "icon-theme": "gnome", // added by default if high contrast isn't on
-                            "text-scaling-factor": 0.75
-=======
         expectedMatchMakerOutput: {
             "inferredConfiguration": {
                 "gpii-default": {
@@ -140,7 +114,6 @@
                             "settings": {
                                 "http://registry.gpii.net/common/fontSize": 9
                             }
->>>>>>> d4a81201
                         }
                     }
                 }
@@ -151,39 +124,6 @@
         name: "Anonymous token (token without a user account)",
         userToken: "os_gnome",
         isAnonymousToken: true,
-<<<<<<< HEAD
-        expectedSettings: {
-            "org.gnome.desktop.a11y.magnifier": {
-                "settingsHandlers": {
-                    "configuration": {
-                        "settings": {
-                            "mag-factor": 1.5,
-                            "screen-position": "full-screen"
-                        }
-                    },
-                    "launcher": {
-                        "settings": {}
-                    }
-                }
-            },
-            "org.gnome.desktop.interface": {
-                "settingsHandlers": {
-                    "configuration": {
-                        "settings": {
-                            "text-scaling-factor": 0.75,
-                            "cursor-size": 90,
-                            "gtk-theme": "Adwaita", // added by default if high contrast isn't on
-                            "icon-theme": "gnome" // added by default if high contrast isn't on
-                        }
-                    }
-                }
-            },
-            "org.alsa-project": {
-                "settingsHandlers": {
-                    "configuration": {
-                        "settings": {
-                            "masterVolume": 50
-=======
         expectedMatchMakerOutput: {
             "inferredConfiguration": {
                 "gpii-default": {
@@ -218,7 +158,6 @@
                                     "masterVolume": 50
                                 }
                             }
->>>>>>> d4a81201
                         }
                     }
                 }
