AcceptanceTests_untrustedSettingsGet.js

Description:
<<<<<<< HEAD
This is a series of tests using the online flowmanager to test the workflow that GPII app installations request settings in the ontology of preferences. Before requesting untrusted settings, the GPII app installation must request an access tokens from GPII Cloud using OAuth2 resource owner GPII key grant. This access token is then sent along with the untrusted setting request to represent the authorization of the GPII app installation to user settings.
=======
This is a series of tests using the online flowmanager to test the workflow that GPII app installations request settings in the ontology of preferences. Before requesting untrusted settings, the GPII app installation must request an access token from GPII Cloud using OAuth2 resource owner GPII token grant. This access token is then sent along with the untrusted setting request to represent the authorization of the GPII app installation to user settings.
>>>>>>> 8e2ebbfb

Requirements:
Since it's using the online flowmanager, there are NO REQUIREMENTS to the system other than the GPII being installed (and able to run in local 'cloudBased' flowmanager mode).<|MERGE_RESOLUTION|>--- conflicted
+++ resolved
@@ -1,11 +1,7 @@
 AcceptanceTests_untrustedSettingsGet.js
 
 Description:
-<<<<<<< HEAD
-This is a series of tests using the online flowmanager to test the workflow that GPII app installations request settings in the ontology of preferences. Before requesting untrusted settings, the GPII app installation must request an access tokens from GPII Cloud using OAuth2 resource owner GPII key grant. This access token is then sent along with the untrusted setting request to represent the authorization of the GPII app installation to user settings.
-=======
-This is a series of tests using the online flowmanager to test the workflow that GPII app installations request settings in the ontology of preferences. Before requesting untrusted settings, the GPII app installation must request an access token from GPII Cloud using OAuth2 resource owner GPII token grant. This access token is then sent along with the untrusted setting request to represent the authorization of the GPII app installation to user settings.
->>>>>>> 8e2ebbfb
+This is a series of tests using the online flowmanager to test the workflow that GPII app installations request settings in the ontology of preferences. Before requesting untrusted settings, the GPII app installation must request an access token from GPII Cloud using OAuth2 resource owner GPII key grant. This access token is then sent along with the untrusted setting request to represent the authorization of the GPII app installation to user settings.
 
 Requirements:
 Since it's using the online flowmanager, there are NO REQUIREMENTS to the system other than the GPII being installed (and able to run in local 'cloudBased' flowmanager mode).