--- conflicted
+++ resolved
@@ -21,304 +21,6 @@
 fluid.registerNamespace("gpii.tests.cloud.oauth2.settingsPut");
 gpii.loadTestingSupport();
 
-<<<<<<< HEAD
-gpii.tests.cloud.oauth2.settingsPut.prefsSet = {
-    "contexts": {
-        "gpii-default": {
-            "name": "Default preferences",
-            "preferences": {
-                "http://registry.gpii.net/common/fontSize": 40,
-                "http://registry.gpii.net/common/announceCapitals": true
-            }
-        }
-    }
-};
-
-gpii.tests.cloud.oauth2.settingsPut.verifyUpdateResponse = function (responseText, request, expectedStatusCode, expectedGpiiKey, expectedMsg) {
-    var response = JSON.parse(responseText);
-    jqUnit.assertEquals("The status code in the response is as expected.", expectedStatusCode, request.nativeResponse.statusCode);
-    jqUnit.assertTrue("The returned message in the response is as expected.", gpii.tests.cloud.oauth2.settingsPut.startsWithOrEqual(expectedMsg, response.message));
-    if (expectedGpiiKey) {
-        jqUnit.assertEquals("The returned GPII key in the response is expected", expectedGpiiKey, response.gpiiKey);
-    } else {
-        jqUnit.assertTrue("The returned is an error message", response.isError);
-    }
-};
-
-/**
- *
- * Confirm that the actual message is either equal to or matches the start of the expected message.  Used to check
- * request payloads that include stuff like "... while executing HTTP PUT on ..."
- *
- * @param {String|undefined} expected - The expected message.
- * @param {String|undefined} actual - The actual message.
- * @return {Boolean} - `true` if the actual message is equal to or starts with the expected message, or `false` otherwise.
- *
- */
-gpii.tests.cloud.oauth2.settingsPut.startsWithOrEqual = function (expected, actual) {
-    var startsWithOrEqual = expected === actual || (typeof actual === "string" && actual.indexOf(expected) === 0);
-    return startsWithOrEqual;
-};
-
-
-fluid.defaults("gpii.tests.cloud.oauth2.settingsPut.requests", {
-    gradeNames: ["fluid.component"],
-    components: {
-        settingsPutRequest: {
-            type: "kettle.test.request.http",
-            options: {
-                path: "/%gpiiKey/settings",
-                port: 8081,
-                method: "PUT",
-                termMap: {
-                    gpiiKey: "{testCaseHolder}.options.gpiiKey"
-                }
-            }
-        }
-    }
-});
-
-// For successful workflows that update user settings from /settings endpoint
-// using access tokens granted by /access_token endpoint
-fluid.defaults("gpii.tests.cloud.oauth2.settingsPut.mainSequence", {
-    gradeNames: ["fluid.test.sequenceElement"],
-    sequence: [
-        {
-            funcName: "gpii.test.cloudBased.oauth2.sendResourceOwnerGpiiKeyAccessTokenRequest",
-            args: ["{accessTokenRequest}", "{testCaseHolder}.options"]
-        },
-        {
-            event: "{accessTokenRequest}.events.onComplete",
-            listener: "gpii.test.cloudBased.oauth2.verifyResourceOwnerGpiiKeyAccessTokenInResponse",
-            args: ["{arguments}.0", "{accessTokenRequest}"]
-        },
-        {
-            funcName: "gpii.test.cloudBased.oauth2.sendRequestWithAccessToken",
-            args: ["{settingsPutRequest}", "{accessTokenRequest}.access_token", "{testCaseHolder}.options.prefsSet"]
-        },
-        {
-            event: "{settingsPutRequest}.events.onComplete",
-            listener: "gpii.tests.cloud.oauth2.settingsPut.verifyUpdateResponse",
-            args: ["{arguments}.0", "{settingsPutRequest}", "{testCaseHolder}.options.expectedStatusCode", "{testCaseHolder}.options.expectedGpiiKey", "{testCaseHolder}.options.expectedMsg"]
-        }
-    ]
-});
-
-fluid.defaults("gpii.tests.cloud.oauth2.settingsPut.disruption.mainSequence", {
-    gradeNames: ["gpii.test.disruption.sequenceGrade"],
-    testCaseGradeNames: "gpii.tests.cloud.oauth2.settingsPut.requests",
-    sequenceElements: {
-        mainSequence: {
-            priority: "after:startServer",
-            gradeNames: "gpii.tests.cloud.oauth2.settingsPut.mainSequence"
-        }
-    }
-});
-
-// For failed test case that are rejected by /settings endpoint
-// 1. rejected when requesting /settings without providing an access token
-fluid.defaults("gpii.tests.cloud.oauth2.settingsPut.settingsPutNoAccessTokenSequence", {
-    gradeNames: ["fluid.test.sequenceElement"],
-    sequence: [
-        {
-            func: "{settingsPutRequest}.send",
-            args: ["{testCaseHolder}.options.prefsSet"]
-        },
-        {
-            event: "{settingsPutRequest}.events.onComplete",
-            listener: "gpii.test.verifyStatusCodeResponse",
-            args: ["{arguments}.0", "{settingsPutRequest}", "{testCaseHolder}.options.expectedStatusCode"]
-        }
-    ]
-});
-
-fluid.defaults("gpii.tests.cloud.oauth2.settingsPut.disruption.settingsPutNoAccessTokenSequence", {
-    gradeNames: ["gpii.test.disruption.sequenceGrade"],
-    testCaseGradeNames: "gpii.tests.cloud.oauth2.settingsPut.requests",
-    sequenceElements: {
-        settingsPutNoAccessTokenSequence: {
-            priority: "after:startServer",
-            gradeNames: "gpii.tests.cloud.oauth2.settingsPut.settingsPutNoAccessTokenSequence"
-        }
-    }
-});
-
-// 2. rejected when requesting /settings by providing a wrong access token
-fluid.defaults("gpii.tests.cloud.oauth2.settingsPut.settingsPutWrongAccessTokenSequence", {
-    gradeNames: ["fluid.test.sequenceElement"],
-    sequence: [
-        {
-            funcName: "gpii.test.cloudBased.oauth2.sendRequestWithAccessToken",
-            args: ["{settingsPutRequest}", "a_wrong_access_token", "{testCaseHolder}.options.prefsSet"]
-        },
-        {
-            event: "{settingsPutRequest}.events.onComplete",
-            listener: "gpii.test.verifyStatusCodeResponse",
-            args: ["{arguments}.0", "{settingsPutRequest}", "{testCaseHolder}.options.expectedStatusCode"]
-        }
-    ]
-});
-
-fluid.defaults("gpii.tests.cloud.oauth2.settingsPut.disruption.settingsPutWrongAccessTokenSequence", {
-    gradeNames: ["gpii.test.disruption.sequenceGrade"],
-    testCaseGradeNames: "gpii.tests.cloud.oauth2.settingsPut.requests",
-    sequenceElements: {
-        settingsPutWrongAccessTokenSequence: {
-            priority: "after:startServer",
-            gradeNames: "gpii.tests.cloud.oauth2.settingsPut.settingsPutWrongAccessTokenSequence"
-        }
-    }
-
-});
-
-// Main tests that contain all test cases
-gpii.tests.cloud.oauth2.settingsPut.disruptedTests = [
-    // Succesful use cases that update user preferences with proper access tokens granted via Resource Owner GPII key grant
-    {
-        testDef: {
-            name: "A successful workflow that updates a GPII key with an existing prefs safe",
-
-            // The options below are for sending /access_token request
-            client_id: "Bakersfield-AJC-client-id",
-            client_secret: "Bakersfield-AJC-client-secret",
-            username: "settingsUser",
-            password: "dummy",
-
-            // The options below are required for sending /settings
-            gpiiKey: "settingsUser",
-            prefsSet: gpii.tests.cloud.oauth2.settingsPut.prefsSet,
-
-            // Expected info
-            expectedGpiiKey: "settingsUser",
-            expectedMsg: gpii.flowManager.cloudBased.settings.put.messages.success
-        },
-        disruptions: [{
-            sequenceGrade: "gpii.tests.cloud.oauth2.settingsPut.disruption.mainSequence",
-            expectedStatusCode: 200
-        }]
-    },
-
-    {
-        testDef: {
-            name: "A successful workflow that updates a GPII key that has no associated prefs safe",
-
-            // The options below are for sending /access_token request
-            client_id: "Bakersfield-AJC-client-id",
-            client_secret: "Bakersfield-AJC-client-secret",
-            username: "chrome_and_firefox",
-            password: "dummy",
-
-            // The options below are required for sending /settings
-            gpiiKey: "chrome_and_firefox",
-            prefsSet: gpii.tests.cloud.oauth2.settingsPut.prefsSet,
-
-            // Expected info
-            expectedGpiiKey: "chrome_and_firefox",
-            expectedMsg: gpii.flowManager.cloudBased.settings.put.messages.success
-        },
-        disruptions: [{
-            sequenceGrade: "gpii.tests.cloud.oauth2.settingsPut.disruption.mainSequence",
-            expectedStatusCode: 200
-        }]
-    },
-
-    {
-        testDef: {
-            name: "A successful workflow that creates a given nonexistent GPII key and its preferences",
-
-            // The options below are for sending /access_token request
-            client_id: "Bakersfield-AJC-client-id",
-            client_secret: "Bakersfield-AJC-client-secret",
-            username: "nonexistent_gpii_key",
-            password: "dummy",
-
-            // The options below are required for sending /settings
-            gpiiKey: "nonexistent_gpii_key",
-            prefsSet: gpii.tests.cloud.oauth2.settingsPut.prefsSet,
-
-            // Expected info
-            expectedGpiiKey: "nonexistent_gpii_key",
-            expectedMsg: gpii.flowManager.cloudBased.settings.put.messages.success
-        },
-        disruptions: [{
-            sequenceGrade: "gpii.tests.cloud.oauth2.settingsPut.disruption.mainSequence",
-            expectedStatusCode: 200
-        }]
-    },
-
-    {
-        testDef: {
-            name: "Attempt to upload an invalid settings payload.",
-
-            // The options below are for sending /access_token request
-            client_id: "Bakersfield-AJC-client-id",
-            client_secret: "Bakersfield-AJC-client-secret",
-            username: "nonexistent_gpii_key",
-            password: "dummy",
-
-            expectedMsg: "Your request was invalid.  See the errors for details.",
-
-            // The options below are required for sending /settings
-            gpiiKey: "nonexistent_gpii_key",
-            prefsSet: {} // invalid payload
-        },
-        disruptions: [{
-            sequenceGrade: "gpii.tests.cloud.oauth2.settingsPut.disruption.mainSequence",
-            expectedStatusCode: 400
-        }]
-    },
-
-    {
-        testDef: {
-            name: "Attempt to update preferences without providing an access token",
-            gpiiKey: "settingsUser",
-            prefsSet: gpii.tests.cloud.oauth2.settingsPut.prefsSet
-        },
-        disruptions: [{
-            sequenceGrade: "gpii.tests.cloud.oauth2.settingsPut.disruption.settingsPutNoAccessTokenSequence",
-            expectedStatusCode: 401
-        }]
-    },
-
-    {
-        testDef: {
-            name: "Attempt to update preferences by providing a wrong access token",
-            gpiiKey: "settingsUser",
-            prefsSet: gpii.tests.cloud.oauth2.settingsPut.prefsSet
-        },
-        disruptions: [{
-            sequenceGrade: "gpii.tests.cloud.oauth2.settingsPut.disruption.settingsPutWrongAccessTokenSequence",
-            expectedStatusCode: 401
-        }]
-    },
-
-    {
-        testDef: {
-            name: "Attempt to create GPII key and preferences with an access token granted to a different GPII key",
-
-            // The options below are for sending /access_token request
-            client_id: "Bakersfield-AJC-client-id",
-            client_secret: "Bakersfield-AJC-client-secret",
-            username: "chrome_and_firefox",
-            password: "dummy",
-
-            // The options below are required for sending /settings
-            gpiiKey: "a_different_gpii_key",
-            prefsSet: gpii.tests.cloud.oauth2.settingsPut.prefsSet,
-
-            // Expected info
-            expectedGpiiKey: undefined,
-            expectedMsg: "Unauthorized"
-        },
-        disruptions: [{
-            sequenceGrade: "gpii.tests.cloud.oauth2.settingsPut.disruption.mainSequence",
-            expectedStatusCode: 401
-        }]
-    }
-];
-
-gpii.test.cloudBased.oauth2.runDisruptedTests(gpii.tests.cloud.oauth2.settingsPut.disruptedTests, __dirname);
-=======
 gpii.test.cloudBased.oauth2.runDisruptedTests(
     gpii.tests.cloud.oauth2.settingsPut.disruptedTests,
     gpii.tests.cloud.oauth2.settings.config,
@@ -329,5 +31,4 @@
     gpii.tests.cloud.oauth2.settingsPut.updateSnapsetTest,
     gpii.tests.cloud.oauth2.settings.config,
     "gpii.test.couchEnvironment"
-);
->>>>>>> f0de96f0
+);