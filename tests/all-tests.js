--- conflicted
+++ resolved
@@ -1,4 +1,3 @@
-<<<<<<< HEAD
 /*!
 GPII Universal Tests
 
@@ -10,28 +9,13 @@
 Licensed under the New BSD license. You may not use this file except in
 compliance with this License.
 
+The research leading to these results has received funding from the European Union's
+Seventh Framework Programme (FP7/2007-2013)
+under grant agreement no. 289016.
+
 You may obtain a copy of the License at
-https://github.com/gpii/universal/LICENSE.txt
+https://github.com/GPII/universal/blob/master/LICENSE.txt
 */
-=======
-/*
- * GPII Universal Tests
- *
- * Copyright 2013 OCAD University
- * Copyright 2014 Emergya
- * Copyright 2014 Technosite
- *
- * Licensed under the New BSD license. You may not use this file except in
- * compliance with this License.
- *
- * The research leading to these results has received funding from the European Union's
- * Seventh Framework Programme (FP7/2007-2013)
- * under grant agreement no. 289016.
- *
- * You may obtain a copy of the License at
- * https://github.com/GPII/universal/blob/master/LICENSE.txt
- */
->>>>>>> 14708ea0
 
 "use strict";
 
