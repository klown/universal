/*!
GPII Universal Tests

Copyright 2013 OCAD University
Copyright 2014 Emergya
Copyright 2014 Technosite
Copyright 2014 Raising the Floor - International

Licensed under the New BSD license. You may not use this file except in
compliance with this License.

The research leading to these results has received funding from the European Union's
Seventh Framework Programme (FP7/2007-2013) under grant agreement no. 289016.

You may obtain a copy of the License at
https://github.com/GPII/universal/blob/master/LICENSE.txt
*/

"use strict";

var fluid = require("infusion"),
    kettle = fluid.require("kettle");

require("universal");

kettle.loadTestingSupport();

var testIncludes = [
    "./platform/cloud/AcceptanceTests_chrome.js",
    "./platform/cloud/AcceptanceTests_chrome_oauth2.js",
    "./platform/cloud/AcceptanceTests_easit4all.js",
    "./platform/cloud/AcceptanceTests_easit4all_oauth2_filtering.js",
    "./platform/cloud/AcceptanceTests_empty.js",
    "./platform/cloud/AcceptanceTests_gnome_keyboard.js",
    "./platform/cloud/AcceptanceTests_jme.js",
    "./platform/cloud/AcceptanceTests_smarthouses.js",
<<<<<<< HEAD
    "./platform/cloud/AcceptanceTests_tvm.js",
=======
    "./platform/cloud/AcceptanceTests_olb.js",
>>>>>>> 5ed91fc4
    "./DevelopmentTests.js",
    "./IntegrationTests.js",
    "./ContextIntegrationTests.js",
    "../gpii/node_modules/flowManager/test/SaveTests.js",
    "../gpii/node_modules/flowManager/test/UpdateTests.js",
    "../gpii/node_modules/flowManager/test/GetUserTokenTests.js",
    "../gpii/node_modules/matchMakerFramework/test/InverseCapabilitiesTests.js",
    "../gpii/node_modules/matchMakerFramework/test/MatchMakerFrameworkTests.js",
    "../gpii/node_modules/flatMatchMaker/test/FlatMatchMakerTests.js",
    "../gpii/node_modules/settingsHandlers/test/JSONSettingsHandlerTests.js",
    "../gpii/node_modules/settingsHandlers/test/XMLSettingsHandlerTests.js",
    "../gpii/node_modules/settingsHandlers/test/INISettingsHandlerTests.js",
    "../gpii/node_modules/preferencesServer/test/preferencesServerTests.js",
    "../gpii/node_modules/rawPreferencesServer/test/RawPreferencesTest.js",
    "../gpii/node_modules/ontologyHandler/test/node/OntologyHandlerTests.js",
    "../gpii/node_modules/contextManager/test/ContextManagerTests.js"
];

fluid.each(testIncludes, function (path) {
    require(path);
});<|MERGE_RESOLUTION|>--- conflicted
+++ resolved
@@ -34,11 +34,8 @@
     "./platform/cloud/AcceptanceTests_gnome_keyboard.js",
     "./platform/cloud/AcceptanceTests_jme.js",
     "./platform/cloud/AcceptanceTests_smarthouses.js",
-<<<<<<< HEAD
     "./platform/cloud/AcceptanceTests_tvm.js",
-=======
     "./platform/cloud/AcceptanceTests_olb.js",
->>>>>>> 5ed91fc4
     "./DevelopmentTests.js",
     "./IntegrationTests.js",
     "./ContextIntegrationTests.js",
