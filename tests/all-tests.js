/*!
GPII Universal Tests

Copyright 2013 OCAD University
Copyright 2014 Emergya
Copyright 2014 Technosite
Copyright 2014 Raising the Floor - International
Copyright 2017-2018 OCAD University

Licensed under the New BSD license. You may not use this file except in
compliance with this License.

The research leading to these results has received funding from the European Union's
Seventh Framework Programme (FP7/2007-2013) under grant agreement no. 289016.

You may obtain a copy of the License at
https://github.com/GPII/universal/blob/master/LICENSE.txt
*/
"use strict";

var fluid = require("infusion"),
    kettle = fluid.require("kettle");

// Ensure this happens first, to catch errors during code loading, especially before KETTLE-67 is fixed
kettle.loadTestingSupport();

// We must pass the current `require` to `fluid.require`, as nyc's instrumentation is hooked into it.
fluid.require("%gpii-universal", require);

var testIncludes = [
    "./DevelopmentTests.js",
    "./platform/cloud/CloudStatusTests.js",
    "./platform/cloud/CloudRevisionGetTests.js",
    "./platform/cloud/SettingsGetTests.js",
    "./platform/cloud/SettingsPutTests.js",
    "./CloseConflictingAppsTests.js",
    "./DeviceReporterErrorTests.js",
    "./ErrorTests.js",
    "./IntegrationTests.js",
    "./JournalIntegrationTests.js",
    "./MultiSettingsHandlerTests.js",
    "./PayloadSizeTest.js",
    "./PSPIntegrationTests.js",
    "./ResetAtStartTests.js",
<<<<<<< HEAD
//    "./StartupAPITests.js",
=======
>>>>>>> 536ec6f7
    "./SuppressHttpEndpointsTests.js",
    "./UntrustedBrowserChannelTests.js",
    "./UntrustedDevelopmentTests.js",
    "./UntrustedPSPIntegrationTests.js",
    "./UntrustedResetAtStartTests.js",
    "./UntrustedSuppressHttpEndpointsTests.js",
    "./UntrustedUserLogonHandlersTests.js",
    "./UntrustedUserLogonRequestTests.js",
    "./UserLogonHandlersEventsTests.js",
    "./UserLogonHandlersTests.js",
    "./UserLogonRequestTests.js",
    "../gpii/node_modules/accessRequester/test/AccessRequesterTests.js",
    "../gpii/node_modules/deviceReporter/test/StaticDeviceReporterTests.js",
    "../gpii/node_modules/eventLog/test/all-tests.js",
    "../gpii/node_modules/flatMatchMaker/test/FlatMatchMakerTests.js",
    "../gpii/node_modules/flowManager/test/BrowserChannelTests.js",
    "../gpii/node_modules/flowManager/test/CaptureTests.js",
    "../gpii/node_modules/flowManager/test/DefaultSettingsLoaderTests.js",
    "../gpii/node_modules/flowManager/test/PrefsServerDataSourceTests.js",
    "../gpii/node_modules/flowManager/test/PSPChannelTests.js",
    "../gpii/node_modules/flowManager/test/SettingsDataSourceTests.js",
    "../gpii/node_modules/flowManager/test/RepositorySolutionsLoaderTests.js",
    "../gpii/node_modules/gpii-db-operation/test/DbDataStoreTests.js",
    "../gpii/node_modules/gpii-ini-file/test/iniFileTests.js",
    "../gpii/node_modules/gpii-oauth2/gpii-oauth2-authz-server/test/authGrantFinderTests.js",
    "../gpii/node_modules/gpii-oauth2/gpii-oauth2-authz-server/test/authorizationServiceTests.js",
    "../gpii/node_modules/gpii-oauth2/gpii-oauth2-utilities/test/OAuth2UtilitiesTests.js",
    "../gpii/node_modules/matchMakerFramework/test/MatchMakerFrameworkTests.js",
    "../gpii/node_modules/ontologyHandler/test/node/OntologyHandlerTests.js",
    "../gpii/node_modules/preferencesServer/test/preferencesServerTests.js",
    "../gpii/node_modules/preferencesServer/test/preferencesServiceTests.js",
    "../gpii/node_modules/settingsHandlers/test/INISettingsHandlerTests.js",
    "../gpii/node_modules/settingsHandlers/test/JSONSettingsHandlerTests.js",
    "../gpii/node_modules/settingsHandlers/test/NoSettingsHandlerTests.js",
    "../gpii/node_modules/settingsHandlers/test/SettingsHandlerUtilitiesTests.js",
    "../gpii/node_modules/settingsHandlers/test/WebSocketsSettingsHandlerTests.js",
    "../gpii/node_modules/settingsHandlers/test/XMLSettingsHandlerTests.js",
    "../gpii/node_modules/singleInstance/test/SingleInstanceTests.js",
    "../gpii/node_modules/solutionsRegistry/test/all-tests.js",
    "../gpii/node_modules/transformer/test/TransformerTests.js",
    "../gpii/node_modules/userListeners/test/all-tests.js"
];

fluid.each(testIncludes, function (path) {
    require(path);
});<|MERGE_RESOLUTION|>--- conflicted
+++ resolved
@@ -42,10 +42,6 @@
     "./PayloadSizeTest.js",
     "./PSPIntegrationTests.js",
     "./ResetAtStartTests.js",
-<<<<<<< HEAD
-//    "./StartupAPITests.js",
-=======
->>>>>>> 536ec6f7
     "./SuppressHttpEndpointsTests.js",
     "./UntrustedBrowserChannelTests.js",
     "./UntrustedDevelopmentTests.js",
