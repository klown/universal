--- conflicted
+++ resolved
@@ -22,12 +22,8 @@
 var fluid = require("infusion"),
     kettle = fluid.require("kettle");
 
-<<<<<<< HEAD
 // We must pass the current `require` to `fluid.require`, as nyc's instrumentation is hooked into it.
-fluid.require("%universal", require);
-=======
-fluid.require("%gpii-universal");
->>>>>>> 7fe2b3bb
+fluid.require("%gpii-universal", require);
 
 kettle.loadTestingSupport();
 
