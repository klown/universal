--- conflicted
+++ resolved
@@ -29,12 +29,9 @@
 fluid.require("%gpii-universal", require);
 
 var testIncludes = [
-<<<<<<< HEAD
     "../gpii/node_modules/eventLog/test/EventLogTests.js",
-=======
     "./platform/android/android-builtIn-testSpec.js",
     "./platform/android/android-talkback-testSpec.js",
->>>>>>> b4543ecd
     "./platform/cloud/AcceptanceTests_chrome.js",
     "./platform/cloud/AcceptanceTests_easit4all.js",
     "./platform/cloud/AcceptanceTests_empty.js",
@@ -45,9 +42,6 @@
     "./platform/cloud/AcceptanceTests_tvm.js",
     "./platform/cloud/AcceptanceTests_untrustedSettingsGet.js",
     "./platform/cloud/AcceptanceTests_untrustedSettingsPut.js",
-<<<<<<< HEAD
-    "./ContextIntegrationTests.js",
-=======
     "./platform/linux/linux-builtIn-testSpec.js",
     "./platform/linux/linux-dynamicDeviceReporter-testSpec.js",
     "./platform/linux/linux-orca-testSpec.js",
@@ -60,7 +54,7 @@
     "./platform/windows/windows-nvda-testSpec.js",
     "./platform/windows/windows-readWrite-testSpec.js",
     "./platform/windows/windows-uioPlus-testSpec.js",
->>>>>>> b4543ecd
+    "./ContextIntegrationTests.js",
     "./DevelopmentTests.js",
     "./DeviceReporterErrorTests.js",
     "./IntegrationTests.js",
