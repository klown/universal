--- conflicted
+++ resolved
@@ -43,11 +43,7 @@
     "./PSPIntegrationTests.js",
     "./ResetWithEnvReportTests.js",
     "./ResetAtStartTests.js",
-<<<<<<< HEAD
-    "./PreferencesServerErrorTests.js",
     "./SolutionsRegistryTests.js",
-=======
->>>>>>> 167c8511
     "./StartupAPITests.js",
     "./SuppressHttpEndpointsTests.js",
     "./UntrustedBrowserChannelTests.js",
