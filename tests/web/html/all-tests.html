<!doctype html>
<html lang="en">
<head>
    <meta charset="UTF-8" />
    <title>GPII Universal framework complete tests runner</title>

    <link rel="stylesheet" href="../../../node_modules/infusion/tests/lib/qunit/css/qunit.css" />
    <script src="../../../node_modules/infusion/tests/lib/qunit/js/qunit.js"></script>
    <link rel="stylesheet" href="../../../node_modules/infusion/tests/lib/qunit/addons/composite/qunit-composite.css">
    <script src="/testem.js"></script>
    <script src="../../../node_modules/infusion/tests/lib/qunit/addons/composite/qunit-composite.js"></script>
    <script>
<<<<<<< HEAD
    QUnit.testSuites([
        "../../../gpii/node_modules/contextManager/test/html/ContextManagerUtilitiesTests.html",
        "../../../gpii/node_modules/dbOperation/test/html/DataSource-PouchDBTests.html",
        "../../../gpii/node_modules/gpii-oauth2/gpii-oauth2-authz-server/test/html/AuthGrantFinderTests.html",
        "../../../gpii/node_modules/gpii-oauth2/gpii-oauth2-authz-server/test/html/AuthorizationServiceTests.html",
        "../../../gpii/node_modules/gpii-oauth2/gpii-oauth2-utilities/test/html/OAuth2UtilitiesTests.html",
        "../../../gpii/node_modules/journal/test/html/JournalIdParserTests.html",
        "../../../gpii/node_modules/lifecycleManager/test/html/LifecycleManagerTest.html",
        "../../../gpii/node_modules/lifecycleManager/test/html/DynamicComponentIndexerTest.html",
        "../../../gpii/node_modules/matchMakerFramework/test/html/MatchMakerUtilitiesTest.html",
        "../../../gpii/node_modules/matchMakerFramework/test/html/InverseCapabilitiesTest.html",
        "../../../gpii/node_modules/ontologyHandler/test/html/OntologyHandlerUtilitiesTest.html",
        "../../../gpii/node_modules/preferencesServer/test/html/PreferencesServiceTests.html",
        "../../../gpii/node_modules/processReporter/test/web/html/ProcessesBridgeTest.html",
        "../../../gpii/node_modules/processReporter/test/web/html/ProcessReporterTest.html",
        "../../../gpii/node_modules/settingsHandlers/test/web/html/SettingsHandlerUtilitiesTest.html",
        "../../../gpii/node_modules/transformer/test/html/TransformerTests.html"
    ]);

    QUnit.testSuites([
        "../../../gpii/node_modules/canopyMatchMaker/test/web/html/CanopyMatchMakerUtilitiesTests.html"
    ]);
=======
        // We use one path convention for Testem, another when Testem isn't available, i.e. when the tests are hosted in a web server.
        var rawTestSuitePaths = [
            "/gpii/node_modules/matchMakerFramework/test/html/MatchMakerUtilitiesTest.html",
            "/gpii/node_modules/matchMakerFramework/test/html/InverseCapabilitiesTest.html",
            "/gpii/node_modules/transformer/test/html/TransformerTests.html",
            "/gpii/node_modules/journal/test/html/JournalIdParserTests.html",
            "/gpii/node_modules/lifecycleManager/test/html/LifecycleManagerTest.html",
            "/gpii/node_modules/lifecycleManager/test/html/DynamicComponentIndexerTest.html",
            "/gpii/node_modules/ontologyHandler/test/html/OntologyHandlerUtilitiesTest.html",
            "/gpii/node_modules/settingsHandlers/test/web/html/SettingsHandlerUtilitiesTest.html",
            "/gpii/node_modules/contextManager/test/html/ContextManagerUtilitiesTests.html",
            "/gpii/node_modules/gpii-oauth2/gpii-oauth2-authz-server/test/html/AuthGrantFinderTests.html",
            "/gpii/node_modules/gpii-oauth2/gpii-oauth2-authz-server/test/html/AuthorizationServiceTests.html",
            "/gpii/node_modules/gpii-oauth2/gpii-oauth2-datastore/test/html/DataSource-PouchDBTests.html",
            "/gpii/node_modules/gpii-oauth2/gpii-oauth2-utilities/test/html/OAuth2UtilitiesTests.html",
            "/gpii/node_modules/processReporter/test/web/html/ProcessesBridgeTest.html",
            "/gpii/node_modules/processReporter/test/web/html/ProcessReporterTest.html",
            "/gpii/node_modules/canopyMatchMaker/test/web/html/CanopyMatchMakerUtilitiesTests.html"
        ];
        var testSuitePaths = typeof Testem !== "undefined" ? rawTestSuitePaths : rawTestSuitePaths.map(function (entry) { return "../../.." + entry; });
        QUnit.testSuites(testSuitePaths);
>>>>>>> b4543ecd
    </script>
</head>
<body>
    <div id="qunit"></div>
    <div id="qunit-fixture">
</div>
</body>
</html><|MERGE_RESOLUTION|>--- conflicted
+++ resolved
@@ -10,52 +10,29 @@
     <script src="/testem.js"></script>
     <script src="../../../node_modules/infusion/tests/lib/qunit/addons/composite/qunit-composite.js"></script>
     <script>
-<<<<<<< HEAD
-    QUnit.testSuites([
-        "../../../gpii/node_modules/contextManager/test/html/ContextManagerUtilitiesTests.html",
-        "../../../gpii/node_modules/dbOperation/test/html/DataSource-PouchDBTests.html",
-        "../../../gpii/node_modules/gpii-oauth2/gpii-oauth2-authz-server/test/html/AuthGrantFinderTests.html",
-        "../../../gpii/node_modules/gpii-oauth2/gpii-oauth2-authz-server/test/html/AuthorizationServiceTests.html",
-        "../../../gpii/node_modules/gpii-oauth2/gpii-oauth2-utilities/test/html/OAuth2UtilitiesTests.html",
-        "../../../gpii/node_modules/journal/test/html/JournalIdParserTests.html",
-        "../../../gpii/node_modules/lifecycleManager/test/html/LifecycleManagerTest.html",
-        "../../../gpii/node_modules/lifecycleManager/test/html/DynamicComponentIndexerTest.html",
-        "../../../gpii/node_modules/matchMakerFramework/test/html/MatchMakerUtilitiesTest.html",
-        "../../../gpii/node_modules/matchMakerFramework/test/html/InverseCapabilitiesTest.html",
-        "../../../gpii/node_modules/ontologyHandler/test/html/OntologyHandlerUtilitiesTest.html",
-        "../../../gpii/node_modules/preferencesServer/test/html/PreferencesServiceTests.html",
-        "../../../gpii/node_modules/processReporter/test/web/html/ProcessesBridgeTest.html",
-        "../../../gpii/node_modules/processReporter/test/web/html/ProcessReporterTest.html",
-        "../../../gpii/node_modules/settingsHandlers/test/web/html/SettingsHandlerUtilitiesTest.html",
-        "../../../gpii/node_modules/transformer/test/html/TransformerTests.html"
-    ]);
-
-    QUnit.testSuites([
-        "../../../gpii/node_modules/canopyMatchMaker/test/web/html/CanopyMatchMakerUtilitiesTests.html"
-    ]);
-=======
         // We use one path convention for Testem, another when Testem isn't available, i.e. when the tests are hosted in a web server.
         var rawTestSuitePaths = [
-            "/gpii/node_modules/matchMakerFramework/test/html/MatchMakerUtilitiesTest.html",
-            "/gpii/node_modules/matchMakerFramework/test/html/InverseCapabilitiesTest.html",
-            "/gpii/node_modules/transformer/test/html/TransformerTests.html",
+            "/gpii/node_modules/canopyMatchMaker/test/web/html/CanopyMatchMakerUtilitiesTests.html",
+            "/gpii/node_modules/contextManager/test/html/ContextManagerUtilitiesTests.html",
+            "/gpii/node_modules/dbOperation/test/html/DataSource-PouchDBTests.html",
+            "/gpii/node_modules/gpii-oauth2/gpii-oauth2-authz-server/test/html/AuthGrantFinderTests.html",
+            "/gpii/node_modules/gpii-oauth2/gpii-oauth2-authz-server/test/html/AuthorizationServiceTests.html",
+            "/gpii/node_modules/gpii-oauth2/gpii-oauth2-utilities/test/html/OAuth2UtilitiesTests.html",
             "/gpii/node_modules/journal/test/html/JournalIdParserTests.html",
             "/gpii/node_modules/lifecycleManager/test/html/LifecycleManagerTest.html",
             "/gpii/node_modules/lifecycleManager/test/html/DynamicComponentIndexerTest.html",
+            "/gpii/node_modules/matchMakerFramework/test/html/MatchMakerUtilitiesTest.html",
+            "/gpii/node_modules/matchMakerFramework/test/html/InverseCapabilitiesTest.html",
             "/gpii/node_modules/ontologyHandler/test/html/OntologyHandlerUtilitiesTest.html",
-            "/gpii/node_modules/settingsHandlers/test/web/html/SettingsHandlerUtilitiesTest.html",
-            "/gpii/node_modules/contextManager/test/html/ContextManagerUtilitiesTests.html",
-            "/gpii/node_modules/gpii-oauth2/gpii-oauth2-authz-server/test/html/AuthGrantFinderTests.html",
-            "/gpii/node_modules/gpii-oauth2/gpii-oauth2-authz-server/test/html/AuthorizationServiceTests.html",
-            "/gpii/node_modules/gpii-oauth2/gpii-oauth2-datastore/test/html/DataSource-PouchDBTests.html",
-            "/gpii/node_modules/gpii-oauth2/gpii-oauth2-utilities/test/html/OAuth2UtilitiesTests.html",
+            "/gpii/node_modules/preferencesServer/test/html/PreferencesServiceTests.html",
             "/gpii/node_modules/processReporter/test/web/html/ProcessesBridgeTest.html",
             "/gpii/node_modules/processReporter/test/web/html/ProcessReporterTest.html",
-            "/gpii/node_modules/canopyMatchMaker/test/web/html/CanopyMatchMakerUtilitiesTests.html"
+            "/gpii/node_modules/settingsHandlers/test/web/html/SettingsHandlerUtilitiesTest.html",
+            "/gpii/node_modules/transformer/test/html/TransformerTests.html"
         ];
+
         var testSuitePaths = typeof Testem !== "undefined" ? rawTestSuitePaths : rawTestSuitePaths.map(function (entry) { return "../../.." + entry; });
         QUnit.testSuites(testSuitePaths);
->>>>>>> b4543ecd
     </script>
 </head>
 <body>
