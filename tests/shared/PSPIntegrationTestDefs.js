--- conflicted
+++ resolved
@@ -23,253 +23,7 @@
 
 require("./PSPIntegrationTestUtils.js");
 
-<<<<<<< HEAD
 gpii.tests.pspIntegration.applyPrefsTestDefs = [
-=======
-fluid.defaults("gpii.tests.pspIntegration.resetRequestType", {
-    gradeNames: "kettle.test.request.http",
-    path: "/user/reset/login"
-});
-
-gpii.tests.pspIntegration.sendMsg = function (client, path, value) {
-    client.send({
-        path: path,
-        value: value,
-        type: "ADD"
-    });
-};
-gpii.tests.pspIntegration.sendPrefsSetNameChange = function (client, newPrefsSetName) {
-    gpii.tests.pspIntegration.sendMsg(client, ["activePrefsSetName"], newPrefsSetName);
-};
-
-gpii.tests.pspIntegration.checkPayload = function (data, expectedType, expectedSettingControls) {
-    jqUnit.assertEquals("Checking message from PSP: ", expectedType, data.type);
-    if (expectedSettingControls) {
-        var actualSettingControls = data.payload.value.settingControls;
-        jqUnit.assertDeepEq("Checking received settingControls from PSP: ", expectedSettingControls, actualSettingControls);
-    }
-};
-
-gpii.tests.pspIntegration.connectionSucceeded = function (data) {
-    jqUnit.assertValue("Connection between client and server can be established", data);
-};
-
-gpii.tests.pspIntegration.checkResetResponse = function (data) {
-    jqUnit.assertEquals("The reset request completes successfully", "Reset successfully.", data);
-};
-
-gpii.tests.pspIntegration.data = {
-    initial: {
-        "settingsHandlers": {
-            "gpii.gsettings": {
-                "data": [{
-                    "settings": {
-                        "mag-factor": 1.5
-                    },
-                    "options": {
-                        "schema": "org.gnome.desktop.a11y.magnifier"
-                    }
-                }]
-            },
-            "gpii.alsa": {
-                "data": [{
-                    "settings": {
-                        "masterVolume": 50
-                    }
-                }]
-            }
-        }
-    },
-    afterChangeMagnification: {
-        "settingsHandlers": {
-            "gpii.gsettings": {
-                "data": [{
-                    "settings": {
-                        "mag-factor": 3
-                    },
-                    "options": {
-                        "schema": "org.gnome.desktop.a11y.magnifier"
-                    }
-                }]
-            },
-            "gpii.alsa": {
-                "data": [{
-                    "settings": {
-                        "masterVolume": 50
-                    }
-                }]
-            }
-        }
-    },
-    afterChangeCursorSize: {
-        "settingsHandlers": {
-            "gpii.gsettings": {
-                "data": [{
-                    "settings": {
-                        "cursor-size": 41
-                    },
-                    "options": {
-                        "schema": "org.gnome.desktop.interface"
-                    }
-                }]
-            },
-            "gpii.alsa": {
-                "data": [{
-                    "settings": {
-                        "masterVolume": 50
-                    }
-                }]
-            }
-        }
-    },
-    afterDecreaseCursorSize: {
-        "settingsHandlers": {
-            "gpii.gsettings": {
-                "data": [{
-                    "settings": {
-                        "cursor-size": 29
-                    },
-                    "options": {
-                        "schema": "org.gnome.desktop.interface"
-                    }
-                }]
-            },
-            "gpii.alsa": {
-                "data": [{
-                    "settings": {
-                        "masterVolume": 50
-                    }
-                }]
-            }
-        }
-    },
-    afterChangeVolume: {
-        "settingsHandlers": {
-            "gpii.gsettings": {
-                "data": [{
-                    "settings": {
-                        "mag-factor": 3
-                    },
-                    "options": {
-                        "schema": "org.gnome.desktop.a11y.magnifier"
-                    }
-                }]
-            },
-            "gpii.alsa": {
-                "data": [{
-                    "settings": {
-                        "masterVolume": 75
-                    }
-                }]
-            }
-        }
-    },
-    afterChangeShowCrosshairs: {
-        "settingsHandlers": {
-            "gpii.gsettings": {
-                "data": [{
-                    "settings": {
-                        "mag-factor": 3,
-                        "show-cross-hairs": true
-                    },
-                    "options": {
-                        "schema": "org.gnome.desktop.a11y.magnifier"
-                    }
-                }]
-            }
-        }
-    },
-    bright: {
-        "settingsHandlers": {
-            "gpii.gsettings": {
-                "data": [{
-                    "settings": {
-                        "mag-factor": 2
-                    },
-                    "options": {
-                        "schema": "org.gnome.desktop.a11y.magnifier"
-                    }
-                }]
-            }
-        }
-    }
-};
-
-// Common expected changes in preferences.
-gpii.tests.pspIntegration.expectedSettingControls = {
-    afterConnect: {
-        "http://registry\\.gpii\\.net/common/magnification": {
-            "value": 1.5,
-            "schema": {
-                "title": "Magnification",
-                "description": "Level of magnification",
-                "type": "number",
-                "default": 1,
-                "minimum": 1,
-                "multipleOf": 0.1
-            },
-            "liveness": "live"
-        },
-        "http://registry\\.gpii\\.net/common/volume": {
-            "value": 0.5,
-            "schema": {
-                "title": "Volume",
-                "description": "General volume of the operating system",
-                "type": "number",
-                "minimum": 0,
-                "maximum": 1
-            },
-            "liveness": "live"
-        }
-    },
-    afterChangeToBright: {
-        "http://registry\\.gpii\\.net/common/magnification": {
-            "value": 2,
-            "schema": {
-                "title": "Magnification",
-                "description": "Level of magnification",
-                "type": "number",
-                "default": 1,
-                "minimum": 1,
-                "multipleOf": 0.1
-            },
-            "liveness": "live"
-        }
-    },
-    noUser: {},
-    afterChangeMagnification: {
-        "http://registry\\.gpii\\.net/common/magnification": {
-            "value": 3,
-            "schema": {
-                "title": "Magnification",
-                "description": "Level of magnification",
-                "type": "number",
-                "default": 1,
-                "minimum": 1,
-                "multipleOf": 0.1
-            },
-            "liveness": "live"
-        }
-    },
-    afterChangeCursorSize: {
-        "http://registry\\.gpii\\.net/common/cursorSize": {
-            "value": 0.9,
-            "schema": {
-                "title": "Cursor Size",
-                "description": "Cursor size",
-                "type": "number",
-                "default": 0.5,
-                "minimum": 0,
-                "maximum": 1,
-                "multipleOf": 0.1
-            },
-            "liveness": "live"
-        }
-    }
-};
-
-gpii.tests.pspIntegration.testDefs = [
->>>>>>> 68ac15c8
     {
         name: "Simple settings change by PSP - change an existing user setting",
         expect: 9,
@@ -424,7 +178,7 @@
             }
         ]
     }, {
-        name: "Settings change by PSP with scoped common term",
+        name: "Settings change by PSP with a scoped setting",
         expect: 11,
         sequence: [
             {
@@ -458,17 +212,13 @@
                 args: ["{arguments}.0", "modelChanged", gpii.tests.pspIntegration.expectedSettingControls.afterConnect]
             }, {
                 funcName: "gpii.tests.pspIntegration.sendMsg",
-<<<<<<< HEAD
-                args: [ "{pspClient}", "modelChanged", {
-                    settingControls: {
-                        "http://registry\\.gpii\\.net/applications/org\\.gnome\\.desktop\\.a11y\\.magnifier.http://registry\\.gpii\\.net/common/magnification": {
+                args: [ "{pspClient}", "modelChanged", {
+                    settingControls: {
+                        "http://registry\\.gpii\\.net/applications/org\\.gnome\\.desktop\\.a11y\\.magnifier.mag-factor": {
                             value: 3
                         }
                     }
                 }]
-=======
-                args: [ "{pspClient}", [ "preferences","http://registry\\.gpii\\.net/applications/org\\.gnome\\.desktop\\.a11y\\.magnifier.mag-factor"], 3]
->>>>>>> 68ac15c8
             }, {
                 event: "{pspClient}.events.onReceiveMessage",
                 listener: "gpii.tests.pspIntegration.checkPayload",
@@ -615,17 +365,13 @@
                 args: ["{arguments}.0", "modelChanged", gpii.tests.pspIntegration.expectedSettingControls.afterConnect]
             }, {
                 funcName: "gpii.tests.pspIntegration.sendMsg",
-<<<<<<< HEAD
-                args: [ "{pspClient}", "modelChanged", {
-                    settingControls: {
-                        "http://registry\\.gpii\\.net/applications/org\\.gnome\\.desktop\\.a11y\\.magnifier.http://registry\\.gpii\\.net/common/magnification": {
+                args: [ "{pspClient}", "modelChanged", {
+                    settingControls: {
+                        "http://registry\\.gpii\\.net/applications/org\\.gnome\\.desktop\\.a11y\\.magnifier.mag-factor": {
                             value: 3
                         }
                     }
                 }]
-=======
-                args: ["{pspClient}", [ "preferences","http://registry\\.gpii\\.net/applications/org\\.gnome\\.desktop\\.a11y\\.magnifier.mag-factor"], 3]
->>>>>>> 68ac15c8
             }, {
                 event: "{pspClient}.events.onReceiveMessage",
                 listener: "gpii.tests.pspIntegration.checkPayload",
@@ -642,17 +388,13 @@
                 listener: "fluid.identity"
             }, {
                 funcName: "gpii.tests.pspIntegration.sendMsg",
-<<<<<<< HEAD
-                args: [ "{pspClient}", "modelChanged", {
-                    settingControls: {
-                        "http://registry\\.gpii\\.net/applications/org\\.gnome\\.desktop\\.a11y\\.magnifier.http://registry\\.gpii\\.net/common/showCrosshairs": {
+                args: [ "{pspClient}", "modelChanged", {
+                    settingControls: {
+                        "http://registry\\.gpii\\.net/applications/org\\.gnome\\.desktop\\.a11y\\.magnifier.show-cross-hairs": {
                             value: 1
                         }
                     }
                 }]
-=======
-                args: ["{pspClient}", [ "preferences","http://registry\\.gpii\\.net/applications/org\\.gnome\\.desktop\\.a11y\\.magnifier.show-cross-hairs"], true]
->>>>>>> 68ac15c8
             }, {
                 event: "{pspClient}.events.onReceiveMessage",
                 listener: "gpii.tests.pspIntegration.checkPayload",
@@ -853,17 +595,13 @@
             }, {
                 // Issue a setting change that will be applied using the async mock settings handler
                 funcName: "gpii.tests.pspIntegration.sendMsg",
-<<<<<<< HEAD
-                args: [ "{pspClient}", "modelChanged", {
-                    settingControls: {
-                        "http://registry\\.gpii\\.net/applications/org\\.gnome\\.orca.http://registry\\.gpii\\.net/common/screenReaderTTS/enabled": {
+                args: [ "{pspClient}", "modelChanged", {
+                    settingControls: {
+                        "http://registry\\.gpii\\.net/applications/org\\.gnome\\.orca.enableSpeech": {
                             value: true
                         }
                     }
                 }]
-=======
-                args: [ "{pspClient}", [ "preferences","http://registry\\.gpii\\.net/applications/org\\.gnome\\.orca.enableSpeech"], true]
->>>>>>> 68ac15c8
             }, {
                 event: "{pspClient}.events.onReceiveMessage",
                 listener: "gpii.tests.pspIntegration.checkPayload",
@@ -957,160 +695,6 @@
                 }
             }
         },
-        expectedSettingControls: {
-<<<<<<< HEAD
-
-=======
-            noUser: {
-                "http://registry\\.gpii\\.net/common/cursorSize": {
-                    "schema": {
-                        "title": "Cursor Size",
-                        "description": "Cursor size",
-                        "type": "number",
-                        "default": 0.8,
-                        "minimum": 0,
-                        "maximum": 1,
-                        "multipleOf": 0.1
-                    },
-                    "liveness": "live"
-                },
-                "http://registry\\.gpii\\.net/common/volume": {
-                    "schema": {
-                        "title": "Volume",
-                        "description": "General volume of the operating system",
-                        "type": "number",
-                        "minimum": 0,
-                        "maximum": 1,
-                        "default": 1
-                    },
-                    "liveness": "live"
-                },
-                "http://registry\\.gpii\\.net/applications/com\\.microsoft\\.office.word-ribbon": {
-                    "schema": {
-                        "title": "Word Ribbon Layout",
-                        "description": "Specifies the custom layout of the ribbon and quick access toolbar for Word",
-                        "enum": [
-                            "StandardSet",
-                            "Basics+StandardSet",
-                            "Essentials+StandardSet",
-                            "Basics+Essentials+StandardSet"
-                        ],
-                        "enumLabels": [
-                            "Standard Set",
-                            "Basics and Standard Set",
-                            "Essentials and Standard Set",
-                            "Basic, Essentials, and Standard Set"
-                        ],
-                        "default": "Basics+StandardSet"
-                    },
-                    "liveness": "live"
-                }
-            },
-            afterChangeMagnification: {
-                "http://registry\\.gpii\\.net/common/cursorSize": {
-                    "schema": {
-                        "title": "Cursor Size",
-                        "description": "Cursor size",
-                        "type": "number",
-                        "default": 0.8,
-                        "minimum": 0,
-                        "maximum": 1,
-                        "multipleOf": 0.1
-                    },
-                    "liveness": "live"
-                },
-                "http://registry\\.gpii\\.net/common/volume": {
-                    "schema": {
-                        "title": "Volume",
-                        "description": "General volume of the operating system",
-                        "type": "number",
-                        "minimum": 0,
-                        "maximum": 1,
-                        "default": 1
-                    },
-                    "liveness": "live"
-                },
-                "http://registry\\.gpii\\.net/applications/com\\.microsoft\\.office.word-ribbon": {
-                    "schema": {
-                        "title": "Word Ribbon Layout",
-                        "description": "Specifies the custom layout of the ribbon and quick access toolbar for Word",
-                        "enum": [
-                            "StandardSet",
-                            "Basics+StandardSet",
-                            "Essentials+StandardSet",
-                            "Basics+Essentials+StandardSet"
-                        ],
-                        "enumLabels": [
-                            "Standard Set",
-                            "Basics and Standard Set",
-                            "Essentials and Standard Set",
-                            "Basic, Essentials, and Standard Set"
-                        ],
-                        "default": "Basics+StandardSet"
-                    },
-                    "liveness": "live"
-                },
-                "http://registry\\.gpii\\.net/common/magnification": {
-                    "value": 3,
-                    "schema": {
-                        "title": "Magnification",
-                        "description": "Level of magnification",
-                        "type": "number",
-                        "default": 1,
-                        "minimum": 1,
-                        "multipleOf": 0.1
-                    },
-                    "liveness": "live"
-                }
-            },
-            afterChangeCursorSize: {
-                "http://registry\\.gpii\\.net/common/cursorSize": {
-                    "value": 0.9,
-                    "schema": {
-                        "title": "Cursor Size",
-                        "description": "Cursor size",
-                        "type": "number",
-                        "default": 0.8,
-                        "minimum": 0,
-                        "maximum": 1,
-                        "multipleOf": 0.1
-                    },
-                    "liveness": "live"
-                },
-                "http://registry\\.gpii\\.net/common/volume": {
-                    "schema": {
-                        "title": "Volume",
-                        "description": "General volume of the operating system",
-                        "type": "number",
-                        "minimum": 0,
-                        "maximum": 1,
-                        "default": 1
-                    },
-                    "liveness": "live"
-                },
-                "http://registry\\.gpii\\.net/applications/com\\.microsoft\\.office.word-ribbon": {
-                    "schema": {
-                        "title": "Word Ribbon Layout",
-                        "description": "Specifies the custom layout of the ribbon and quick access toolbar for Word",
-                        "enum": [
-                            "StandardSet",
-                            "Basics+StandardSet",
-                            "Essentials+StandardSet",
-                            "Basics+Essentials+StandardSet"
-                        ],
-                        "enumLabels": [
-                            "Standard Set",
-                            "Basics and Standard Set",
-                            "Essentials and Standard Set",
-                            "Basic, Essentials, and Standard Set"
-                        ],
-                        "default": "Basics+StandardSet"
-                    },
-                    "liveness": "live"
-                }
-            }
->>>>>>> 68ac15c8
-        },
         sequence: [
             {
                 func: "{pspClient}.connect"
