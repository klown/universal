--- conflicted
+++ resolved
@@ -46,10 +46,6 @@
         configName: "gpii.config.development.local",
         configPath: "%gpii-universal/gpii/configs"
     },
-<<<<<<< HEAD
-    //gradeNames: ["gpii.test.testCaseHolder"],
-=======
->>>>>>> 9868781d
     gpiiKey: gpii.tests.development.gpiiKey,
     sequence: [{
         func: "{loginRequest}.send"
