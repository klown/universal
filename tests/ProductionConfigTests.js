--- conflicted
+++ resolved
@@ -39,46 +39,13 @@
 
 require("./shared/DevelopmentTestDefs.js");
 
-<<<<<<< HEAD
 gpii.loadTestingSupport();
-=======
-gpii.test.bootstrap({
-    testDefs:  "gpii.tests.productionConfigTesting",
-    configName: "gpii.config.trusted-flowmanager.production",
-    configPath: "%gpii-universal/gpii/configs"
-}, ["gpii.test.integration.deviceReporterAware.linux", "gpii.test.integration.testCaseHolder.linux"],
-    module, require, __dirname);
-
-/*
- * ================================
- * Testing of cloudBased.production
- * ================================
- */
->>>>>>> 85fd8083
 
 gpii.tests.productionConfigTesting.testDefs = fluid.transform(gpii.tests.development.testDefs, function (testDefIn) {
     var testDef = fluid.extend(true, {}, testDefIn, {
         config: {
-<<<<<<< HEAD
             configName: "gpii.tests.acceptance.untrusted.production",
-            configPath: "%universal/tests/configs"
-=======
-            configName: "gpii.tests.acceptance.cloudBased.flowManager.production",
             configPath: "%gpii-universal/tests/configs"
-        },
-        expected: {
-            "org.gnome.desktop.a11y.keyboard": {
-                "slowkeys-delay": 400,
-                "slowkeys-enable": true,
-                "bouncekeys-delay": 200,
-                "mousekeys-enable": true,
-                "stickykeys-enable": true,
-                "bouncekeys-enable": true,
-                "mousekeys-max-speed": 850,
-                "mousekeys-init-delay": 120,
-                "mousekeys-accel-time": 800
-            }
->>>>>>> 85fd8083
         }
     });
     return testDef;
