--- conflicted
+++ resolved
@@ -46,43 +46,12 @@
     name: "Flow Manager development tests",
     expect: 2,
     config: {
-<<<<<<< HEAD
         configName: "development.all.local",
-        configPath: configPath
-    },
-    components: {
-        loginRequest: {
-            type: "kettle.test.request.http",
-            options: {
-                requestOptions: {
-                    path: "/user/%token/login",
-                    port: 8081
-                },
-                termMap: {
-                    token: dev.token
-                }
-            }
-        },
-        logoutRequest: {
-            type: "kettle.test.request.http",
-            options: {
-                requestOptions: {
-                    path: "/user/%token/logout",
-                    port: 8081
-                },
-                termMap: {
-                    token: dev.token
-                }
-            }
-        }
-    },
-=======
-        configName: "fm.ps.sr.dr.mm.os.lms.development",
         configPath: configPath
     },
     gradeNames: "gpii.test.common.testCaseHolder",
     token: gpii.tests.development.token,
->>>>>>> 36dabe9d
+
     sequence: [{
         func: "{loginRequest}.send"
     }, {
@@ -96,8 +65,4 @@
     }]
 }];
 
-<<<<<<< HEAD
-module.exports = kettle.test.bootstrapServer(testDefs);
-=======
-kettle.test.bootstrapServer(gpii.tests.development.testDefs);
->>>>>>> 36dabe9d
+kettle.test.bootstrapServer(gpii.tests.development.testDefs);