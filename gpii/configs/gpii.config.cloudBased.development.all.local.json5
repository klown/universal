--- conflicted
+++ resolved
@@ -16,10 +16,6 @@
     "type": "gpii.config.cloudBased.development.all.local",
     "mergeConfigs": [
         "%gpii-universal/gpii/configs/gpii.config.cloudBased.development.json5",
-<<<<<<< HEAD
-        "%couchConnector/configs/gpii.couchConnector.config.base.json5"
-=======
         "%gpii-couch-connector/configs/gpii.couchConnector.config.base.json5"
->>>>>>> 9868781d
     ]
 }