--- conflicted
+++ resolved
@@ -17,13 +17,9 @@
         "../node_modules/flowManager/configs/development.json",
         "../node_modules/preferencesServer/configs/development.json",
         "../node_modules/lifecycleManager/configs/development.json",
-<<<<<<< HEAD
         "../node_modules/solutionsRegistry/configs/development.json",
         "../node_modules/flatMatchMaker/configs/development.all.local.json",
-        "../node_modules/matchMakerFramework/configs/development.all.local.json"
-=======
-        "../node_modules/rawPreferencesServer/configs/development.json",
-        "../node_modules/solutionsRegistry/configs/development.json"
->>>>>>> aacc3df5
+        "../node_modules/matchMakerFramework/configs/development.all.local.json",
+        "../node_modules/rawPreferencesServer/configs/development.json"
     ]
 }