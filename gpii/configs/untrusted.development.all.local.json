{
    "type": "untrusted.development.all.local",
    "options": {
        "gradeNames": ["kettle.multiConfig.config"],
        "configs": {
            "localConfig": {
                "configName": "untrusted.development",
                "configPath": "%universal/gpii/configs"
            },
            "cloudBasedConfig": {
                "configName": "cloudBased.development.all.local",
                "configPath": "%universal/gpii/configs"
            }
        },
        "distributeOptions": {
            "untrusted.development.port": {
                "record": 8088,
                "target": "{that cloudBasedConfig}.options.mainServerPort"
            },
            "untrusted.development.prefs": {
                "record": "http://localhost:8088/preferences/%userToken",
                "target": "{that cloudBasedConfig flowManager preferencesDataSource}.options.url",
                "priority": "after:flowManager.development.prefs"
            },
            "untrusted.development.matchMakers": {
                "record": "http://localhost:8088",
<<<<<<< HEAD
                "target": "{that cloudBasedConfig flowManager}.options.matchMakers.flat.url",
                "priority": "after:flowManager.development.matchMakers"
            },
            "untrusted.development.dataStore": {
                "record": "gpii.oauth2.testDataStore",
                "target": "{that cloudBasedConfig gpii.oauth2.dataStore}.options.gradeNames"
            }
        }
    },
    "require": "%universal/testData/security/TestOAuth2DataStore.js"
=======
                "target": "{that cloudBasedConfig}.options.matchMakers.flat.url"
            }
        ]
    }
>>>>>>> 89b0c084
}<|MERGE_RESOLUTION|>--- conflicted
+++ resolved
@@ -14,31 +14,19 @@
         },
         "distributeOptions": {
             "untrusted.development.port": {
-                "record": 8088,
+                "record": 8084,
                 "target": "{that cloudBasedConfig}.options.mainServerPort"
             },
             "untrusted.development.prefs": {
-                "record": "http://localhost:8088/preferences/%userToken",
+                "record": "http://localhost:8084/preferences/%userToken",
                 "target": "{that cloudBasedConfig flowManager preferencesDataSource}.options.url",
                 "priority": "after:flowManager.development.prefs"
             },
             "untrusted.development.matchMakers": {
-                "record": "http://localhost:8088",
-<<<<<<< HEAD
+                "record": "http://localhost:8084",
                 "target": "{that cloudBasedConfig flowManager}.options.matchMakers.flat.url",
                 "priority": "after:flowManager.development.matchMakers"
-            },
-            "untrusted.development.dataStore": {
-                "record": "gpii.oauth2.testDataStore",
-                "target": "{that cloudBasedConfig gpii.oauth2.dataStore}.options.gradeNames"
             }
         }
-    },
-    "require": "%universal/testData/security/TestOAuth2DataStore.js"
-=======
-                "target": "{that cloudBasedConfig}.options.matchMakers.flat.url"
-            }
-        ]
     }
->>>>>>> 89b0c084
 }