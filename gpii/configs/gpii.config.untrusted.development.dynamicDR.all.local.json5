/**
 * This configuration runs the entire system locally under the untrusted Flow Manager architecture.
 * It starts these servers:
 * 1. Untrusted Local Flow Manager on port 8081
 * 2. Cloud Based Flow Manager and Preferences Server on port 8084
 * 3. CouchDB running in Docker, available on port 25984
 *
 * * The following components are running:
 * ** Auth Server
 * ** Flat MatchMaker
 * ** Cloud Based Flow Manager
 * ** Dynamic Device Reporter
 * ** Untrusted Local Flow Manager
 * ** MatchMaker Framework
 * ** Ontology Handler
 * ** Preferences Server
 * ** Solutions Registry (reading registry from file)
 * ** Couch Connector
 */
{
    "type": "gpii.config.untrusted.development.dynamicDR.all.local",
    "mergeConfigs": [
        "./gpii.config.untrusted.development.dynamicDR.local.json5",
<<<<<<< HEAD
        "%couchConnector/configs/gpii.couchConnector.config.base.json5"
=======
        "%gpii-couch-connector/configs/gpii.couchConnector.config.base.json5"
>>>>>>> 9868781d
    ]
}<|MERGE_RESOLUTION|>--- conflicted
+++ resolved
@@ -21,10 +21,6 @@
     "type": "gpii.config.untrusted.development.dynamicDR.all.local",
     "mergeConfigs": [
         "./gpii.config.untrusted.development.dynamicDR.local.json5",
-<<<<<<< HEAD
-        "%couchConnector/configs/gpii.couchConnector.config.base.json5"
-=======
         "%gpii-couch-connector/configs/gpii.couchConnector.config.base.json5"
->>>>>>> 9868781d
     ]
 }