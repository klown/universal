--- conflicted
+++ resolved
@@ -11,11 +11,7 @@
         "node-uuid": "~1.4.0",
         "semver": "~1.1.4",
         "xml-mapping": "~1.2.0",
-<<<<<<< HEAD
-        "kettle": "git://github.com/amb26/kettle.git#9c9b0dafac5bde3c257425592adb549120f04d1e"
-=======
         "kettle": "git://github.com/amb26/kettle.git#79712defb1d8afebe476f69d4271a52fc8d16999"
->>>>>>> 88422a54
     },
     "devDependencies": {
         "jqUnit": "git://github.com/amb26/node-jqUnit.git#116bdc0ddb2d6e4d144e7d137edb71e421ab768b",
