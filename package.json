--- conflicted
+++ resolved
@@ -24,18 +24,11 @@
         "passport-oauth2-client-password": "0.1.2"
     },
     "devDependencies": {
-<<<<<<< HEAD
-        "node-jqunit": "1.1.4",
         "gpii-pouchdb": "git://github.com/GPII/gpii-pouchdb#5e13a1b6556e70261b3dc204fde67743f1e3ebf1",
-        "grunt": "0.4.5",
-        "grunt-shell": "0.6.4",
-        "grunt-contrib-jshint": "0.9.0",
-=======
         "grunt": "1.0.1",
         "fluid-grunt-eslint": "18.1.1",
->>>>>>> 98561d07
         "grunt-jsonlint": "1.0.4",
-        "grunt-shell": "1.3.0"        
+        "grunt-shell": "1.3.0"
     },
     "license" : "BSD-3-Clause",
     "keywords": [
