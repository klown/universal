{
    "name": "universal",
    "description": "Cross platform, core components of the GPII personalization infrastructure.",
    "version": "0.1.0",
    "author": "GPII",
    "bugs": "http://wiki.gpii.net/index.php/Main_Page",
    "homepage": "http://gpii.net/",
    "dependencies": {
<<<<<<< HEAD
        "infusion": "git://github.com/fluid-project/infusion.git#68cbc4df42046554258cb0014dbb5b17da14df23",
=======
        "infusion": "git://github.com/fluid-project/infusion.git#c0ee40396fe44407d374915262e753b8bdc6d457",
        "ini": "git://github.com/GPII/ini.git#be8a04aa22f5ad9321ebcbba7740314a53bc8ab2",
>>>>>>> 61fc3cd0
        "node-uuid": "~1.4.0",
        "semver": "~1.1.4",
        "when": "~1.8.1",
        "xml-mapping": "~1.2.0",
        "kettle": "git://github.com/fluid-project/kettle.git#dd630dda5b39bbb2ae20a693d70d2aedf4c1a487"
    },
    "devDependencies": {
        "jqUnit": "git://github.com/fluid-project/node-jqUnit.git#e9bf72445bd343a4f3aabe3ba96a1087d3498612"
    },
    "licenses": [
        {
            "type": "BSD-3-Clause",
            "url": "http://www.opensource.org/licenses/BSD-3-Clause"
        }
    ],
    "keywords": [
        "gpii",
        "accessibility",
        "settings",
        "fluid",
        "IoC",
        "Inversion of Control",
        "configuration",
        "evented"
    ],
    "repository": "git://github.com/GPII/universal.git",
    "main": "./gpii/index.js",
    "engines": {
        "node": ">=0.1.9"
    }
}<|MERGE_RESOLUTION|>--- conflicted
+++ resolved
@@ -6,12 +6,8 @@
     "bugs": "http://wiki.gpii.net/index.php/Main_Page",
     "homepage": "http://gpii.net/",
     "dependencies": {
-<<<<<<< HEAD
         "infusion": "git://github.com/fluid-project/infusion.git#68cbc4df42046554258cb0014dbb5b17da14df23",
-=======
-        "infusion": "git://github.com/fluid-project/infusion.git#c0ee40396fe44407d374915262e753b8bdc6d457",
         "ini": "git://github.com/GPII/ini.git#be8a04aa22f5ad9321ebcbba7740314a53bc8ab2",
->>>>>>> 61fc3cd0
         "node-uuid": "~1.4.0",
         "semver": "~1.1.4",
         "when": "~1.8.1",
