--- conflicted
+++ resolved
@@ -12,11 +12,7 @@
         "node-uuid": "1.4.7",
         "semver": "1.1.4",
         "xml-mapping": "1.2.0",
-<<<<<<< HEAD
-        "kettle": "git://github.com/fluid-project/kettle.git#b1a014cbaad59b1eb61e83fa90cf0ecd99191166",
-=======
         "kettle": "1.2.0",
->>>>>>> a53e9428
         "express": "4.13.3",
         "body-parser": "1.13.3",
         "connect-ensure-login": "0.1.1",
@@ -28,29 +24,22 @@
         "passport-oauth2-client-password": "0.1.2",
         "glob": "7.0.5",
         "write-file-atomic": "1.1.4",
-<<<<<<< HEAD
+        "json5": "0.5.0",
         "gpii-pouchdb": "git://github.com/the-t-in-rtf/gpii-pouchdb#7ccc5fba874ec525d781d977c8c3afbd857d7877",
         "fluid-resolve": "1.2.0",
         "rimraf": "2.5.4",
         "mkdirp": "0.5.1"
-=======
-        "json5": "0.5.0"
->>>>>>> a53e9428
     },
     "devDependencies": {
         "grunt": "1.0.1",
         "fluid-grunt-eslint": "18.1.2",
         "grunt-jsonlint": "1.0.4",
-<<<<<<< HEAD
+        "fluid-grunt-json5lint": "1.0.0",
         "grunt-shell": "1.3.0",
         "browserify": "13.1.0",
         "http-browserify": "1.7.0",
         "https-browserify": "0.0.1",
         "url": "0.11.0"
-=======
-        "fluid-grunt-json5lint": "1.0.0",
-        "grunt-shell": "1.3.0"
->>>>>>> a53e9428
     },
     "license" : "BSD-3-Clause",
     "keywords": [
