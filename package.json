{
    "name": "universal",
    "description": "Cross platform, core components of the GPII personalization infrastructure.",
    "version": "0.1.0",
    "author": "GPII",
    "bugs": "http://wiki.gpii.net/index.php/Main_Page",
    "homepage": "http://gpii.net/",
    "dependencies": {
        "infusion": "git://github.com/amb26/infusion.git#aaaf47c904021bcc551068f8dff9a8c6df3d3b5b",
        "ini": "git://github.com/GPII/ini.git#be8a04aa22f5ad9321ebcbba7740314a53bc8ab2",
        "node-uuid": "~1.4.0",
        "semver": "~1.1.4",
        "when": "~1.8.1",
        "xml-mapping": "~1.2.0",
        "kettle": "git://github.com/fluid-project/kettle.git#2cd608b95a7e908769c91f5120cfc50bfc19c4db"
    },
    "devDependencies": {
<<<<<<< HEAD
        "jqUnit": "git://github.com/fluid-project/node-jqUnit.git#e9bf72445bd343a4f3aabe3ba96a1087d3498612",
        "grunt": "~0.4.4",
        "grunt-shell": "0.6.4",
        "grunt-contrib-jshint": "~0.9.0",
        "grunt-gpii": "git://github.com/gpii/grunt-gpii.git#27e5fc40bc36765d28f77d40fed83ead7e197edd"
=======
        "jqUnit": "git://github.com/amb26/node-jqUnit.git#2f7089ab9a39c92febcfb25696b26070b9c2b6b8"
>>>>>>> 18e11fa1
    },
    "licenses": [
        {
            "type": "BSD-3-Clause",
            "url": "http://www.opensource.org/licenses/BSD-3-Clause"
        }
    ],
    "keywords": [
        "gpii",
        "accessibility",
        "settings",
        "fluid",
        "IoC",
        "Inversion of Control",
        "configuration",
        "evented"
    ],
    "repository": "git://github.com/GPII/universal.git",
    "main": "./gpii/index.js",
    "engines": {
        "node": ">=0.6.0"
    },
    "scripts": {
        "test": "node tests/all-tests.js"
    }
}<|MERGE_RESOLUTION|>--- conflicted
+++ resolved
@@ -15,15 +15,12 @@
         "kettle": "git://github.com/fluid-project/kettle.git#2cd608b95a7e908769c91f5120cfc50bfc19c4db"
     },
     "devDependencies": {
-<<<<<<< HEAD
         "jqUnit": "git://github.com/fluid-project/node-jqUnit.git#e9bf72445bd343a4f3aabe3ba96a1087d3498612",
         "grunt": "~0.4.4",
         "grunt-shell": "0.6.4",
         "grunt-contrib-jshint": "~0.9.0",
-        "grunt-gpii": "git://github.com/gpii/grunt-gpii.git#27e5fc40bc36765d28f77d40fed83ead7e197edd"
-=======
-        "jqUnit": "git://github.com/amb26/node-jqUnit.git#2f7089ab9a39c92febcfb25696b26070b9c2b6b8"
->>>>>>> 18e11fa1
+        "grunt-jsonlint": "1.0.4",
+        "grunt-gpii": "git://github.com/amb26/grunt-gpii.git#1030d2b8e116ce8d0a77dbd1af5759c7db27ad34"
     },
     "licenses": [
         {
