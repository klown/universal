--- conflicted
+++ resolved
@@ -6,26 +6,15 @@
     "bugs": "http://issues.gpii.net/browse/GPII",
     "homepage": "http://gpii.net/",
     "dependencies": {
-<<<<<<< HEAD
-        "infusion": "git://github.com/fluid-project/infusion.git#d591ebe6e5f2475dffda1ffbdd12d4247de9de09",
-=======
         "infusion": "git://github.com/amb26/infusion.git#8a5c15f98d3c086e0bfae85f3355df1b70c040b8",
->>>>>>> 36dabe9d
         "ini": "git://github.com/GPII/ini.git#be8a04aa22f5ad9321ebcbba7740314a53bc8ab2",
         "node-uuid": "~1.4.0",
         "semver": "~1.1.4",
         "xml-mapping": "~1.2.0",
-<<<<<<< HEAD
-        "kettle": "git://github.com/amb26/kettle.git#6f493ee75d8c90f97f6c69c961f177b98f0fda9e"
-    },
-    "devDependencies": {
-        "jqUnit": "git://github.com/kaspermarkus/node-jqUnit.git#7e7e79303e354915842931424afd427c7d61d36a",
-=======
         "kettle": "git://github.com/amb26/kettle.git#b93c81dd41ecd05a3a79c81137a6d4ff6a258e03"
     },
     "devDependencies": {
         "jqUnit": "git://github.com/amb26/node-jqUnit.git#116bdc0ddb2d6e4d144e7d137edb71e421ab768b",
->>>>>>> 36dabe9d
         "grunt": "~0.4.4",
         "grunt-shell": "0.6.4",
         "grunt-contrib-jshint": "~0.9.0",
