--- conflicted
+++ resolved
@@ -27,11 +27,7 @@
 var targetDir = process.argv[3];
 var prefsSafeType = process.argv[4] || "user";
 
-<<<<<<< HEAD
-if (prefsSafeType !== "snapset" && prefsSafeType !== "user") {
-=======
 if (process.argv.length < 4 || (prefsSafeType !== "snapset" && prefsSafeType !== "user")) {
->>>>>>> 112fa057
     console.log("Usage: node scripts/convertPrefs.js InputFolder OutputFolder PrefsSafeType");
     console.log("  where PrefsSafeType, is one of 'snapset' or 'user' (defaults to 'user')");
     process.exit(1);
