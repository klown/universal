/*!
Copyright 2019 OCAD University

Licensed under the New BSD license. You may not use this file except in
compliance with this License.

You may obtain a copy of the License at
https://github.com/GPII/universal/blob/master/LICENSE.txt
*/

// This script modifies the preferences database:
// 1. Gather the given number of the expired documents of type "gpiiAppInstallationAuthorization" from the database;
// 2. Delete them from the database;
// 3. Repeat step 1 & 2 untial all expired authorization documents are removed from the database.

// Usage: node scripts/deleteExpiredAccessTokens.js CouchDB-url [maxDocsInBatchPerRequest]
// @param {String} CouchDB-url - The url to the CouchDB where docoments should be migrated.
// @param {Number} maxDocsInBatchPerRequest - [optional] Limit the number of documents to be deleted in a batch.
// Default to 100 if not provided.

// A sample command that runs this script in the universal root directory:
// node scripts/deleteExpiredAccessTokens.js http://localhost:25984/gpii 10

"use strict";

var url = require("url"),
    fluid = require("infusion");

fluid.require("%gpii-universal/scripts/shared/dbRequestUtils.js");

var gpii = fluid.registerNamespace("gpii");
fluid.registerNamespace("gpii.accessTokens");

fluid.setLogging(fluid.logLevel.INFO);

// Handle command line
if (process.argv.length < 3) {
    console.log("Usage: node deleteExpiredAccessTokens.js $COUCHDB_URL [maxDocsInBatchPerRequest]");
    process.exit(1);
}

gpii.accessTokens.defaultMaxDocsInBatchPerRequest = 100;

/**
 * Create a set of options for this script.
 * The options are based on the command line parameters and a set of database
 * constants.
 * @param {Array} processArgv - The command line arguments.
 * @return {Object} - The options.
 */
gpii.accessTokens.initOptions = function (processArgv) {
    var options = {};
    options.couchDbUrl = processArgv[2];
    options.maxDocsInBatchPerRequest = processArgv[3] || gpii.accessTokens.defaultMaxDocsInBatchPerRequest;

    // Set up database specific options

    // Note that the comparison of timestamp needs to use startkey and endkey rather than performing it in
    // the CouchDB view because calling Date.now() in the view will set the "now" to a static timestamp when
    // the view index is created. See:
    // https://stackoverflow.com/questions/29854776/couchdb-filter-timestamps-in-a-reduce-function-some-sort-of-date-now
    var currentTime = Date.now();
    options.accessTokensUrl = options.couchDbUrl + "/_design/views/_view/findAccessTokenByExpires?descending=true&startkey=" + currentTime + "&endkey=0&limit=" + options.maxDocsInBatchPerRequest;
    options.accessTokens = [];
    options.totalDeleted = 0;
    options.parsedCouchDbUrl = url.parse(options.couchDbUrl);
    options.postOptions = {
        hostname: options.parsedCouchDbUrl.hostname,
        port: options.parsedCouchDbUrl.port,
        path: "/gpii/_bulk_docs",
        auth: options.parsedCouchDbUrl.auth,
        method: "POST",
        headers: {
            "Accept": "application/json",
            "Content-Length": 0,          // IMPORTANT: FILL IN PER REQUEST
            "Content-Type": "application/json"
        }
    };
    fluid.log("COUCHDB_URL: '" +
        options.parsedCouchDbUrl.protocol + "//" +
        options.parsedCouchDbUrl.hostname + ":" +
        options.parsedCouchDbUrl.port +
        options.parsedCouchDbUrl.pathname + "'"
    );
    return options;
};

/**
 * Create the step that retrieves access tokens from the database:  either
 * only the expired tokens, or all of them.
 * @param {Object} options - Access tokens URL and whether to filter:
 * @param {Array} options.accessTokensUrl - The url for retrieving all of the
 *                                          access tokens in the database.
 * @return {Promise} - A promise that resolves retrieving the tokens.
 */
gpii.accessTokens.retrieveExpiredAccessTokens = function (options) {
    var details = {
        requestUrl: options.accessTokensUrl,
        requestErrMsg: "Error retrieving access tokens from the database: ",
        responseDataHandler: gpii.accessTokens.findExpiredAccessTokens,
        responseErrMsg: "Error retrieving access tokens from database: "
    };
    return gpii.dbRequest.configureStep(details, options);
};

/**
 * Given all the access tokens from the database, filter out only the ones that
 * have expired and store them in an array.
 * @param {String} responseString - the response from the request to get all the
 *                                  acess tokens.
 * @param {Object} options - Where to store the to-be-deleted access tokens and
 *                           whether to delete regardless of time of expiration:
 * @param {Array} options.accessTokens - The access tokens sought.
 * @param {Array} options.totalExpiredInThisBatch - The total number of expired access tokens in this batch.
 * @return {Promise} - The resolved value is an array of expired access tokens to be deleted in this batch.
 * When there's no more tokens to delete, reject with an error code and a message.
 */
gpii.accessTokens.findExpiredAccessTokens = function (responseString, options) {
    var togo = fluid.promise();
    var tokens = JSON.parse(responseString);
    var expiredTokens = [];
    options.totalExpiredInThisBatch = tokens.total_rows;

    if (tokens.rows) {
        if (tokens.rows.length === 0) {
            togo.reject({
                errorCode: "GPII-NO-MORE-DOCS",
                message: "No more expired access tokens to delete."
            });
        } else {
            fluid.each(tokens.rows, function (aRow) {
                var aToken = aRow.value;
                aToken._deleted = true;
                expiredTokens.push(aToken);
                options.totalTokens++;
            });
            options.accessTokens = expiredTokens;
            togo.resolve(expiredTokens);
        }
    }
    return togo;
};

/**
 * Log how many accesss tokens were deleted.
 * @param {String} responseString - Response from the database (ignored)
 * @param {Object} options - Object containing the set of access tokens:
 * @param {Array} options.accessTokens - The tokens to delete.
 * @param {Array} options.totalExpiredInThisBatch - The total number of expired access tokens in this batch.
 * @return {Number} - the number of access tokens deleted.
 */
gpii.accessTokens.logDeletion = function (responseString, options) {
    options.totalDeleted = Number(options.totalDeleted) + Number(options.accessTokens.length);
    fluid.log("Deleted ", options.accessTokens.length, " of ", options.totalExpiredInThisBatch, " access tokens.");
    return options.accessTokens.length;
};

/**
 * Configure deletion, in batch, of the access tokens.
 * @param {Object} options - The records to be deleted:
 * @param {Array} options.accessTokens - The access token records to delete.
 * @return {Promise} - The promise that resolves the deletion.
 */
gpii.accessTokens.flush = function (options) {
    var details = {
        dataToPost: options.accessTokens,
        responseDataHandler: gpii.accessTokens.logDeletion
    };
    return gpii.dbRequest.configureStep(details, options);
};

/**
 * Create and execute the steps to delete the access tokens recursively.
 * @param {Object} options - All docs URL and whether to filter:
 * @param {Array} options.accessTokensUrl - The url for retrieving all of the
 *                                          access tokens in the database.
 * @param {Array} options.postOptions - The url for posting the bulk deletion.
 * @param {Number} options.totalDeleted - The total number of deleted access tokens.
 */
gpii.accessTokens.deleteRecursive = function (options) {
    var sequence = [
        gpii.accessTokens.retrieveExpiredAccessTokens,
        gpii.accessTokens.flush
    ];
    fluid.promise.sequence(sequence, options).then(
        function (/*result*/) {
            gpii.accessTokens.deleteRecursive(options);
        },
        function (error) {
            if (error.errorCode === "GPII-NO-MORE-DOCS") {
<<<<<<< HEAD
                console.log("Done: " + error.message);
=======
                console.log("Done: " + error.message + " Deleted " + options.totalDeleted + " expired access tokens in total.");
>>>>>>> 908e9be1
                process.exit(0);
            } else {
                console.log("Exiting with error: " + error);
                process.exit(1);
            }
        }
    );
};

/**
 * Create and execute the steps to delete the access tokens.
 */
gpii.accessTokens.deleteAccessTokens = function () {
    var options = gpii.accessTokens.initOptions(process.argv);
    gpii.accessTokens.deleteRecursive(options);
};

gpii.accessTokens.deleteAccessTokens();<|MERGE_RESOLUTION|>--- conflicted
+++ resolved
@@ -188,11 +188,7 @@
         },
         function (error) {
             if (error.errorCode === "GPII-NO-MORE-DOCS") {
-<<<<<<< HEAD
-                console.log("Done: " + error.message);
-=======
                 console.log("Done: " + error.message + " Deleted " + options.totalDeleted + " expired access tokens in total.");
->>>>>>> 908e9be1
                 process.exit(0);
             } else {
                 console.log("Exiting with error: " + error);
